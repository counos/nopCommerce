﻿{
  "Group": "Misc",
  "FriendlyName": "SendinBlue",
  "SystemName": "Misc.SendinBlue",
<<<<<<< HEAD
  "Version": "3.15",
=======
  "Version": "3.16",
>>>>>>> ced0ecf7
  "SupportedVersions": [ "4.20" ],
  "Author": "nopCommerce team",
  "DisplayOrder": 1,
  "FileName": "Nop.Plugin.Misc.SendinBlue.dll",
  "Description": "This plugin allows to integrate with SendinBlue service"
}<|MERGE_RESOLUTION|>--- conflicted
+++ resolved
@@ -2,11 +2,7 @@
   "Group": "Misc",
   "FriendlyName": "SendinBlue",
   "SystemName": "Misc.SendinBlue",
-<<<<<<< HEAD
-  "Version": "3.15",
-=======
   "Version": "3.16",
->>>>>>> ced0ecf7
   "SupportedVersions": [ "4.20" ],
   "Author": "nopCommerce team",
   "DisplayOrder": 1,
