﻿using System;
using System.Collections.Generic;
using System.Linq;
using System.Threading.Tasks;
using Avalara.AvaTax.RestClient;
using LinqToDB;
using Microsoft.AspNetCore.Mvc.Infrastructure;
using Microsoft.AspNetCore.Mvc.Routing;
using Nop.Core;
using Nop.Core.Caching;
using Nop.Core.Domain.Cms;
using Nop.Core.Domain.Common;
using Nop.Core.Domain.Customers;
using Nop.Core.Domain.Orders;
using Nop.Core.Domain.Shipping;
using Nop.Core.Domain.Tax;
using Nop.Data;
using Nop.Plugin.Tax.Avalara.Domain;
using Nop.Services.Caching;
using Nop.Services.Catalog;
using Nop.Services.Common;
using Nop.Services.Configuration;
using Nop.Services.Customers;
using Nop.Services.Directory;
using Nop.Services.Localization;
using Nop.Services.Logging;
using Nop.Services.Orders;
using Nop.Services.Payments;
using Nop.Services.Tax;

namespace Nop.Plugin.Tax.Avalara.Services
{
    /// <summary>
    /// Represents the manager that operates with requests to the Avalara services
    /// </summary>
    public class AvalaraTaxManager : IDisposable
    {
        #region Fields

        private readonly AvalaraTaxSettings _avalaraTaxSettings;
        private readonly IActionContextAccessor _actionContextAccessor;
        private readonly IAddressService _addressService;
        private readonly ICheckoutAttributeParser _checkoutAttributeParser;
        private readonly ICheckoutAttributeService _checkoutAttributeService;
        private readonly ICountryService _countryService;
        private readonly ICustomerService _customerService;
        private readonly IGenericAttributeService _genericAttributeService;
        private readonly IGeoLookupService _geoLookupService;
        private readonly ILocalizationService _localizationService;
        private readonly ILogger _logger;
        private readonly IOrderService _orderService;
        private readonly IOrderTotalCalculationService _orderTotalCalculationService;
        private readonly IPaymentService _paymentService;
        private readonly IProductAttributeService _productAttributeService;
        private readonly IProductService _productService;
        private readonly IRepository<GenericAttribute> _genericAttributeRepository;
        private readonly IRepository<TaxCategory> _taxCategoryRepository;
        private readonly ISettingService _settingService;
        private readonly IShoppingCartService _shoppingCartService;
        private readonly IStateProvinceService _stateProvinceService;
        private readonly IStaticCacheManager _staticCacheManager;
        private readonly ITaxCategoryService _taxCategoryService;
        private readonly ITaxPluginManager _taxPluginManager;
        private readonly IUrlHelperFactory _urlHelperFactory;
        private readonly IWebHelper _webHelper;
        private readonly IWorkContext _workContext;
        private readonly ShippingSettings _shippingSettings;
        private readonly TaxSettings _taxSettings;
        private readonly TaxTransactionLogService _taxTransactionLogService;
        private readonly WidgetSettings _widgetSettings;

        private AvaTaxClient _serviceClient;
        private bool _disposed;

        #endregion

        #region Ctor

        public AvalaraTaxManager(AvalaraTaxSettings avalaraTaxSettings,
            IActionContextAccessor actionContextAccessor,
            IAddressService addressService,
            ICheckoutAttributeParser checkoutAttributeParser,
            ICheckoutAttributeService checkoutAttributeService,
            ICountryService countryService,
            ICustomerService customerService,
            IGenericAttributeService genericAttributeService,
            IGeoLookupService geoLookupService,
            ILocalizationService localizationService,
            ILogger logger,
            IOrderService orderService,
            IOrderTotalCalculationService orderTotalCalculationService,
            IPaymentService paymentService,
            IProductAttributeService productAttributeService,
            IProductService productService,
            IRepository<GenericAttribute> genericAttributeRepository,
            IRepository<TaxCategory> taxCategoryRepository,
            ISettingService settingService,
            IShoppingCartService shoppingCartService,
            IStateProvinceService stateProvinceService,
            IStaticCacheManager staticCacheManager,
            ITaxCategoryService taxCategoryService,
            ITaxPluginManager taxPluginManager,
            IUrlHelperFactory urlHelperFactory,
            IWebHelper webHelper,
            IWorkContext workContext,
            ShippingSettings shippingSettings,
            TaxSettings taxSettings,
            TaxTransactionLogService taxTransactionLogService,
            WidgetSettings widgetSettings)
        {
            _avalaraTaxSettings = avalaraTaxSettings;
            _actionContextAccessor = actionContextAccessor;
            _addressService = addressService;
            _checkoutAttributeParser = checkoutAttributeParser;
            _checkoutAttributeService = checkoutAttributeService;
            _countryService = countryService;
            _customerService = customerService;
            _genericAttributeService = genericAttributeService;
            _geoLookupService = geoLookupService;
            _localizationService = localizationService;
            _logger = logger;
            _orderService = orderService;
            _orderTotalCalculationService = orderTotalCalculationService;
            _paymentService = paymentService;
            _productAttributeService = productAttributeService;
            _productService = productService;
            _genericAttributeRepository = genericAttributeRepository;
            _taxCategoryRepository = taxCategoryRepository;
            _settingService = settingService;
            _shoppingCartService = shoppingCartService;
            _stateProvinceService = stateProvinceService;
            _staticCacheManager = staticCacheManager;
            _taxCategoryService = taxCategoryService;
            _taxPluginManager = taxPluginManager;
            _urlHelperFactory = urlHelperFactory;
            _webHelper = webHelper;
            _workContext = workContext;
            _shippingSettings = shippingSettings;
            _taxSettings = taxSettings;
            _taxTransactionLogService = taxTransactionLogService;
            _widgetSettings = widgetSettings;
        }

        #endregion

        #region Properties

        /// <summary>
        /// Gets client that connects to Avalara services
        /// </summary>
        private AvaTaxClient ServiceClient
        {
            get
            {
                if (_serviceClient == null)
                {
                    //create a client with credentials
                    _serviceClient = new AvaTaxClient(AvalaraTaxDefaults.ApplicationName,
                        AvalaraTaxDefaults.ApplicationVersion, Environment.MachineName,
                        _avalaraTaxSettings.UseSandbox ? AvaTaxEnvironment.Sandbox : AvaTaxEnvironment.Production)
                        .WithSecurity(_avalaraTaxSettings.AccountId, _avalaraTaxSettings.LicenseKey);

                    //invoke method after each request to services completed
                    if (_avalaraTaxSettings.EnableLogging)
                        _serviceClient.CallCompleted += OnCallCompleted;
                }

                return _serviceClient;
            }
        }

        #endregion

        #region Utilities

        #region Common

        /// <summary>
        /// Event handler
        /// </summary>
        /// <param name="sender">Sender</param>
        /// <param name="args">Event args</param>
        private void OnCallCompleted(object sender, EventArgs args)
        {
            if (!(args is AvaTaxCallEventArgs avaTaxCallEventArgs))
                return;

            //log request results
            _taxTransactionLogService.InsertTaxTransactionLog(new TaxTransactionLog
            {
                StatusCode = (int)avaTaxCallEventArgs.Code,
                Url = avaTaxCallEventArgs.RequestUri.ToString(),
                RequestMessage = avaTaxCallEventArgs.RequestBody,
                ResponseMessage = avaTaxCallEventArgs.ResponseString,
                CustomerId = _workContext.GetCurrentCustomer().Result.Id,
                CreatedDateUtc = DateTime.UtcNow
            }).Wait();
        }

        /// <summary>
        /// Check that tax provider is configured
        /// </summary>
        /// <returns>True if it's configured; otherwise false</returns>
        private bool IsConfigured()
        {
            return !string.IsNullOrEmpty(_avalaraTaxSettings.AccountId)
                && !string.IsNullOrEmpty(_avalaraTaxSettings.LicenseKey);
        }

        /// <summary>
        /// Handle function and get result
        /// </summary>
        /// <typeparam name="TResult">Result type</typeparam>
        /// <param name="function">Function</param>
        /// <returns>Result</returns>
        private async Task<TResult> HandleFunction<TResult>(Func<Task<TResult>> function)
        {
            try
            {
                //ensure that Avalara tax provider is configured
                if (!IsConfigured())
                    throw new NopException("Tax provider is not configured");

                return await function();
            }
            catch (Exception exception)
            {
                //compose an error message
                var errorMessage = exception.Message;
                if (exception is AvaTaxError avaTaxError && avaTaxError.error != null)
                {
                    var errorInfo = avaTaxError.error.error;
                    if (errorInfo != null)
                    {
                        errorMessage = $"{errorInfo.code} - {errorInfo.message}{Environment.NewLine}";
                        if (errorInfo.details?.Any() ?? false)
                        {
                            var errorDetails = errorInfo.details.Aggregate(string.Empty, (error, detail) => $"{error}{detail.description}{Environment.NewLine}");
                            errorMessage = $"{errorMessage} Details: {errorDetails}";
                        }
                    }
                }

                //log errors
                await _logger.Error($"{AvalaraTaxDefaults.SystemName} error. {errorMessage}", exception, _workContext.GetCurrentCustomer().Result);

                return default;
            }
        }

        #endregion

        #region Tax calculation

        /// <summary>
        /// Create tax transaction
        /// </summary>
        /// <param name="model">Transaction details</param>
        /// <returns>Created transaction</returns>
        private TransactionModel CreateTransaction(CreateTransactionModel model)
        {
            var transaction = ServiceClient.CreateTransaction(null, model)
                ?? throw new NopException("No response from the service");

            //whether there are any errors
            if (transaction.messages?.Any() ?? false)
            {
                var message = transaction.messages.Aggregate(string.Empty, (error, message) => $"{error}{message.summary}{Environment.NewLine}");
                throw new NopException(message);
            }

            return transaction;
        }

        /// <summary>
        /// Prepare model to create a tax transaction
        /// </summary>
        /// <param name="address">Tax address</param>
        /// <param name="customerCode">Customer code</param>
        /// <param name="documentType">Transaction document type</param>
        /// <returns>Model</returns>
        private async Task<CreateTransactionModel> PrepareTransactionModel(Address address, string customerCode, DocumentType documentType)
        {
            var model = new CreateTransactionModel
            {
                customerCode = CommonHelper.EnsureMaximumLength(customerCode, 50),
                date = DateTime.UtcNow,
                type = documentType
            };

            //set company code
            var companyCode = !string.IsNullOrEmpty(_avalaraTaxSettings.CompanyCode)
                && !_avalaraTaxSettings.CompanyCode.Equals(Guid.Empty.ToString())
                ? _avalaraTaxSettings.CompanyCode
                : null;
            model.companyCode = CommonHelper.EnsureMaximumLength(companyCode, 25);

            //set tax addresses
            model.addresses = new AddressesModel();
            var originAddress = _avalaraTaxSettings.TaxOriginAddressType switch
            {
                TaxOriginAddressType.ShippingOrigin => await _addressService.GetAddressById(_shippingSettings.ShippingOriginAddressId),
                TaxOriginAddressType.DefaultTaxAddress => await _addressService.GetAddressById(_taxSettings.DefaultTaxAddressId),
                _ => null
            };
            var shipFromAddress = await MapAddress(originAddress);
            var shipToAddress = await MapAddress(address);
            if (shipFromAddress != null && shipToAddress != null)
            {
                model.addresses.shipFrom = shipFromAddress;
                model.addresses.shipTo = shipToAddress;
            }
            else
                model.addresses.singleLocation = shipToAddress ?? shipFromAddress;

            return model;
        }

        /// <summary>
        /// Get a tax address of the passed order
        /// </summary>
        /// <param name="order">Order</param>
        /// <returns>Address</returns>
        private async Task<Address> GetTaxAddress(Order order)
        {
            Address address = null;

            //tax is based on billing address
            if (_taxSettings.TaxBasedOn == TaxBasedOn.BillingAddress &&
                await _addressService.GetAddressById(order.BillingAddressId) is Address billingAddress)
            {
                address = billingAddress;
            }

            //tax is based on shipping address
            if (_taxSettings.TaxBasedOn == TaxBasedOn.ShippingAddress &&
                order.ShippingAddressId.HasValue &&
                await _addressService.GetAddressById(order.ShippingAddressId.Value) is Address shippingAddress)
            {
                address = shippingAddress;
            }

            //tax is based on pickup point address
            if (_taxSettings.TaxBasedOnPickupPointAddress &&
                order.PickupAddressId.HasValue &&
                await _addressService.GetAddressById(order.PickupAddressId.Value) is Address pickupAddress)
            {
                address = pickupAddress;
            }

            //or use default address for tax calculation
            if (address == null)
                address = await _addressService.GetAddressById(_taxSettings.DefaultTaxAddressId);

            return address;
        }

        /// <summary>
        /// Map address model
        /// </summary>
        /// <param name="address">Address</param>
        /// <returns>Address model</returns>
        private async Task<AddressLocationInfo> MapAddress(Address address)
        {
            return address == null ? null : new AddressLocationInfo
            {
                city = CommonHelper.EnsureMaximumLength(address.City, 50),
                country = CommonHelper.EnsureMaximumLength((await _countryService.GetCountryByAddress(address))?.TwoLetterIsoCode, 2),
                line1 = CommonHelper.EnsureMaximumLength(address.Address1, 50),
                line2 = CommonHelper.EnsureMaximumLength(address.Address2, 100),
                postalCode = CommonHelper.EnsureMaximumLength(address.ZipPostalCode, 11),
                region = CommonHelper.EnsureMaximumLength((await _stateProvinceService.GetStateProvinceByAddress(address))?.Abbreviation, 3)
            };
        }

        /// <summary>
        /// Get item lines to create tax transaction
        /// </summary>
        /// <param name="order">Order</param>
        /// <param name="orderItems">Order items</param>
        /// <returns>List of item lines</returns>
        private async Task<List<LineItemModel>> GetItemLines(Order order, IList<OrderItem> orderItems)
        {
            //get purchased products details
            var items = CreateLinesForOrderItems(order, orderItems).ToList();

            //set payment method additional fee as the separate item line
            if (order.PaymentMethodAdditionalFeeExclTax > decimal.Zero)
                items.Add(await CreateLineForPaymentMethod(order));

            //set shipping rate as the separate item line
            if (order.OrderShippingExclTax > decimal.Zero)
                items.Add(await CreateLineForShipping(order));

            //set checkout attributes as the separate item lines
            if (!string.IsNullOrEmpty(order.CheckoutAttributesXml))
                items.AddRange(CreateLinesForCheckoutAttributes(order));

            return items;
        }

        /// <summary>
        /// Create item lines for purchased order items
        /// </summary>
        /// <param name="order">Order</param>
        /// <param name="orderItems">Order items</param>
        /// <returns>Collection of item lines</returns>
        private IEnumerable<LineItemModel> CreateLinesForOrderItems(Order order, IList<OrderItem> orderItems)
        {
            return orderItems.Select(orderItem =>
            {
                var product = _productService.GetProductById(orderItem.ProductId).Result;

                var item = new LineItemModel
                {
                    amount = orderItem.PriceExclTax,

                    //set name as item description to avoid long values
                    description = CommonHelper.EnsureMaximumLength(product?.Name, 2096),

                    //whether the discount to the item was applied
                    discounted = order.OrderSubTotalDiscountExclTax > decimal.Zero,

                    //product exemption
                    exemptionCode = product?.IsTaxExempt ?? false
                        ? CommonHelper.EnsureMaximumLength($"Exempt-product-#{product.Id}", 25)
                        : string.Empty,

                    //set SKU as item code
                    itemCode = product != null
                        ? CommonHelper.EnsureMaximumLength(_productService.FormatSku(product, orderItem.AttributesXml), 50)
                        : string.Empty,

                    quantity = orderItem.Quantity
                };

                //force to use billing address as the tax address one in the accordance with EU VAT rules (if enabled)
                if (_taxSettings.EuVatEnabled)
                {
                    var customer = _customerService.GetCustomerById(order.CustomerId).Result;
                    var billingAddress = _addressService.GetAddressById(order.BillingAddressId).Result;
                    var useEuVatRules = (product?.IsTelecommunicationsOrBroadcastingOrElectronicServices ?? false)
                        && ((_countryService.GetCountryByAddress(billingAddress).Result
                            ?? _countryService.GetCountryById(_genericAttributeService.GetAttribute<int>(customer, NopCustomerDefaults.CountryIdAttribute).Result).Result
                            ?? _countryService.GetCountryByTwoLetterIsoCode(_geoLookupService.LookupCountryIsoCode(customer.LastIpAddress)).Result)
                            ?.SubjectToVat ?? false)
                        && _genericAttributeService.GetAttribute<int>(customer, NopCustomerDefaults.VatNumberStatusIdAttribute).Result != (int)VatNumberStatus.Valid;

                    if (useEuVatRules)
                    {
                        var address = MapAddress(billingAddress).Result;
                        if (address != null)
                            item.addresses = new AddressesModel { singleLocation = address };
                    }
                }

                //set tax code
                var productTaxCategory = _taxCategoryService.GetTaxCategoryById(product?.TaxCategoryId ?? 0).Result;
                item.taxCode = CommonHelper.EnsureMaximumLength(productTaxCategory?.Name, 25);

                //whether entity use code is set
                var entityUseCode = product != null
                    ? _genericAttributeService.GetAttribute<string>(product, AvalaraTaxDefaults.EntityUseCodeAttribute).Result
                    : string.Empty;
                item.customerUsageType = CommonHelper.EnsureMaximumLength(entityUseCode, 25);

                return item;
            });
        }

        /// <summary>
        /// Create a separate item line for the order payment method additional fee
        /// </summary>
        /// <param name="order">Order</param>
        /// <returns>Item line</returns>
        private async Task<LineItemModel> CreateLineForPaymentMethod(Order order)
        {
            var paymentItem = new LineItemModel
            {
                amount = order.PaymentMethodAdditionalFeeExclTax,

                //item description
                description = "Payment method additional fee",

                //set payment method system name as item code
                itemCode = CommonHelper.EnsureMaximumLength(order.PaymentMethodSystemName, 50),

                quantity = 1
            };

            //whether payment is taxable
            if (_taxSettings.PaymentMethodAdditionalFeeIsTaxable)
            {
                //try to get tax code
                var paymentTaxCategory = await _taxCategoryService.GetTaxCategoryById(_taxSettings.PaymentMethodAdditionalFeeTaxClassId);
                paymentItem.taxCode = CommonHelper.EnsureMaximumLength(paymentTaxCategory?.Name, 25);
            }
            else
            {
                //if payment is non-taxable, set it as exempt
                paymentItem.exemptionCode = "Payment-fee-non-taxable";
            }

            return paymentItem;
        }

        /// <summary>
        /// Create a separate item line for the order shipping charge
        /// </summary>
        /// <param name="order">Order</param>
        /// <returns>Item line</returns>
        private async Task<LineItemModel> CreateLineForShipping(Order order)
        {
            var shippingItem = new LineItemModel
            {
                amount = order.OrderShippingExclTax,

                //item description
                description = "Shipping rate",

                //set shipping method name as item code
                itemCode = CommonHelper.EnsureMaximumLength(order.ShippingMethod, 50),

                quantity = 1
            };

            //whether shipping is taxable
            if (_taxSettings.ShippingIsTaxable)
            {
                //try to get tax code
                var shippingTaxCategory = await _taxCategoryService.GetTaxCategoryById(_taxSettings.ShippingTaxClassId);
                shippingItem.taxCode = CommonHelper.EnsureMaximumLength(shippingTaxCategory?.Name, 25);
            }
            else
            {
                //if shipping is non-taxable, set it as exempt
                shippingItem.exemptionCode = "Shipping-rate-non-taxable";
            }

            return shippingItem;
        }

        /// <summary>
        /// Create item lines for order checkout attributes
        /// </summary>
        /// <param name="order">Order</param>
        /// <returns>Collection of item lines</returns>
        private IEnumerable<LineItemModel> CreateLinesForCheckoutAttributes(Order order)
        {
            //get checkout attributes values
            var attributeValues = _checkoutAttributeParser.ParseCheckoutAttributeValues(order.CheckoutAttributesXml);
            return attributeValues.SelectMany(attributeWithValues =>
            {
                var attribute = attributeWithValues.attribute;
                return attributeWithValues.values.Select(value =>
                {
                    //create line
                    var checkoutAttributeItem = new LineItemModel
                    {
                        amount = value.PriceAdjustment,

                        //item description
                        description = CommonHelper.EnsureMaximumLength($"{attribute.Name} ({value.Name})", 2096),

                        //whether the discount to the item was applied
                        discounted = order.OrderSubTotalDiscountExclTax > decimal.Zero,

                        //set checkout attribute name and value as item code
                        itemCode = CommonHelper.EnsureMaximumLength($"{attribute.Name}-{value.Name}", 50),

                        quantity = 1
                    };

                    //whether checkout attribute is tax exempt
                    if (attribute.IsTaxExempt)
                        checkoutAttributeItem.exemptionCode = "Attribute-non-taxable";
                    else
                    {
                        //or try to get tax code
                        var attributeTaxCategory = _taxCategoryService.GetTaxCategoryById(attribute.TaxCategoryId).Result;
                        checkoutAttributeItem.taxCode = CommonHelper.EnsureMaximumLength(attributeTaxCategory?.Name, 25);
                    }

                    //whether entity use code is set
                    var entityUseCode = _genericAttributeService.GetAttribute<string>(attribute, AvalaraTaxDefaults.EntityUseCodeAttribute).Result;
                    checkoutAttributeItem.customerUsageType = CommonHelper.EnsureMaximumLength(entityUseCode, 25);

                    return checkoutAttributeItem;
                });
            });
        }

        /// <summary>
        /// Prepare model tax exemption details
        /// </summary>
        /// <param name="model">Model</param>
        /// <param name="customer">Customer</param>
        /// <returns>Model</returns>
        private async Task<CreateTransactionModel> PrepareModelTaxExemption(CreateTransactionModel model, Customer customer)
        {
            if (customer.IsTaxExempt)
                model.exemptionNo = CommonHelper.EnsureMaximumLength($"Exempt-customer-#{customer.Id}", 25);
            else
            {
                var customerRole = (await _customerService.GetCustomerRoles(customer)).FirstOrDefault(role => role.TaxExempt);
                if (customerRole != null)
                    model.exemptionNo = CommonHelper.EnsureMaximumLength($"Exempt-{customerRole.Name}", 25);
            }

            var entityUseCode = await _genericAttributeService.GetAttribute<string>(customer, AvalaraTaxDefaults.EntityUseCodeAttribute);
            if (!string.IsNullOrEmpty(entityUseCode))
                model.customerUsageType = CommonHelper.EnsureMaximumLength(entityUseCode, 25);
            else
            {
                entityUseCode = (await _customerService.GetCustomerRoles(customer))
                    .Select(customerRole => _genericAttributeService.GetAttribute<string>(customerRole, AvalaraTaxDefaults.EntityUseCodeAttribute).Result)
                    .FirstOrDefault(code => !string.IsNullOrEmpty(code));
                model.customerUsageType = CommonHelper.EnsureMaximumLength(entityUseCode, 25);
            }

            return model;
        }

        #endregion

        #endregion

        #region Methods

        #region Configuration

        /// <summary>
        /// Ping service (test conection)
        /// </summary>
        /// <returns>Ping result</returns>
        public async Task<PingResultModel> Ping()
        {
            return await HandleFunction(() => Task.FromResult(ServiceClient.Ping() ?? throw new NopException("No response from the service")));
        }

        /// <summary>
        /// Get account companies
        /// </summary>
        /// <returns>List of companies</returns>
        public async Task<List<CompanyModel>> GetAccountCompanies()
        {
            return await HandleFunction(() =>
            {
                var result = ServiceClient.QueryCompanies(null, null, null, null, null)
                    ?? throw new NopException("No response from the service");

                return Task.FromResult(result.value);
            });
        }

        /// <summary>
        /// Get pre-defined entity use codes
        /// </summary>
        /// <returns>List of entity use codes</returns>
        public async Task<List<EntityUseCodeModel>> GetEntityUseCodes()
        {
            return await HandleFunction(() =>
            {
                var result = ServiceClient.ListEntityUseCodes(null, null, null, null)
                    ?? throw new NopException("No response from the service");

                return Task.FromResult(result.value);
            });
        }

        /// <summary>
        /// Get pre-defined tax code types
        /// </summary>
        /// <returns>Key-value pairs of tax code types</returns>
        public async Task<Dictionary<string, string>> GetTaxCodeTypes()
        {
            return await HandleFunction(() =>
            {
                var result = ServiceClient.ListTaxCodeTypes(null, null)
                    ?? throw new NopException("No response from the service");

                return Task.FromResult(result.types);
            });
        }

        /// <summary>
        /// Import tax codes from Avalara services
        /// </summary>
        /// <returns>Number of imported tax codes; null in case of error</returns>
        public async Task<int?> ImportTaxCodes()
        {
            return await HandleFunction<int?>(async () =>
            {
                //get Avalara pre-defined system tax codes (only active)
                var systemTaxCodes = ServiceClient.ListTaxCodes("isActive eq true", null, null, null)
                    ?? throw new NopException("No response from the service");

                if (!systemTaxCodes.value?.Any() ?? true)
                    return null;

                //get existing tax categories
                var existingTaxCategories = (await _taxCategoryService.GetAllTaxCategories())
                    .Select(taxCategory => taxCategory.Name)
                    .ToList();

                //remove duplicates
                var taxCodesToImport = systemTaxCodes.value
                    .Where(taxCode => !string.IsNullOrEmpty(taxCode?.taxCode) && !existingTaxCategories.Contains(taxCode.taxCode))
                    .ToList();

                var importedTaxCodesNumber = 0;
                foreach (var taxCode in taxCodesToImport)
                {
                    //create new tax category
                    var taxCategory = new TaxCategory { Name = taxCode.taxCode };
                    await _taxCategoryService.InsertTaxCategory(taxCategory);

                    //save description and type
                    if (!string.IsNullOrEmpty(taxCode.description))
                        await _genericAttributeService.SaveAttribute(taxCategory, AvalaraTaxDefaults.TaxCodeDescriptionAttribute, taxCode.description);
                    if (!string.IsNullOrEmpty(taxCode.taxCodeTypeId))
                        await _genericAttributeService.SaveAttribute(taxCategory, AvalaraTaxDefaults.TaxCodeTypeAttribute, taxCode.taxCodeTypeId);

                    importedTaxCodesNumber++;
                }

                return importedTaxCodesNumber;
            });
        }

        /// <summary>
        /// Export current tax codes to Avalara services
        /// </summary>
        /// <returns>Number of exported tax codes; null in case of error</returns>
        public async Task<int?> ExportTaxCodes()
        {
            return await HandleFunction<int?>(async () =>
            {
                if (string.IsNullOrEmpty(_avalaraTaxSettings.CompanyCode) || _avalaraTaxSettings.CompanyCode.Equals(Guid.Empty.ToString()))
                    throw new NopException("Company not selected");

                //get selected company
                var selectedCompany = (await GetAccountCompanies())
                    ?.FirstOrDefault(company => _avalaraTaxSettings.CompanyCode.Equals(company?.companyCode))
                    ?? throw new NopException("Failed to retrieve company");

                //get existing tax codes (only active)
                var taxCodes = ServiceClient.ListTaxCodesByCompany(selectedCompany.id, "isActive eq true", null, null, null, null)
                    ?? throw new NopException("No response from the service");

                var existingTaxCodes = taxCodes.value?.Select(taxCode => taxCode.taxCode).ToList() ?? new List<string>();

                //prepare tax codes to export
                var taxCodesToExport = (await _taxCategoryService.GetAllTaxCategories()).Select(taxCategory => new TaxCodeModel
                {
                    createdDate = DateTime.UtcNow,
                    description = CommonHelper.EnsureMaximumLength(taxCategory.Name, 255),
                    isActive = true,
                    taxCode = CommonHelper.EnsureMaximumLength(taxCategory.Name, 25),
                    taxCodeTypeId = CommonHelper.EnsureMaximumLength(_genericAttributeService
                        .GetAttribute<string>(taxCategory, AvalaraTaxDefaults.TaxCodeTypeAttribute).Result ?? "P", 2)
                }).Where(taxCode => !string.IsNullOrEmpty(taxCode.taxCode)).ToList();

                //add Avalara pre-defined system tax codes
                var systemTaxCodesResult = ServiceClient.ListTaxCodes("isActive eq true", null, null, null)
                    ?? throw new NopException("No response from the service");

                var systemTaxCodes = systemTaxCodesResult.value?.Select(taxCode => taxCode.taxCode).ToList() ?? new List<string>();
                existingTaxCodes.AddRange(systemTaxCodes);

                //remove duplicates
                taxCodesToExport = taxCodesToExport.Where(taxCode => !existingTaxCodes.Contains(taxCode.taxCode)).Distinct().ToList();

                //export tax codes
                if (!taxCodesToExport.Any())
                    return 0;

                //create items and get the result
                var createdTaxCodes = ServiceClient.CreateTaxCodes(selectedCompany.id, taxCodesToExport)
                    ?? throw new NopException("No response from the service");

                //display results
                var result = createdTaxCodes?.Count;
                if (result.HasValue && result > 0)
                    return result.Value;

                return null;
            });
        }

        /// <summary>
        /// Delete pre-defined system tax codes
        /// </summary>
        /// <returns>Result</returns>
        public async Task<bool> DeleteSystemTaxCodes()
        {
            return await HandleFunction(async () =>
            {
                //get Avalara pre-defined system tax codes (only active)
                var systemTaxCodesResult = ServiceClient.ListTaxCodes("isActive eq true", null, null, null)
                    ?? throw new NopException("No response from the service");

                var systemTaxCodes = systemTaxCodesResult.value?.Select(taxCode => taxCode.taxCode).ToList();
                if (!systemTaxCodes?.Any() ?? true)
                    return false;

                //prepare tax categories to delete
                var categoriesIds = await _taxCategoryRepository.Table
                    .Where(taxCategory => systemTaxCodes.Contains(taxCategory.Name))
                    .Select(taxCategory => taxCategory.Id)
                    .ToListAsync();

                //delete tax categories
<<<<<<< HEAD
                await _taxCategoryRepository.Delete(taxCategory => categoriesIds.Contains(taxCategory.Id));
                await _cacheManager.Remove(NopTaxDefaults.TaxCategoriesAllCacheKey);
=======
                _taxCategoryRepository.Delete(taxCategory => categoriesIds.Contains(taxCategory.Id));
                _staticCacheManager.RemoveByPrefix(NopEntityCacheDefaults<TaxCategory>.Prefix);
>>>>>>> 8df5bf22

                //delete generic attributes
                await _genericAttributeRepository
                    .Delete(attribute => attribute.KeyGroup == nameof(TaxCategory) && categoriesIds.Contains(attribute.EntityId));

                return true;
            });
        }

        /// <summary>
        /// Delete generic attributes used in the plugin
        /// </summary>
        public async Task DeleteAttributes()
        {
            await DeleteSystemTaxCodes();

            await _genericAttributeRepository.Delete(attribute => attribute.Key == AvalaraTaxDefaults.EntityUseCodeAttribute ||
                attribute.Key == AvalaraTaxDefaults.TaxCodeTypeAttribute || attribute.Key == AvalaraTaxDefaults.TaxCodeDescriptionAttribute);
        }

        /// <summary>
        /// Export items (products) with the passed ids to Avalara services
        /// </summary>
        /// <returns>Number of exported items; null in case of error</returns>
        public async Task<int?> ExportProducts(string selectedIds)
        {
            return await HandleFunction<int?>(async () =>
            {
                if (string.IsNullOrEmpty(_avalaraTaxSettings.CompanyCode) || _avalaraTaxSettings.CompanyCode.Equals(Guid.Empty.ToString()))
                    throw new NopException("Company not selected");

                //get selected company
                var selectedCompany = (await GetAccountCompanies())
                    ?.FirstOrDefault(company => _avalaraTaxSettings.CompanyCode.Equals(company?.companyCode))
                    ?? throw new NopException("Failed to retrieve company");

                //get existing items
                var items = ServiceClient.ListItemsByCompany(selectedCompany.id, null, null, null, null, null)
                    ?? throw new NopException("No response from the service");

                //return the paginated and filtered list
                var existingItemCodes = items.value?.Select(item => item.itemCode).ToList() ?? new List<string>();

                //prepare exported items
                var productIds = selectedIds?.Split(new[] { ',' }, StringSplitOptions.RemoveEmptyEntries).Select(id => Convert.ToInt32(id)).ToArray();
                var exportedItems = new List<ItemModel>();
                foreach (var product in await _productService.GetProductsByIds(productIds))
                {
                    //find product combinations
                    var combinations = (await _productAttributeService.GetAllProductAttributeCombinations(product.Id))
                        .Where(combination => !string.IsNullOrEmpty(combination.Sku));

                    //export items with specified SKU only
                    if (string.IsNullOrEmpty(product.Sku) && !combinations.Any())
                        continue;

                    //prepare common properties
                    var taxCategory = await _taxCategoryService.GetTaxCategoryById(product.TaxCategoryId);
                    var taxCode = CommonHelper.EnsureMaximumLength(taxCategory?.Name, 25);
                    var description = CommonHelper.EnsureMaximumLength(product.Name, 255);

                    //add the product as exported item
                    if (!string.IsNullOrEmpty(product.Sku))
                    {
                        exportedItems.Add(new ItemModel
                        {
                            createdDate = DateTime.UtcNow,
                            description = description,
                            itemCode = CommonHelper.EnsureMaximumLength(product.Sku, 50),
                            taxCode = taxCode
                        });
                    }

                    //add product combinations
                    exportedItems.AddRange(combinations.Select(combination => new ItemModel
                    {
                        createdDate = DateTime.UtcNow,
                        description = description,
                        itemCode = CommonHelper.EnsureMaximumLength(combination.Sku, 50),
                        taxCode = taxCode
                    }));
                }

                //remove duplicates
                exportedItems = exportedItems.Where(item => !existingItemCodes.Contains(item.itemCode)).Distinct().ToList();

                //export items
                if (!exportedItems.Any())
                    return 0;

                //create items and get the result
                var createdItems = ServiceClient.CreateItems(selectedCompany.id, exportedItems)
                    ?? throw new NopException("No response from the service");

                //display results
                var result = createdItems?.Count;
                if (result.HasValue && result > 0)
                    return result.Value;

                return null;
            });
        }

        #endregion

        #region Validation

        /// <summary>
        /// Resolve the passed address against Avalara's address-validation system
        /// </summary>
        /// <param name="address">Address to validate</param>
        /// <returns>Validated address</returns>
        public async Task<AddressResolutionModel> ValidateAddress(Address address)
        {
            return await HandleFunction(() => Task.FromResult(ServiceClient.ResolveAddressPost(new AddressValidationInfo
            {
                city = CommonHelper.EnsureMaximumLength(address.City, 50),
                country = CommonHelper.EnsureMaximumLength(_countryService.GetCountryByAddress(address).Result?.TwoLetterIsoCode, 2),
                line1 = CommonHelper.EnsureMaximumLength(address.Address1, 50),
                line2 = CommonHelper.EnsureMaximumLength(address.Address2, 100),
                postalCode = CommonHelper.EnsureMaximumLength(address.ZipPostalCode, 11),
                region = CommonHelper.EnsureMaximumLength(_stateProvinceService.GetStateProvinceByAddress(address).Result?.Abbreviation, 3),
                textCase = TextCase.Mixed
            }) ?? throw new NopException("No response from the service")));
        }

        #endregion

        #region Tax calculation

        /// <summary>
        /// Create test tax transaction
        /// </summary>
        /// <param name="address">Tax address</param>
        /// <returns>Transaction</returns>
        public async Task<TransactionModel> CreateTestTaxTransaction(Address address)
        {
            return await HandleFunction(async () =>
            {
                //create tax transaction for a simplified item and without saving 
                var model = await PrepareTransactionModel(address, (await _workContext.GetCurrentCustomer()).Id.ToString(), DocumentType.SalesOrder);
                model.lines = new List<LineItemModel> { new LineItemModel { amount = 100, quantity = 1 } };
                return CreateTransaction(model);
            });
        }

        /// <summary>
        /// Create transaction to get tax rate
        /// </summary>
        /// <param name="taxRateRequest">Tax rate request</param>
        /// <returns>Transaction</returns>
        public async Task<decimal?> GetTaxRate(TaxRateRequest taxRateRequest)
        {
            //prepare cache key
            var address = await _addressService.GetAddressById(taxRateRequest.Address.Id);
            var customer = taxRateRequest.Customer ?? await _workContext.GetCurrentCustomer();
            var taxCode = (await _taxCategoryService.GetTaxCategoryById(taxRateRequest.TaxCategoryId > 0
                ? taxRateRequest.TaxCategoryId
                : taxRateRequest.Product?.TaxCategoryId
                ?? 0))?.Name;
            var itemCode = taxRateRequest.Product?.Sku;
            var cacheKey = _staticCacheManager.PrepareKeyForShortTermCache(AvalaraTaxDefaults.TaxRateCacheKey,
                customer,
                taxCode,
                itemCode,
                taxRateRequest.Address.Address1,
                taxRateRequest.Address.City,
                taxRateRequest.Address.StateProvinceId ?? 0,
                taxRateRequest.Address.CountryId ?? 0,
                taxRateRequest.Address.ZipPostalCode);

            //get tax rate
<<<<<<< HEAD
            return await _cacheManager.Get(cacheKey, async () =>
=======
            return _staticCacheManager.Get(cacheKey, () =>
>>>>>>> 8df5bf22
            {
                return await HandleFunction(async () =>
                {
                    //create tax transaction for a single item and without saving
                    var model = await PrepareTransactionModel(address, customer.Id.ToString(), DocumentType.SalesOrder);
                    model.lines = new List<LineItemModel>
                    {
                        new LineItemModel
                        {
                            amount = 100,
                            quantity = 1,
                            itemCode = CommonHelper.EnsureMaximumLength(itemCode, 50),
                            taxCode = CommonHelper.EnsureMaximumLength(taxCode, 25),
                            exemptionCode = (taxRateRequest.Product?.IsTaxExempt ?? false)
                                ? CommonHelper.EnsureMaximumLength($"Exempt-product-#{taxRateRequest.Product.Id}", 25)
                                : string.Empty,
                        }
                    };

                    await PrepareModelTaxExemption(model, customer);
                    var transaction = CreateTransaction(model);

                    //we return the tax total, since we used the amount of 100 when requesting, so the total is the same as the rate
                    return transaction?.totalTax;
                });
            });
        }

        /// <summary>
        /// Create transaction to get tax total for the passed request
        /// </summary>
        /// <param name="taxTotalRequest">Tax total request</param>
        /// <returns>Transaction</returns>
        public async Task<TransactionModel> CreateTaxTotalTransaction(TaxTotalRequest taxTotalRequest)
        {
            return await HandleFunction(async () =>
            {
                //create dummy order to create tax transaction
                var customer = taxTotalRequest.Customer;
                var order = new Order { CustomerId = customer.Id };

                //addresses
                order.BillingAddressId = customer.BillingAddressId ?? 0;
                order.ShippingAddressId = customer.ShippingAddressId;
                if (_shippingSettings.AllowPickupInStore)
                {
                    var pickupPoint = await _genericAttributeService
                        .GetAttribute<PickupPoint>(customer, NopCustomerDefaults.SelectedPickupPointAttribute, taxTotalRequest.StoreId);
                    if (pickupPoint != null)
                    {
                        var country = await _countryService.GetCountryByTwoLetterIsoCode(pickupPoint.CountryCode);
                        var state = await _stateProvinceService.GetStateProvinceByAbbreviation(pickupPoint.StateAbbreviation, country?.Id);
                        var pickupAddress = new Address
                        {
                            Address1 = pickupPoint.Address,
                            City = pickupPoint.City,
                            CountryId = country?.Id,
                            StateProvinceId = state?.Id,
                            ZipPostalCode = pickupPoint.ZipPostalCode,
                            CreatedOnUtc = DateTime.UtcNow,
                        };
                        await _addressService.InsertAddress(pickupAddress);
                        order.PickupAddressId = pickupAddress.Id;
                    }
                }

                //checkout attributes
                order.CheckoutAttributesXml = await _genericAttributeService
                    .GetAttribute<string>(customer, NopCustomerDefaults.CheckoutAttributes, taxTotalRequest.StoreId);

                //shipping method
                order.ShippingMethod = (await _genericAttributeService
                    .GetAttribute<ShippingOption>(customer, NopCustomerDefaults.SelectedShippingOptionAttribute, taxTotalRequest.StoreId))?.Name;
                order.OrderShippingExclTax = (await _orderTotalCalculationService.GetShoppingCartShippingTotal(taxTotalRequest.ShoppingCart, false)).shippingTotal ?? 0;

                //payment method
                if (taxTotalRequest.UsePaymentMethodAdditionalFee)
                {
                    order.PaymentMethodSystemName = await _genericAttributeService
                        .GetAttribute<string>(customer, NopCustomerDefaults.SelectedPaymentMethodAttribute, taxTotalRequest.StoreId);
                    if (!string.IsNullOrEmpty(order.PaymentMethodSystemName))
                        order.PaymentMethodAdditionalFeeExclTax = await _paymentService.GetAdditionalHandlingFee(taxTotalRequest.ShoppingCart, order.PaymentMethodSystemName);
                }

                //discount amount
                var (orderSubTotalDiscountExclTax, _, _, _, _) = await _orderTotalCalculationService.GetShoppingCartSubTotal(taxTotalRequest.ShoppingCart, false);
                order.OrderSubTotalDiscountExclTax = orderSubTotalDiscountExclTax;

                //create dummy order items
                var orderItems = taxTotalRequest.ShoppingCart.Select(cartItem => new OrderItem
                {
                    AttributesXml = cartItem.AttributesXml,
                    ProductId = cartItem.ProductId,
                    Quantity = cartItem.Quantity,
                    PriceExclTax = _shoppingCartService.GetSubTotal(cartItem, true).Result.subTotal
                }).ToList();

                //prepare transaction model
                var address = await GetTaxAddress(order);
                var model = await PrepareTransactionModel(address, customer.Id.ToString(), DocumentType.SalesOrder);
                model.email = CommonHelper.EnsureMaximumLength(customer.Email, 50);
                model.discount = order.OrderSubTotalDiscountExclTax;

                //set purchased item lines
                model.lines = await GetItemLines(order, orderItems);

                //set whole request tax exemption
                await PrepareModelTaxExemption(model, customer);

                return CreateTransaction(model);
            });
        }

        /// <summary>
        /// Create tax transaction for the placed order
        /// </summary>
        /// <param name="order">Order</param>
        /// <returns>Transaction</returns>
        public async Task<TransactionModel> CreateOrderTaxTransaction(Order order)
        {
            return await HandleFunction(async () =>
            {
                //prepare transaction model
                var address = await GetTaxAddress(order);
                var customer = await _customerService.GetCustomerById(order.CustomerId);
                var model = await PrepareTransactionModel(address, customer.Id.ToString(), DocumentType.SalesInvoice);
                model.email = CommonHelper.EnsureMaximumLength(customer.Email, 50);
                model.code = CommonHelper.EnsureMaximumLength(order.CustomOrderNumber, 50);
                model.commit = _avalaraTaxSettings.CommitTransactions;
                model.discount = order.OrderSubTotalDiscountExclTax;

                //set purchased item lines
                var orderItems = await _orderService.GetOrderItems(order.Id);
                model.lines = await GetItemLines(order, orderItems);

                //set whole request tax exemption
                await PrepareModelTaxExemption(model, customer);

                return CreateTransaction(model);
            });
        }

        /// <summary>
        /// Void tax transaction
        /// </summary>
        /// <param name="order">Order</param>
        public async Task VoidTaxTransaction(Order order)
        {
            await HandleFunction(() =>
            {
                if (string.IsNullOrEmpty(_avalaraTaxSettings.CompanyCode) || _avalaraTaxSettings.CompanyCode.Equals(Guid.Empty.ToString()))
                    throw new NopException("Company not selected");

                var model = new VoidTransactionModel { code = VoidReasonCode.DocVoided };
                var transaction = ServiceClient.VoidTransaction(_avalaraTaxSettings.CompanyCode, order.CustomOrderNumber, null, null, model)
                    ?? throw new NopException("No response from the service");

                return Task.FromResult(transaction);
            });
        }

        /// <summary>
        /// Delete tax transaction
        /// </summary>
        /// <param name="order">Order</param>
        public async Task DeleteTaxTransaction(Order order)
        {
            await HandleFunction(() =>
            {
                if (string.IsNullOrEmpty(_avalaraTaxSettings.CompanyCode) || _avalaraTaxSettings.CompanyCode.Equals(Guid.Empty.ToString()))
                    throw new NopException("Company not selected");

                var model = new VoidTransactionModel { code = VoidReasonCode.DocDeleted };
                var transaction = ServiceClient.VoidTransaction(_avalaraTaxSettings.CompanyCode, order.CustomOrderNumber, null, null, model)
                    ?? throw new NopException("No response from the service");

                return Task.FromResult(transaction);
            });
        }

        /// <summary>
        /// Refund tax transaction
        /// </summary>
        /// <param name="order">Order</param>
        /// <param name="amountToRefund">Amount to refund</param>
        public async Task RefundTaxTransaction(Order order, decimal amountToRefund)
        {
            await HandleFunction(() =>
            {
                if (string.IsNullOrEmpty(_avalaraTaxSettings.CompanyCode) || _avalaraTaxSettings.CompanyCode.Equals(Guid.Empty.ToString()))
                    throw new NopException("Company not selected");

                //first try to get saved tax transaction
                var transaction = ServiceClient.GetTransactionByCodeAndType(_avalaraTaxSettings.CompanyCode, order.CustomOrderNumber, DocumentType.SalesInvoice, null)
                    ?? throw new NopException("No response from the service");

                //create refund transaction model
                var model = new RefundTransactionModel
                {
                    referenceCode = CommonHelper.EnsureMaximumLength(transaction.code, 50),
                    refundDate = transaction.date ?? DateTime.UtcNow,
                    refundType = RefundType.Full
                };

                //whether it's a partial refund
                var isPartialRefund = amountToRefund < order.OrderTotal;
                if (isPartialRefund)
                {
                    model.refundType = RefundType.Percentage;
                    model.refundPercentage = amountToRefund / (order.OrderTotal - order.OrderTax) * 100;
                }

                transaction = ServiceClient.RefundTransaction(_avalaraTaxSettings.CompanyCode, transaction.code, null, null, null, model)
                    ?? throw new NopException("No response from the service");

                return Task.FromResult(transaction);
            });
        }

        #endregion

        /// <summary>
        /// Dispose object
        /// </summary>
        public void Dispose()
        {
            Dispose(true);
            GC.SuppressFinalize(this);
        }

        // Protected implementation of Dispose pattern.
        protected virtual void Dispose(bool disposing)
        {
            if (_disposed)
                return;

            if (disposing)
            {
                if (_serviceClient != null)
                    _serviceClient.CallCompleted -= OnCallCompleted;
            }

            _disposed = true;
        }

        #endregion
    }
}<|MERGE_RESOLUTION|>--- conflicted
+++ resolved
@@ -811,13 +811,8 @@
                     .ToListAsync();
 
                 //delete tax categories
-<<<<<<< HEAD
                 await _taxCategoryRepository.Delete(taxCategory => categoriesIds.Contains(taxCategory.Id));
-                await _cacheManager.Remove(NopTaxDefaults.TaxCategoriesAllCacheKey);
-=======
-                _taxCategoryRepository.Delete(taxCategory => categoriesIds.Contains(taxCategory.Id));
-                _staticCacheManager.RemoveByPrefix(NopEntityCacheDefaults<TaxCategory>.Prefix);
->>>>>>> 8df5bf22
+                await _staticCacheManager.RemoveByPrefix(NopEntityCacheDefaults<TaxCategory>.Prefix);
 
                 //delete generic attributes
                 await _genericAttributeRepository
@@ -990,11 +985,7 @@
                 taxRateRequest.Address.ZipPostalCode);
 
             //get tax rate
-<<<<<<< HEAD
-            return await _cacheManager.Get(cacheKey, async () =>
-=======
-            return _staticCacheManager.Get(cacheKey, () =>
->>>>>>> 8df5bf22
+            return await _staticCacheManager.Get(cacheKey, async () =>
             {
                 return await HandleFunction(async () =>
                 {
