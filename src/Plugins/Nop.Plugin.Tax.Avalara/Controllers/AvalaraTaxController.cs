﻿using System;
using System.Linq;
using Microsoft.AspNetCore.Mvc;
using Microsoft.AspNetCore.Mvc.Rendering;
using Nop.Core;
using Nop.Core.Domain.Common;
using Nop.Core.Domain.Directory;
using Nop.Plugin.Tax.Avalara.Models.Configuration;
using Nop.Plugin.Tax.Avalara.Models.Log;
using Nop.Plugin.Tax.Avalara.Services;
using Nop.Services.Common;
using Nop.Services.Configuration;
using Nop.Services.Directory;
using Nop.Services.Localization;
using Nop.Services.Messages;
using Nop.Services.Security;
using Nop.Services.Tax;
using Nop.Web.Areas.Admin.Models.Common;
using Nop.Web.Framework;
using Nop.Web.Framework.Controllers;
using Nop.Web.Framework.Mvc.Filters;

namespace Nop.Plugin.Tax.Avalara.Controllers
{
    [Area(AreaNames.Admin)]
    [AuthorizeAdmin]
    [AutoValidateAntiforgeryToken]
    public class AvalaraTaxController : BasePluginController
    {
        #region Fields

        private readonly AvalaraTaxManager _avalaraTaxManager;
        private readonly AvalaraTaxSettings _avalaraTaxSettings;
        private readonly CurrencySettings _currencySettings;
        private readonly ICountryService _countryService;
        private readonly ICurrencyService _currencyService;
        private readonly IGenericAttributeService _genericAttributeService;
        private readonly ILocalizationService _localizationService;
        private readonly INotificationService _notificationService;
        private readonly IPermissionService _permissionService;
        private readonly ISettingService _settingService;
        private readonly IStateProvinceService _stateProvinceService;
        private readonly ITaxPluginManager _taxPluginManager;
        private readonly IWorkContext _workContext;

        #endregion

        #region Ctor

        public AvalaraTaxController(AvalaraTaxManager avalaraTaxManager,
            AvalaraTaxSettings avalaraTaxSettings,
            CurrencySettings currencySettings,
            ICountryService countryService,
            ICurrencyService currencyService,
            IGenericAttributeService genericAttributeService,
            ILocalizationService localizationService,
            INotificationService notificationService,
            IPermissionService permissionService,
            ISettingService settingService,
            IStateProvinceService stateProvinceService,
            ITaxPluginManager taxPluginManager,
            IWorkContext workContext)
        {
            _avalaraTaxManager = avalaraTaxManager;
            _avalaraTaxSettings = avalaraTaxSettings;
            _currencySettings = currencySettings;
            _countryService = countryService;
            _currencyService = currencyService;
            _genericAttributeService = genericAttributeService;
            _localizationService = localizationService;
            _notificationService = notificationService;
            _permissionService = permissionService;
            _settingService = settingService;
            _stateProvinceService = stateProvinceService;
            _taxPluginManager = taxPluginManager;
            _workContext = workContext;
        }

        #endregion

        #region Utilities

        /// <summary>
        /// Check that plugin is configured
        /// </summary>
        /// <returns>True if it's configured; otherwise false</returns>
        private bool IsConfigured()
        {
            return !string.IsNullOrEmpty(_avalaraTaxSettings.AccountId)
                && !string.IsNullOrEmpty(_avalaraTaxSettings.LicenseKey);
        }

        /// <summary>
        /// Prepare address model
        /// </summary>
        /// <param name="model">Address model</param>
        private void PrepareAddress(AddressModel model)
        {
            //populate list of countries
            model.AvailableCountries = _countryService.GetAllCountries(showHidden: true)
                .Select(x => new SelectListItem { Text = x.Name, Value = x.Id.ToString() }).ToList();
            model.AvailableCountries.Insert(0, new SelectListItem { Text = _localizationService.GetResource("Admin.Address.SelectCountry"), Value = "0" });

            //populate list of states and provinces
            if (model.CountryId.HasValue && model.CountryId.Value > 0)
                model.AvailableStates = _stateProvinceService.GetStateProvincesByCountryId(model.CountryId.Value, showHidden: true)
                    .Select(x => new SelectListItem { Text = x.Name, Value = x.Id.ToString() }).ToList();
            if (!model.AvailableStates.Any())
                model.AvailableStates.Insert(0, new SelectListItem { Text = _localizationService.GetResource("Admin.Address.OtherNonUS"), Value = "0" });
        }

        /// <summary>
        /// Prepare tax transaction log list model
        /// </summary>
        /// <param name="model">Tax transaction log list model</param>
        private void PrepareLogModel(TaxTransactionLogSearchModel model)
        {
            //prepare page parameters
            model.SetGridPageSize();
        }

        #endregion

        #region Methods

        public IActionResult Configure()
        {
            if (!_permissionService.Authorize(StandardPermissionProvider.ManageTaxSettings))
                return AccessDeniedView();

            //prepare common properties
            var model = new ConfigurationModel
            {
                IsConfigured = IsConfigured(),
                AccountId = _avalaraTaxSettings.AccountId,
                LicenseKey = _avalaraTaxSettings.LicenseKey,
                CompanyCode = _avalaraTaxSettings.CompanyCode,
                UseSandbox = _avalaraTaxSettings.UseSandbox,
                CommitTransactions = _avalaraTaxSettings.CommitTransactions,
                ValidateAddress = _avalaraTaxSettings.ValidateAddress
            };

            //prepare address model
            PrepareAddress(model.TestAddress);

            //prepare tax transaction log model
            PrepareLogModel(model.TaxTransactionLogSearchModel);

            model.HideGeneralBlock = _genericAttributeService.GetAttribute<bool>(_workContext.CurrentCustomer, AvalaraTaxDefaults.HideGeneralBlock);
            model.HideLogBlock = _genericAttributeService.GetAttribute<bool>(_workContext.CurrentCustomer, AvalaraTaxDefaults.HideLogBlock);

            //get account company list (only active)
            var activeCompanies = _avalaraTaxManager.GetAccountCompanies(true);
            if (activeCompanies?.Any() ?? false)
            {
                model.Companies = activeCompanies.OrderBy(company => company.isDefault ?? false ? 0 : 1).Select(company => new SelectListItem
                {
                    Text = company.isTest ?? false ? $"{company.name} (Test)" : company.name,
                    Value = company.companyCode
                }).ToList();
            }

            var defaultCompanyCode = _avalaraTaxSettings.CompanyCode;
            if (!model.Companies.Any())
            {
                //add the special item for 'there are no companies' with empty guid value
                var noCompaniesText = _localizationService.GetResource("Plugins.Tax.Avalara.Fields.Company.NotExist");
                model.Companies.Add(new SelectListItem { Text = noCompaniesText, Value = Guid.Empty.ToString() });
                defaultCompanyCode = Guid.Empty.ToString();
            }
            else if (string.IsNullOrEmpty(_avalaraTaxSettings.CompanyCode) || _avalaraTaxSettings.CompanyCode.Equals(Guid.Empty.ToString()))
                defaultCompanyCode = model.Companies.FirstOrDefault()?.Value;

            //set the default company
            model.CompanyCode = defaultCompanyCode;
            _avalaraTaxSettings.CompanyCode = defaultCompanyCode;
            _settingService.SaveSetting(_avalaraTaxSettings);

            //display warning in case of company currency differ from the primary store currency
            var primaryCurrency = _currencyService.GetCurrencyById(_currencySettings.PrimaryStoreCurrencyId);
            var selectedCompany = activeCompanies?.FirstOrDefault(company => company.companyCode.Equals(defaultCompanyCode));
            if (!selectedCompany?.baseCurrencyCode?.Equals(primaryCurrency?.CurrencyCode, StringComparison.InvariantCultureIgnoreCase) ?? false)
                _notificationService.WarningNotification(_localizationService.GetResource("Plugins.Tax.Avalara.Fields.Company.Currency.Warning"));

            return View("~/Plugins/Tax.Avalara/Views/Configuration/Configure.cshtml", model);
        }

        [HttpPost, ActionName("Configure")]
        [FormValueRequired("save")]
        public IActionResult Configure(ConfigurationModel model)
        {
            if (!_permissionService.Authorize(StandardPermissionProvider.ManageTaxSettings))
                return AccessDeniedView();

            if (!ModelState.IsValid)
                return Configure();

            //save settings
            _avalaraTaxSettings.AccountId = model.AccountId;
            _avalaraTaxSettings.LicenseKey = model.LicenseKey;
            _avalaraTaxSettings.CompanyCode = model.CompanyCode;
            _avalaraTaxSettings.UseSandbox = model.UseSandbox;
            _avalaraTaxSettings.CommitTransactions = model.CommitTransactions;
            _avalaraTaxSettings.ValidateAddress = model.ValidateAddress;
            _settingService.SaveSetting(_avalaraTaxSettings);

            _notificationService.SuccessNotification(_localizationService.GetResource("Admin.Plugins.Saved"));

            return Configure();
        }

        [HttpPost, ActionName("Configure")]
        [FormValueRequired("verifyCredentials")]
        public IActionResult VerifyCredentials(ConfigurationModel model)
        {
            if (!_permissionService.Authorize(StandardPermissionProvider.ManageTaxSettings))
                return AccessDeniedView();

            if (!ModelState.IsValid)
                return Configure();

            //verify credentials 
            var result = _avalaraTaxManager.Ping();

            //display results
            if (result?.authenticated ?? false)
                _notificationService.SuccessNotification(_localizationService.GetResource("Plugins.Tax.Avalara.VerifyCredentials.Verified"));
            else
                _notificationService.ErrorNotification(_localizationService.GetResource("Plugins.Tax.Avalara.VerifyCredentials.Declined"));

            return Configure();
        }

        [HttpPost, ActionName("Configure")]
        [FormValueRequired("testTax")]
        public IActionResult TestTaxRequest(ConfigurationModel model)
        {
            if (!_permissionService.Authorize(StandardPermissionProvider.ManageTaxSettings))
                return AccessDeniedView();

            if (!ModelState.IsValid)
                return Configure();

            var taxProvider = _taxPluginManager.LoadPluginBySystemName(AvalaraTaxDefaults.SystemName) as AvalaraTaxProvider;

            //get result
            var transaction = taxProvider.CreateEstimatedTaxTransaction(new Address
            {
                City = model.TestAddress?.City,
                CountryId = model.TestAddress?.CountryId,
                Address1 = model.TestAddress?.Address1,
                ZipPostalCode = model.TestAddress?.ZipPostalCode,
<<<<<<< HEAD
                StateProvince = _stateProvinceService.GetStateProvinceById(model.TestAddress?.StateProvinceId ?? 0)
            }, _workContext.CurrentCustomer.Id.ToString(), "", "");
=======
                StateProvinceId = model.TestAddress?.StateProvinceId
            }, _workContext.CurrentCustomer.Id.ToString());
>>>>>>> 0281d952

            if (transaction?.totalTax != null)
            {
                //display tax rates by jurisdictions
                model.TestTaxResult = $"Total tax rate: {transaction.totalTax:0.00}% {Environment.NewLine}";
                if (transaction.summary?.Any() ?? false)
                {
                    model.TestTaxResult = transaction.summary.Aggregate(model.TestTaxResult, (resultString, rate) =>
                        $"{resultString}Jurisdiction: {rate?.jurisName}, Tax rate: {((rate?.rate ?? 0) * 100):0.00}% {Environment.NewLine}");
                }
                _notificationService.SuccessNotification(_localizationService.GetResource("Plugins.Tax.Avalara.TestTax.Success"));
            }
            else
                _notificationService.ErrorNotification(_localizationService.GetResource("Plugins.Tax.Avalara.TestTax.Error"));

            //prepare model
            model.IsConfigured = IsConfigured();
            PrepareAddress(model.TestAddress);
            PrepareLogModel(model.TaxTransactionLogSearchModel);
            model.HideGeneralBlock = _genericAttributeService.GetAttribute<bool>(_workContext.CurrentCustomer, AvalaraTaxDefaults.HideGeneralBlock);
            model.HideLogBlock = _genericAttributeService.GetAttribute<bool>(_workContext.CurrentCustomer, AvalaraTaxDefaults.HideLogBlock);

            return View("~/Plugins/Tax.Avalara/Views/Configuration/Configure.cshtml", model);
        }

        #endregion
    }
}<|MERGE_RESOLUTION|>--- conflicted
+++ resolved
@@ -250,13 +250,8 @@
                 CountryId = model.TestAddress?.CountryId,
                 Address1 = model.TestAddress?.Address1,
                 ZipPostalCode = model.TestAddress?.ZipPostalCode,
-<<<<<<< HEAD
-                StateProvince = _stateProvinceService.GetStateProvinceById(model.TestAddress?.StateProvinceId ?? 0)
+                StateProvince = model.TestAddress?.StateProvinceId
             }, _workContext.CurrentCustomer.Id.ToString(), "", "");
-=======
-                StateProvinceId = model.TestAddress?.StateProvinceId
-            }, _workContext.CurrentCustomer.Id.ToString());
->>>>>>> 0281d952
 
             if (transaction?.totalTax != null)
             {
