﻿{
  "Group": "Payment methods",
  "FriendlyName": "PayPal Smart Payment Buttons",
  "SystemName": "Payments.PayPalSmartPaymentButtons",
<<<<<<< HEAD
  "Version": "1.14",
  "SupportedVersions": [ "4.40" ],
=======
  "Version": "1.15",
  "SupportedVersions": [ "4.30" ],
>>>>>>> d7552a23
  "Author": "nopCommerce team",
  "DisplayOrder": 1,
  "FileName": "Nop.Plugin.Payments.PayPalSmartPaymentButtons.dll",
  "Description": "PayPal Checkout with Smart Payment Buttons gives your buyers a simplified and secure checkout experience. PayPal intelligently presents the most relevant payment types to your shoppers, automatically, making it easier for them to complete their purchase."
}<|MERGE_RESOLUTION|>--- conflicted
+++ resolved
@@ -2,13 +2,8 @@
   "Group": "Payment methods",
   "FriendlyName": "PayPal Smart Payment Buttons",
   "SystemName": "Payments.PayPalSmartPaymentButtons",
-<<<<<<< HEAD
-  "Version": "1.14",
+  "Version": "1.15",
   "SupportedVersions": [ "4.40" ],
-=======
-  "Version": "1.15",
-  "SupportedVersions": [ "4.30" ],
->>>>>>> d7552a23
   "Author": "nopCommerce team",
   "DisplayOrder": 1,
   "FileName": "Nop.Plugin.Payments.PayPalSmartPaymentButtons.dll",
