--- conflicted
+++ resolved
@@ -2,13 +2,8 @@
   "Group": "Shipping rate computation",
   "FriendlyName": "Manual (Fixed or By Weight and By Total)",
   "SystemName": "Shipping.FixedByWeightByTotal",
-<<<<<<< HEAD
-  "Version": "2.23",
+  "Version": "2.24",
   "SupportedVersions": [ "4.40" ],
-=======
-  "Version": "2.24",
-  "SupportedVersions": [ "4.30" ],
->>>>>>> 06411aa1
   "Author": "nopCommerce team",
   "DisplayOrder": 1,
   "FileName": "Nop.Plugin.Shipping.FixedByWeightByTotal.dll",
