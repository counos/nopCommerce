--- conflicted
+++ resolved
@@ -2,13 +2,8 @@
   "Group": "Payment methods",
   "FriendlyName": "PayPal Standard",
   "SystemName": "Payments.PayPalStandard",
-<<<<<<< HEAD
-  "Version": "1.60",
+  "Version": "1.61",
   "SupportedVersions": [ "4.40" ],
-=======
-  "Version": "1.61",
-  "SupportedVersions": [ "4.30" ],
->>>>>>> ef14689a
   "Author": "nopCommerce team",
   "DisplayOrder": 1,
   "FileName": "Nop.Plugin.Payments.PayPalStandard.dll",
