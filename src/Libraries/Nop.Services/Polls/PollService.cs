--- conflicted
+++ resolved
@@ -1,333 +1,249 @@
-﻿using System;
-using System.Linq;
-using System.Threading.Tasks;
-using LinqToDB;
-using Nop.Core;
-using Nop.Core.Domain.Catalog;
-using Nop.Core.Domain.Polls;
-using Nop.Core.Domain.Stores;
-using Nop.Data;
-
-namespace Nop.Services.Polls
-{
-    /// <summary>
-    /// Poll service
-    /// </summary>
-    public partial class PollService : IPollService
-    {
-        #region Fields
-
-        private readonly CatalogSettings _catalogSettings;
-        private readonly IRepository<Poll> _pollRepository;
-        private readonly IRepository<PollAnswer> _pollAnswerRepository;
-        private readonly IRepository<PollVotingRecord> _pollVotingRecordRepository;
-        private readonly IRepository<StoreMapping> _storeMappingRepository;
-
-        #endregion
-
-        #region Ctor
-
-        public PollService(CatalogSettings catalogSettings,
-            IRepository<Poll> pollRepository,
-            IRepository<PollAnswer> pollAnswerRepository,
-            IRepository<PollVotingRecord> pollVotingRecordRepository,
-             IRepository<StoreMapping> storeMappingRepository)
-        {
-            _catalogSettings = catalogSettings;
-            _pollRepository = pollRepository;
-            _pollAnswerRepository = pollAnswerRepository;
-            _pollVotingRecordRepository = pollVotingRecordRepository;
-            _storeMappingRepository = storeMappingRepository;
-        }
-
-        #endregion
-
-        #region Methods
-
-        /// <summary>
-        /// Gets a poll
-        /// </summary>
-        /// <param name="pollId">The poll identifier</param>
-        /// <returns>Poll</returns>
-        public virtual async Task<Poll> GetPollById(int pollId)
-        {
-<<<<<<< HEAD
-            if (pollId == 0)
-                return null;
-
-            return await _pollRepository.ToCachedGetById(pollId);
-=======
-            return _pollRepository.GetById(pollId, cache => default);
->>>>>>> 8df5bf22
-        }
-
-        /// <summary>
-        /// Gets polls
-        /// </summary>
-        /// <param name="storeId">The store identifier; pass 0 to load all records</param>
-        /// <param name="languageId">Language identifier; pass 0 to load all records</param>
-        /// <param name="showHidden">Whether to show hidden records (not published, not started and expired)</param>
-        /// <param name="loadShownOnHomepageOnly">Retrieve only shown on home page polls</param>
-        /// <param name="systemKeyword">The poll system keyword; pass null to load all records</param>
-        /// <param name="pageIndex">Page index</param>
-        /// <param name="pageSize">Page size</param>
-        /// <returns>Polls</returns>
-        public virtual async Task<IPagedList<Poll>> GetPolls(int storeId, int languageId = 0, bool showHidden = false,
-            bool loadShownOnHomepageOnly = false, string systemKeyword = null,
-            int pageIndex = 0, int pageSize = int.MaxValue)
-        {
-            var query = _pollRepository.Table;
-
-            //whether to load not published, not started and expired polls
-            if (!showHidden)
-            {
-                var utcNow = DateTime.UtcNow;
-                query = query.Where(poll => poll.Published);
-                query = query.Where(poll => !poll.StartDateUtc.HasValue || poll.StartDateUtc <= utcNow);
-                query = query.Where(poll => !poll.EndDateUtc.HasValue || poll.EndDateUtc >= utcNow);
-            }
-
-            //load homepage polls only
-            if (loadShownOnHomepageOnly)
-                query = query.Where(poll => poll.ShowOnHomepage);
-
-            //filter by language
-            if (languageId > 0)
-                query = query.Where(poll => poll.LanguageId == languageId);
-
-            //filter by system keyword
-            if (!string.IsNullOrEmpty(systemKeyword))
-                query = query.Where(poll => poll.SystemKeyword == systemKeyword);
-
-            //filter by store
-            if (storeId > 0 && !_catalogSettings.IgnoreStoreLimitations)
-            {
-                query = from poll in query
-                    join storeMapping in _storeMappingRepository.Table
-                        on new
-                        {
-                            poll.Id,
-                            Name = nameof(Poll)
-                        }
-                        equals new
-                        {
-                            Id = storeMapping.EntityId,
-                            Name = storeMapping.EntityName
-                        } 
-                        into storeMappingsWithNulls
-                    from storeMapping in storeMappingsWithNulls.DefaultIfEmpty()
-                    where !poll.LimitedToStores || storeMapping.StoreId == storeId
-                    select poll;
-            }
-
-            //order records by display order
-            query = query.OrderBy(poll => poll.DisplayOrder).ThenBy(poll => poll.Id);
-
-            //return paged list of polls
-            return await query.ToPagedList(pageIndex, pageSize);
-        }
-
-        /// <summary>
-        /// Deletes a poll
-        /// </summary>
-        /// <param name="poll">The poll</param>
-        public virtual async Task DeletePoll(Poll poll)
-        {
-<<<<<<< HEAD
-            if (poll == null)
-                throw new ArgumentNullException(nameof(poll));
-
-            await _pollRepository.Delete(poll);
-
-            //event notification
-            await _eventPublisher.EntityDeleted(poll);
-=======
-            _pollRepository.Delete(poll);
->>>>>>> 8df5bf22
-        }
-
-        /// <summary>
-        /// Inserts a poll
-        /// </summary>
-        /// <param name="poll">Poll</param>
-        public virtual async Task InsertPoll(Poll poll)
-        {
-<<<<<<< HEAD
-            if (poll == null)
-                throw new ArgumentNullException(nameof(poll));
-
-            await _pollRepository.Insert(poll);
-
-            //event notification
-            await _eventPublisher.EntityInserted(poll);
-=======
-            _pollRepository.Insert(poll);
->>>>>>> 8df5bf22
-        }
-
-        /// <summary>
-        /// Updates the poll
-        /// </summary>
-        /// <param name="poll">Poll</param>
-        public virtual async Task UpdatePoll(Poll poll)
-        {
-<<<<<<< HEAD
-            if (poll == null)
-                throw new ArgumentNullException(nameof(poll));
-
-            await _pollRepository.Update(poll);
-
-            //event notification
-            await _eventPublisher.EntityUpdated(poll);
-=======
-            _pollRepository.Update(poll);
->>>>>>> 8df5bf22
-        }
-
-        /// <summary>
-        /// Gets a poll answer
-        /// </summary>
-        /// <param name="pollAnswerId">Poll answer identifier</param>
-        /// <returns>Poll answer</returns>
-        public virtual async Task<PollAnswer> GetPollAnswerById(int pollAnswerId)
-        {
-<<<<<<< HEAD
-            if (pollAnswerId == 0)
-                return null;
-
-            return await _pollAnswerRepository.ToCachedGetById(pollAnswerId);
-=======
-            return _pollAnswerRepository.GetById(pollAnswerId, cache => default);
->>>>>>> 8df5bf22
-        }
-
-        /// <summary>
-        /// Deletes a poll answer
-        /// </summary>
-        /// <param name="pollAnswer">Poll answer</param>
-        public virtual async Task DeletePollAnswer(PollAnswer pollAnswer)
-        {
-<<<<<<< HEAD
-            if (pollAnswer == null)
-                throw new ArgumentNullException(nameof(pollAnswer));
-
-            await _pollAnswerRepository.Delete(pollAnswer);
-
-            //event notification
-            await _eventPublisher.EntityDeleted(pollAnswer);
-=======
-            _pollAnswerRepository.Delete(pollAnswer);
->>>>>>> 8df5bf22
-        }
-
-        /// <summary>
-        /// Gets a poll answers by parent poll
-        /// </summary>
-        /// <param name="pollId">The poll identifier</param>
-        /// <returns>Poll answer</returns>
-        /// <param name="pageIndex">Page index</param>
-        /// <param name="pageSize">Page size</param>
-        public virtual async Task<IPagedList<PollAnswer>> GetPollAnswerByPoll(int pollId, int pageIndex = 0, int pageSize = int.MaxValue)
-        {
-            var query = _pollAnswerRepository.Table.Where(pa => pa.PollId == pollId);
-
-            //order records by display order
-            query = query.OrderBy(pa => pa.DisplayOrder).ThenBy(pa => pa.Id);
-
-            //return paged list of polls
-            return await query.ToPagedList(pageIndex, pageSize);
-        }
-
-        /// <summary>
-        /// Inserts a poll answer
-        /// </summary>
-        /// <param name="pollAnswer">Poll answer</param>
-        public virtual async Task InsertPollAnswer(PollAnswer pollAnswer)
-        {
-<<<<<<< HEAD
-            if (pollAnswer == null)
-                throw new ArgumentNullException(nameof(pollAnswer));
-
-            await _pollAnswerRepository.Insert(pollAnswer);
-
-            //event notification
-            await _eventPublisher.EntityInserted(pollAnswer);
-=======
-            _pollAnswerRepository.Insert(pollAnswer);
->>>>>>> 8df5bf22
-        }
-
-        /// <summary>
-        /// Updates the poll answer
-        /// </summary>
-        /// <param name="pollAnswer">Poll answer</param>
-        public virtual async Task UpdatePollAnswer(PollAnswer pollAnswer)
-        {
-<<<<<<< HEAD
-            if (pollAnswer == null)
-                throw new ArgumentNullException(nameof(pollAnswer));
-
-            await _pollAnswerRepository.Update(pollAnswer);
-
-            //event notification
-            await _eventPublisher.EntityUpdated(pollAnswer);
-=======
-            _pollAnswerRepository.Update(pollAnswer);
->>>>>>> 8df5bf22
-        }
-
-        /// <summary>
-        /// Gets a value indicating whether customer already voted for this poll
-        /// </summary>
-        /// <param name="pollId">Poll identifier</param>
-        /// <param name="customerId">Customer identifier</param>
-        /// <returns>Result</returns>
-        public virtual async Task<bool> AlreadyVoted(int pollId, int customerId)
-        {
-            if (pollId == 0 || customerId == 0)
-                return false;
-
-            var result = await (from pa in _pollAnswerRepository.Table
-                          join pvr in _pollVotingRecordRepository.Table on pa.Id equals pvr.PollAnswerId
-                          where pa.PollId == pollId && pvr.CustomerId == customerId
-                          select pvr).AnyAsync();
-            return result;
-        }
-
-        /// <summary>
-        /// Inserts a poll voting record
-        /// </summary>
-        /// <param name="pollVotingRecord">Voting record</param>
-        public virtual async Task InsertPollVotingRecord(PollVotingRecord pollVotingRecord)
-        {
-<<<<<<< HEAD
-            if (pollVotingRecord == null)
-                throw new ArgumentNullException(nameof(pollVotingRecord));
-
-            await _pollVotingRecordRepository.Insert(pollVotingRecord);
-
-            //event notification
-            await _eventPublisher.EntityInserted(pollVotingRecord);
-=======
-            _pollVotingRecordRepository.Insert(pollVotingRecord);
->>>>>>> 8df5bf22
-        }
-
-        /// <summary>
-        /// Gets a poll voting records by parent answer
-        /// </summary>
-        /// <param name="pollAnswerId">Poll answer identifier</param>
-        /// <returns>Poll answer</returns>
-        /// <param name="pageIndex">Page index</param>
-        /// <param name="pageSize">Page size</param>
-        public virtual async Task<IPagedList<PollVotingRecord>> GetPollVotingRecordsByPollAnswer(int pollAnswerId, int pageIndex = 0, int pageSize = int.MaxValue)
-        {
-            var query = _pollVotingRecordRepository.Table.Where(pa => pa.PollAnswerId == pollAnswerId);
-
-            //return paged list of poll voting records
-            return await query.ToPagedList(pageIndex, pageSize);
-        }
-
-        #endregion
-    }
+﻿using System;
+using System.Linq;
+using System.Threading.Tasks;
+using LinqToDB;
+using Nop.Core;
+using Nop.Core.Domain.Catalog;
+using Nop.Core.Domain.Polls;
+using Nop.Core.Domain.Stores;
+using Nop.Data;
+
+namespace Nop.Services.Polls
+{
+    /// <summary>
+    /// Poll service
+    /// </summary>
+    public partial class PollService : IPollService
+    {
+        #region Fields
+
+        private readonly CatalogSettings _catalogSettings;
+        private readonly IRepository<Poll> _pollRepository;
+        private readonly IRepository<PollAnswer> _pollAnswerRepository;
+        private readonly IRepository<PollVotingRecord> _pollVotingRecordRepository;
+        private readonly IRepository<StoreMapping> _storeMappingRepository;
+
+        #endregion
+
+        #region Ctor
+
+        public PollService(CatalogSettings catalogSettings,
+            IRepository<Poll> pollRepository,
+            IRepository<PollAnswer> pollAnswerRepository,
+            IRepository<PollVotingRecord> pollVotingRecordRepository,
+             IRepository<StoreMapping> storeMappingRepository)
+        {
+            _catalogSettings = catalogSettings;
+            _pollRepository = pollRepository;
+            _pollAnswerRepository = pollAnswerRepository;
+            _pollVotingRecordRepository = pollVotingRecordRepository;
+            _storeMappingRepository = storeMappingRepository;
+        }
+
+        #endregion
+
+        #region Methods
+
+        /// <summary>
+        /// Gets a poll
+        /// </summary>
+        /// <param name="pollId">The poll identifier</param>
+        /// <returns>Poll</returns>
+        public virtual async Task<Poll> GetPollById(int pollId)
+        {
+            return await _pollRepository.GetById(pollId, cache => default);
+        }
+
+        /// <summary>
+        /// Gets polls
+        /// </summary>
+        /// <param name="storeId">The store identifier; pass 0 to load all records</param>
+        /// <param name="languageId">Language identifier; pass 0 to load all records</param>
+        /// <param name="showHidden">Whether to show hidden records (not published, not started and expired)</param>
+        /// <param name="loadShownOnHomepageOnly">Retrieve only shown on home page polls</param>
+        /// <param name="systemKeyword">The poll system keyword; pass null to load all records</param>
+        /// <param name="pageIndex">Page index</param>
+        /// <param name="pageSize">Page size</param>
+        /// <returns>Polls</returns>
+        public virtual async Task<IPagedList<Poll>> GetPolls(int storeId, int languageId = 0, bool showHidden = false,
+            bool loadShownOnHomepageOnly = false, string systemKeyword = null,
+            int pageIndex = 0, int pageSize = int.MaxValue)
+        {
+            var query = _pollRepository.Table;
+
+            //whether to load not published, not started and expired polls
+            if (!showHidden)
+            {
+                var utcNow = DateTime.UtcNow;
+                query = query.Where(poll => poll.Published);
+                query = query.Where(poll => !poll.StartDateUtc.HasValue || poll.StartDateUtc <= utcNow);
+                query = query.Where(poll => !poll.EndDateUtc.HasValue || poll.EndDateUtc >= utcNow);
+            }
+
+            //load homepage polls only
+            if (loadShownOnHomepageOnly)
+                query = query.Where(poll => poll.ShowOnHomepage);
+
+            //filter by language
+            if (languageId > 0)
+                query = query.Where(poll => poll.LanguageId == languageId);
+
+            //filter by system keyword
+            if (!string.IsNullOrEmpty(systemKeyword))
+                query = query.Where(poll => poll.SystemKeyword == systemKeyword);
+
+            //filter by store
+            if (storeId > 0 && !_catalogSettings.IgnoreStoreLimitations)
+            {
+                query = from poll in query
+                    join storeMapping in _storeMappingRepository.Table
+                        on new
+                        {
+                            poll.Id,
+                            Name = nameof(Poll)
+                        }
+                        equals new
+                        {
+                            Id = storeMapping.EntityId,
+                            Name = storeMapping.EntityName
+                        } 
+                        into storeMappingsWithNulls
+                    from storeMapping in storeMappingsWithNulls.DefaultIfEmpty()
+                    where !poll.LimitedToStores || storeMapping.StoreId == storeId
+                    select poll;
+            }
+
+            //order records by display order
+            query = query.OrderBy(poll => poll.DisplayOrder).ThenBy(poll => poll.Id);
+
+            //return paged list of polls
+            return await query.ToPagedList(pageIndex, pageSize);
+        }
+
+        /// <summary>
+        /// Deletes a poll
+        /// </summary>
+        /// <param name="poll">The poll</param>
+        public virtual async Task DeletePoll(Poll poll)
+        {
+            await _pollRepository.Delete(poll);
+        }
+
+        /// <summary>
+        /// Inserts a poll
+        /// </summary>
+        /// <param name="poll">Poll</param>
+        public virtual async Task InsertPoll(Poll poll)
+        {
+            await _pollRepository.Insert(poll);
+        }
+
+        /// <summary>
+        /// Updates the poll
+        /// </summary>
+        /// <param name="poll">Poll</param>
+        public virtual async Task UpdatePoll(Poll poll)
+        {
+            await _pollRepository.Update(poll);
+        }
+
+        /// <summary>
+        /// Gets a poll answer
+        /// </summary>
+        /// <param name="pollAnswerId">Poll answer identifier</param>
+        /// <returns>Poll answer</returns>
+        public virtual async Task<PollAnswer> GetPollAnswerById(int pollAnswerId)
+        {
+            return await _pollAnswerRepository.GetById(pollAnswerId, cache => default);
+        }
+
+        /// <summary>
+        /// Deletes a poll answer
+        /// </summary>
+        /// <param name="pollAnswer">Poll answer</param>
+        public virtual async Task DeletePollAnswer(PollAnswer pollAnswer)
+        {
+            await _pollAnswerRepository.Delete(pollAnswer);
+        }
+
+        /// <summary>
+        /// Gets a poll answers by parent poll
+        /// </summary>
+        /// <param name="pollId">The poll identifier</param>
+        /// <returns>Poll answer</returns>
+        /// <param name="pageIndex">Page index</param>
+        /// <param name="pageSize">Page size</param>
+        public virtual async Task<IPagedList<PollAnswer>> GetPollAnswerByPoll(int pollId, int pageIndex = 0, int pageSize = int.MaxValue)
+        {
+            var query = _pollAnswerRepository.Table.Where(pa => pa.PollId == pollId);
+
+            //order records by display order
+            query = query.OrderBy(pa => pa.DisplayOrder).ThenBy(pa => pa.Id);
+
+            //return paged list of polls
+            return await query.ToPagedList(pageIndex, pageSize);
+        }
+
+        /// <summary>
+        /// Inserts a poll answer
+        /// </summary>
+        /// <param name="pollAnswer">Poll answer</param>
+        public virtual async Task InsertPollAnswer(PollAnswer pollAnswer)
+        {
+            await _pollAnswerRepository.Insert(pollAnswer);
+        }
+
+        /// <summary>
+        /// Updates the poll answer
+        /// </summary>
+        /// <param name="pollAnswer">Poll answer</param>
+        public virtual async Task UpdatePollAnswer(PollAnswer pollAnswer)
+        {
+            await _pollAnswerRepository.Update(pollAnswer);
+        }
+
+        /// <summary>
+        /// Gets a value indicating whether customer already voted for this poll
+        /// </summary>
+        /// <param name="pollId">Poll identifier</param>
+        /// <param name="customerId">Customer identifier</param>
+        /// <returns>Result</returns>
+        public virtual async Task<bool> AlreadyVoted(int pollId, int customerId)
+        {
+            if (pollId == 0 || customerId == 0)
+                return false;
+
+            var result = await (from pa in _pollAnswerRepository.Table
+                          join pvr in _pollVotingRecordRepository.Table on pa.Id equals pvr.PollAnswerId
+                          where pa.PollId == pollId && pvr.CustomerId == customerId
+                          select pvr).AnyAsync();
+            return result;
+        }
+
+        /// <summary>
+        /// Inserts a poll voting record
+        /// </summary>
+        /// <param name="pollVotingRecord">Voting record</param>
+        public virtual async Task InsertPollVotingRecord(PollVotingRecord pollVotingRecord)
+        {
+            await _pollVotingRecordRepository.Insert(pollVotingRecord);
+        }
+
+        /// <summary>
+        /// Gets a poll voting records by parent answer
+        /// </summary>
+        /// <param name="pollAnswerId">Poll answer identifier</param>
+        /// <returns>Poll answer</returns>
+        /// <param name="pageIndex">Page index</param>
+        /// <param name="pageSize">Page size</param>
+        public virtual async Task<IPagedList<PollVotingRecord>> GetPollVotingRecordsByPollAnswer(int pollAnswerId, int pageIndex = 0, int pageSize = int.MaxValue)
+        {
+            var query = _pollVotingRecordRepository.Table.Where(pa => pa.PollAnswerId == pollAnswerId);
+
+            //return paged list of poll voting records
+            return await query.ToPagedList(pageIndex, pageSize);
+        }
+
+        #endregion
+    }
 }