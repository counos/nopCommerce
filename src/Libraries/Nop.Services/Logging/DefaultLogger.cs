﻿using System;
using System.Collections.Generic;
using System.Linq;
using System.Threading.Tasks;
using LinqToDB;
using Nop.Core;
using Nop.Core.Domain.Common;
using Nop.Core.Domain.Customers;
using Nop.Core.Domain.Logging;
using Nop.Data;

namespace Nop.Services.Logging
{
    /// <summary>
    /// Default logger
    /// </summary>
    public partial class DefaultLogger : ILogger
    {
        #region Fields

        private readonly CommonSettings _commonSettings;
        
        private readonly IRepository<Log> _logRepository;
        private readonly IWebHelper _webHelper;

        #endregion

        #region Ctor

        public DefaultLogger(CommonSettings commonSettings,
            IRepository<Log> logRepository,
            IWebHelper webHelper)
        {
            _commonSettings = commonSettings;
            _logRepository = logRepository;
            _webHelper = webHelper;
        }

        #endregion

        #region Utilities

        /// <summary>
        /// Gets a value indicating whether this message should not be logged
        /// </summary>
        /// <param name="message">Message</param>
        /// <returns>Result</returns>
        protected virtual bool IgnoreLog(string message)
        {
            if (!_commonSettings.IgnoreLogWordlist.Any())
                return false;

            if (string.IsNullOrWhiteSpace(message))
                return false;

            return _commonSettings
                .IgnoreLogWordlist
                .Any(x => message.IndexOf(x, StringComparison.InvariantCultureIgnoreCase) >= 0);
        }

        #endregion

        #region Methods

        /// <summary>
        /// Determines whether a log level is enabled
        /// </summary>
        /// <param name="level">Log level</param>
        /// <returns>Result</returns>
        public virtual bool IsEnabled(LogLevel level)
        {
            return level switch
            {
                LogLevel.Debug => false,
                _ => true,
            };
        }

        /// <summary>
        /// Deletes a log item
        /// </summary>
        /// <param name="log">Log item</param>
        public virtual async Task DeleteLog(Log log)
        {
            if (log == null)
                throw new ArgumentNullException(nameof(log));

<<<<<<< HEAD
            await _logRepository.Delete(log);
=======
            _logRepository.Delete(log, false);
>>>>>>> 8df5bf22
        }

        /// <summary>
        /// Deletes a log items
        /// </summary>
        /// <param name="logs">Log items</param>
        public virtual async Task DeleteLogs(IList<Log> logs)
        {
<<<<<<< HEAD
            if (logs == null)
                throw new ArgumentNullException(nameof(logs));

            await _logRepository.Delete(logs);
=======
            _logRepository.Delete(logs, false);
>>>>>>> 8df5bf22
        }

        /// <summary>
        /// Clears a log
        /// </summary>
        public virtual async Task ClearLog()
        {
            await _logRepository.Truncate();
        }

        /// <summary>
        /// Gets all log items
        /// </summary>
        /// <param name="fromUtc">Log item creation from; null to load all records</param>
        /// <param name="toUtc">Log item creation to; null to load all records</param>
        /// <param name="message">Message</param>
        /// <param name="logLevel">Log level; null to load all records</param>
        /// <param name="pageIndex">Page index</param>
        /// <param name="pageSize">Page size</param>
        /// <returns>Log item items</returns>
        public virtual async Task<IPagedList<Log>> GetAllLogs(DateTime? fromUtc = null, DateTime? toUtc = null,
            string message = "", LogLevel? logLevel = null,
            int pageIndex = 0, int pageSize = int.MaxValue)
        {
            var logs = _logRepository.GetAllPaged(query =>
            {
<<<<<<< HEAD
                var logLevelId = (int)logLevel.Value;
                query = query.Where(l => logLevelId == l.LogLevelId);
            }

            if (!string.IsNullOrEmpty(message))
                query = query.Where(l => l.ShortMessage.Contains(message) || l.FullMessage.Contains(message));
            query = query.OrderByDescending(l => l.CreatedOnUtc);

            var log = await query.ToPagedList(pageIndex, pageSize);
            return log;
=======
                if (fromUtc.HasValue)
                    query = query.Where(l => fromUtc.Value <= l.CreatedOnUtc);
                if (toUtc.HasValue)
                    query = query.Where(l => toUtc.Value >= l.CreatedOnUtc);
                if (logLevel.HasValue)
                {
                    var logLevelId = (int)logLevel.Value;
                    query = query.Where(l => logLevelId == l.LogLevelId);
                }

                if (!string.IsNullOrEmpty(message))
                    query = query.Where(l => l.ShortMessage.Contains(message) || l.FullMessage.Contains(message));
                query = query.OrderByDescending(l => l.CreatedOnUtc);

                return query;
            }, pageIndex, pageSize);

            return logs;
>>>>>>> 8df5bf22
        }

        /// <summary>
        /// Gets a log item
        /// </summary>
        /// <param name="logId">Log item identifier</param>
        /// <returns>Log item</returns>
        public virtual async Task<Log> GetLogById(int logId)
        {
<<<<<<< HEAD
            if (logId == 0)
                return null;

            return await _logRepository.GetById(logId);
=======
            return _logRepository.GetById(logId);
>>>>>>> 8df5bf22
        }

        /// <summary>
        /// Get log items by identifiers
        /// </summary>
        /// <param name="logIds">Log item identifiers</param>
        /// <returns>Log items</returns>
        public virtual async Task<IList<Log>> GetLogByIds(int[] logIds)
        {
<<<<<<< HEAD
            if (logIds == null || logIds.Length == 0)
                return new List<Log>();

            var query = from l in _logRepository.Table
                        where logIds.Contains(l.Id)
                        select l;
            var logItems = await query.ToListAsync();
            //sort by passed identifiers
            var sortedLogItems = new List<Log>();
            foreach (var id in logIds)
            {
                var log = logItems.Find(x => x.Id == id);
                if (log != null)
                    sortedLogItems.Add(log);
            }

            return sortedLogItems;
=======
            return _logRepository.GetByIds(logIds);
>>>>>>> 8df5bf22
        }

        /// <summary>
        /// Inserts a log item
        /// </summary>
        /// <param name="logLevel">Log level</param>
        /// <param name="shortMessage">The short message</param>
        /// <param name="fullMessage">The full message</param>
        /// <param name="customer">The customer to associate log record with</param>
        /// <returns>A log item</returns>
        public virtual async Task<Log> InsertLog(LogLevel logLevel, string shortMessage, string fullMessage = "", Customer customer = null)
        {
            //check ignore word/phrase list?
            if (IgnoreLog(shortMessage) || IgnoreLog(fullMessage))
                return null;

            var log = new Log
            {
                LogLevel = logLevel,
                ShortMessage = shortMessage,
                FullMessage = fullMessage,
                IpAddress = await _webHelper.GetCurrentIpAddress(),
                CustomerId = customer?.Id,
                PageUrl = await _webHelper.GetThisPageUrl(true),
                ReferrerUrl = await _webHelper.GetUrlReferrer(),
                CreatedOnUtc = DateTime.UtcNow
            };

<<<<<<< HEAD
            await _logRepository.Insert(log);
=======
            _logRepository.Insert(log, false);
>>>>>>> 8df5bf22

            return log;
        }

        /// <summary>
        /// Information
        /// </summary>
        /// <param name="message">Message</param>
        /// <param name="exception">Exception</param>
        /// <param name="customer">Customer</param>
        public virtual async Task Information(string message, Exception exception = null, Customer customer = null)
        {
            //don't log thread abort exception
            if (exception is System.Threading.ThreadAbortException)
                return;

            if (IsEnabled(LogLevel.Information))
                await InsertLog(LogLevel.Information, message, exception?.ToString() ?? string.Empty, customer);
        }

        /// <summary>
        /// Warning
        /// </summary>
        /// <param name="message">Message</param>
        /// <param name="exception">Exception</param>
        /// <param name="customer">Customer</param>
        public virtual async Task Warning(string message, Exception exception = null, Customer customer = null)
        {
            //don't log thread abort exception
            if (exception is System.Threading.ThreadAbortException)
                return;

            if (IsEnabled(LogLevel.Warning))
                await InsertLog(LogLevel.Warning, message, exception?.ToString() ?? string.Empty, customer);
        }

        /// <summary>
        /// Error
        /// </summary>
        /// <param name="message">Message</param>
        /// <param name="exception">Exception</param>
        /// <param name="customer">Customer</param>
        public virtual async Task Error(string message, Exception exception = null, Customer customer = null)
        {
            //don't log thread abort exception
            if (exception is System.Threading.ThreadAbortException)
                return;

            if (IsEnabled(LogLevel.Error))
                await InsertLog(LogLevel.Error, message, exception?.ToString() ?? string.Empty, customer);
        }

        #endregion
    }
}<|MERGE_RESOLUTION|>--- conflicted
+++ resolved
@@ -1,300 +1,244 @@
-﻿using System;
-using System.Collections.Generic;
-using System.Linq;
-using System.Threading.Tasks;
-using LinqToDB;
-using Nop.Core;
-using Nop.Core.Domain.Common;
-using Nop.Core.Domain.Customers;
-using Nop.Core.Domain.Logging;
-using Nop.Data;
-
-namespace Nop.Services.Logging
-{
-    /// <summary>
-    /// Default logger
-    /// </summary>
-    public partial class DefaultLogger : ILogger
-    {
-        #region Fields
-
-        private readonly CommonSettings _commonSettings;
-        
-        private readonly IRepository<Log> _logRepository;
-        private readonly IWebHelper _webHelper;
-
-        #endregion
-
-        #region Ctor
-
-        public DefaultLogger(CommonSettings commonSettings,
-            IRepository<Log> logRepository,
-            IWebHelper webHelper)
-        {
-            _commonSettings = commonSettings;
-            _logRepository = logRepository;
-            _webHelper = webHelper;
-        }
-
-        #endregion
-
-        #region Utilities
-
-        /// <summary>
-        /// Gets a value indicating whether this message should not be logged
-        /// </summary>
-        /// <param name="message">Message</param>
-        /// <returns>Result</returns>
-        protected virtual bool IgnoreLog(string message)
-        {
-            if (!_commonSettings.IgnoreLogWordlist.Any())
-                return false;
-
-            if (string.IsNullOrWhiteSpace(message))
-                return false;
-
-            return _commonSettings
-                .IgnoreLogWordlist
-                .Any(x => message.IndexOf(x, StringComparison.InvariantCultureIgnoreCase) >= 0);
-        }
-
-        #endregion
-
-        #region Methods
-
-        /// <summary>
-        /// Determines whether a log level is enabled
-        /// </summary>
-        /// <param name="level">Log level</param>
-        /// <returns>Result</returns>
-        public virtual bool IsEnabled(LogLevel level)
-        {
-            return level switch
-            {
-                LogLevel.Debug => false,
-                _ => true,
-            };
-        }
-
-        /// <summary>
-        /// Deletes a log item
-        /// </summary>
-        /// <param name="log">Log item</param>
-        public virtual async Task DeleteLog(Log log)
-        {
-            if (log == null)
-                throw new ArgumentNullException(nameof(log));
-
-<<<<<<< HEAD
-            await _logRepository.Delete(log);
-=======
-            _logRepository.Delete(log, false);
->>>>>>> 8df5bf22
-        }
-
-        /// <summary>
-        /// Deletes a log items
-        /// </summary>
-        /// <param name="logs">Log items</param>
-        public virtual async Task DeleteLogs(IList<Log> logs)
-        {
-<<<<<<< HEAD
-            if (logs == null)
-                throw new ArgumentNullException(nameof(logs));
-
-            await _logRepository.Delete(logs);
-=======
-            _logRepository.Delete(logs, false);
->>>>>>> 8df5bf22
-        }
-
-        /// <summary>
-        /// Clears a log
-        /// </summary>
-        public virtual async Task ClearLog()
-        {
-            await _logRepository.Truncate();
-        }
-
-        /// <summary>
-        /// Gets all log items
-        /// </summary>
-        /// <param name="fromUtc">Log item creation from; null to load all records</param>
-        /// <param name="toUtc">Log item creation to; null to load all records</param>
-        /// <param name="message">Message</param>
-        /// <param name="logLevel">Log level; null to load all records</param>
-        /// <param name="pageIndex">Page index</param>
-        /// <param name="pageSize">Page size</param>
-        /// <returns>Log item items</returns>
-        public virtual async Task<IPagedList<Log>> GetAllLogs(DateTime? fromUtc = null, DateTime? toUtc = null,
-            string message = "", LogLevel? logLevel = null,
-            int pageIndex = 0, int pageSize = int.MaxValue)
-        {
-            var logs = _logRepository.GetAllPaged(query =>
-            {
-<<<<<<< HEAD
-                var logLevelId = (int)logLevel.Value;
-                query = query.Where(l => logLevelId == l.LogLevelId);
-            }
-
-            if (!string.IsNullOrEmpty(message))
-                query = query.Where(l => l.ShortMessage.Contains(message) || l.FullMessage.Contains(message));
-            query = query.OrderByDescending(l => l.CreatedOnUtc);
-
-            var log = await query.ToPagedList(pageIndex, pageSize);
-            return log;
-=======
-                if (fromUtc.HasValue)
-                    query = query.Where(l => fromUtc.Value <= l.CreatedOnUtc);
-                if (toUtc.HasValue)
-                    query = query.Where(l => toUtc.Value >= l.CreatedOnUtc);
-                if (logLevel.HasValue)
-                {
-                    var logLevelId = (int)logLevel.Value;
-                    query = query.Where(l => logLevelId == l.LogLevelId);
-                }
-
-                if (!string.IsNullOrEmpty(message))
-                    query = query.Where(l => l.ShortMessage.Contains(message) || l.FullMessage.Contains(message));
-                query = query.OrderByDescending(l => l.CreatedOnUtc);
-
-                return query;
-            }, pageIndex, pageSize);
-
-            return logs;
->>>>>>> 8df5bf22
-        }
-
-        /// <summary>
-        /// Gets a log item
-        /// </summary>
-        /// <param name="logId">Log item identifier</param>
-        /// <returns>Log item</returns>
-        public virtual async Task<Log> GetLogById(int logId)
-        {
-<<<<<<< HEAD
-            if (logId == 0)
-                return null;
-
-            return await _logRepository.GetById(logId);
-=======
-            return _logRepository.GetById(logId);
->>>>>>> 8df5bf22
-        }
-
-        /// <summary>
-        /// Get log items by identifiers
-        /// </summary>
-        /// <param name="logIds">Log item identifiers</param>
-        /// <returns>Log items</returns>
-        public virtual async Task<IList<Log>> GetLogByIds(int[] logIds)
-        {
-<<<<<<< HEAD
-            if (logIds == null || logIds.Length == 0)
-                return new List<Log>();
-
-            var query = from l in _logRepository.Table
-                        where logIds.Contains(l.Id)
-                        select l;
-            var logItems = await query.ToListAsync();
-            //sort by passed identifiers
-            var sortedLogItems = new List<Log>();
-            foreach (var id in logIds)
-            {
-                var log = logItems.Find(x => x.Id == id);
-                if (log != null)
-                    sortedLogItems.Add(log);
-            }
-
-            return sortedLogItems;
-=======
-            return _logRepository.GetByIds(logIds);
->>>>>>> 8df5bf22
-        }
-
-        /// <summary>
-        /// Inserts a log item
-        /// </summary>
-        /// <param name="logLevel">Log level</param>
-        /// <param name="shortMessage">The short message</param>
-        /// <param name="fullMessage">The full message</param>
-        /// <param name="customer">The customer to associate log record with</param>
-        /// <returns>A log item</returns>
-        public virtual async Task<Log> InsertLog(LogLevel logLevel, string shortMessage, string fullMessage = "", Customer customer = null)
-        {
-            //check ignore word/phrase list?
-            if (IgnoreLog(shortMessage) || IgnoreLog(fullMessage))
-                return null;
-
-            var log = new Log
-            {
-                LogLevel = logLevel,
-                ShortMessage = shortMessage,
-                FullMessage = fullMessage,
-                IpAddress = await _webHelper.GetCurrentIpAddress(),
-                CustomerId = customer?.Id,
-                PageUrl = await _webHelper.GetThisPageUrl(true),
-                ReferrerUrl = await _webHelper.GetUrlReferrer(),
-                CreatedOnUtc = DateTime.UtcNow
-            };
-
-<<<<<<< HEAD
-            await _logRepository.Insert(log);
-=======
-            _logRepository.Insert(log, false);
->>>>>>> 8df5bf22
-
-            return log;
-        }
-
-        /// <summary>
-        /// Information
-        /// </summary>
-        /// <param name="message">Message</param>
-        /// <param name="exception">Exception</param>
-        /// <param name="customer">Customer</param>
-        public virtual async Task Information(string message, Exception exception = null, Customer customer = null)
-        {
-            //don't log thread abort exception
-            if (exception is System.Threading.ThreadAbortException)
-                return;
-
-            if (IsEnabled(LogLevel.Information))
-                await InsertLog(LogLevel.Information, message, exception?.ToString() ?? string.Empty, customer);
-        }
-
-        /// <summary>
-        /// Warning
-        /// </summary>
-        /// <param name="message">Message</param>
-        /// <param name="exception">Exception</param>
-        /// <param name="customer">Customer</param>
-        public virtual async Task Warning(string message, Exception exception = null, Customer customer = null)
-        {
-            //don't log thread abort exception
-            if (exception is System.Threading.ThreadAbortException)
-                return;
-
-            if (IsEnabled(LogLevel.Warning))
-                await InsertLog(LogLevel.Warning, message, exception?.ToString() ?? string.Empty, customer);
-        }
-
-        /// <summary>
-        /// Error
-        /// </summary>
-        /// <param name="message">Message</param>
-        /// <param name="exception">Exception</param>
-        /// <param name="customer">Customer</param>
-        public virtual async Task Error(string message, Exception exception = null, Customer customer = null)
-        {
-            //don't log thread abort exception
-            if (exception is System.Threading.ThreadAbortException)
-                return;
-
-            if (IsEnabled(LogLevel.Error))
-                await InsertLog(LogLevel.Error, message, exception?.ToString() ?? string.Empty, customer);
-        }
-
-        #endregion
-    }
+﻿using System;
+using System.Collections.Generic;
+using System.Linq;
+using System.Threading.Tasks;
+using Nop.Core;
+using Nop.Core.Domain.Common;
+using Nop.Core.Domain.Customers;
+using Nop.Core.Domain.Logging;
+using Nop.Data;
+
+namespace Nop.Services.Logging
+{
+    /// <summary>
+    /// Default logger
+    /// </summary>
+    public partial class DefaultLogger : ILogger
+    {
+        #region Fields
+
+        private readonly CommonSettings _commonSettings;
+        
+        private readonly IRepository<Log> _logRepository;
+        private readonly IWebHelper _webHelper;
+
+        #endregion
+
+        #region Ctor
+
+        public DefaultLogger(CommonSettings commonSettings,
+            IRepository<Log> logRepository,
+            IWebHelper webHelper)
+        {
+            _commonSettings = commonSettings;
+            _logRepository = logRepository;
+            _webHelper = webHelper;
+        }
+
+        #endregion
+
+        #region Utilities
+
+        /// <summary>
+        /// Gets a value indicating whether this message should not be logged
+        /// </summary>
+        /// <param name="message">Message</param>
+        /// <returns>Result</returns>
+        protected virtual bool IgnoreLog(string message)
+        {
+            if (!_commonSettings.IgnoreLogWordlist.Any())
+                return false;
+
+            if (string.IsNullOrWhiteSpace(message))
+                return false;
+
+            return _commonSettings
+                .IgnoreLogWordlist
+                .Any(x => message.IndexOf(x, StringComparison.InvariantCultureIgnoreCase) >= 0);
+        }
+
+        #endregion
+
+        #region Methods
+
+        /// <summary>
+        /// Determines whether a log level is enabled
+        /// </summary>
+        /// <param name="level">Log level</param>
+        /// <returns>Result</returns>
+        public virtual bool IsEnabled(LogLevel level)
+        {
+            return level switch
+            {
+                LogLevel.Debug => false,
+                _ => true,
+            };
+        }
+
+        /// <summary>
+        /// Deletes a log item
+        /// </summary>
+        /// <param name="log">Log item</param>
+        public virtual async Task DeleteLog(Log log)
+        {
+            if (log == null)
+                throw new ArgumentNullException(nameof(log));
+
+            await _logRepository.Delete(log, false);
+        }
+
+        /// <summary>
+        /// Deletes a log items
+        /// </summary>
+        /// <param name="logs">Log items</param>
+        public virtual async Task DeleteLogs(IList<Log> logs)
+        {
+            await _logRepository.Delete(logs, false);
+        }
+
+        /// <summary>
+        /// Clears a log
+        /// </summary>
+        public virtual async Task ClearLog()
+        {
+            await _logRepository.Truncate();
+        }
+
+        /// <summary>
+        /// Gets all log items
+        /// </summary>
+        /// <param name="fromUtc">Log item creation from; null to load all records</param>
+        /// <param name="toUtc">Log item creation to; null to load all records</param>
+        /// <param name="message">Message</param>
+        /// <param name="logLevel">Log level; null to load all records</param>
+        /// <param name="pageIndex">Page index</param>
+        /// <param name="pageSize">Page size</param>
+        /// <returns>Log item items</returns>
+        public virtual async Task<IPagedList<Log>> GetAllLogs(DateTime? fromUtc = null, DateTime? toUtc = null,
+            string message = "", LogLevel? logLevel = null,
+            int pageIndex = 0, int pageSize = int.MaxValue)
+        {
+            var logs = await _logRepository.GetAllPaged(query =>
+            {
+                if (fromUtc.HasValue)
+                    query = query.Where(l => fromUtc.Value <= l.CreatedOnUtc);
+                if (toUtc.HasValue)
+                    query = query.Where(l => toUtc.Value >= l.CreatedOnUtc);
+                if (logLevel.HasValue)
+                {
+                    var logLevelId = (int)logLevel.Value;
+                    query = query.Where(l => logLevelId == l.LogLevelId);
+                }
+
+                if (!string.IsNullOrEmpty(message))
+                    query = query.Where(l => l.ShortMessage.Contains(message) || l.FullMessage.Contains(message));
+                query = query.OrderByDescending(l => l.CreatedOnUtc);
+
+                return query;
+            }, pageIndex, pageSize);
+
+            return logs;
+        }
+
+        /// <summary>
+        /// Gets a log item
+        /// </summary>
+        /// <param name="logId">Log item identifier</param>
+        /// <returns>Log item</returns>
+        public virtual async Task<Log> GetLogById(int logId)
+        {
+            return await _logRepository.GetById(logId);
+        }
+
+        /// <summary>
+        /// Get log items by identifiers
+        /// </summary>
+        /// <param name="logIds">Log item identifiers</param>
+        /// <returns>Log items</returns>
+        public virtual async Task<IList<Log>> GetLogByIds(int[] logIds)
+        {
+            return await _logRepository.GetByIds(logIds);
+        }
+
+        /// <summary>
+        /// Inserts a log item
+        /// </summary>
+        /// <param name="logLevel">Log level</param>
+        /// <param name="shortMessage">The short message</param>
+        /// <param name="fullMessage">The full message</param>
+        /// <param name="customer">The customer to associate log record with</param>
+        /// <returns>A log item</returns>
+        public virtual async Task<Log> InsertLog(LogLevel logLevel, string shortMessage, string fullMessage = "", Customer customer = null)
+        {
+            //check ignore word/phrase list?
+            if (IgnoreLog(shortMessage) || IgnoreLog(fullMessage))
+                return null;
+
+            var log = new Log
+            {
+                LogLevel = logLevel,
+                ShortMessage = shortMessage,
+                FullMessage = fullMessage,
+                IpAddress = await _webHelper.GetCurrentIpAddress(),
+                CustomerId = customer?.Id,
+                PageUrl = await _webHelper.GetThisPageUrl(true),
+                ReferrerUrl = await _webHelper.GetUrlReferrer(),
+                CreatedOnUtc = DateTime.UtcNow
+            };
+
+            await _logRepository.Insert(log, false);
+
+            return log;
+        }
+
+        /// <summary>
+        /// Information
+        /// </summary>
+        /// <param name="message">Message</param>
+        /// <param name="exception">Exception</param>
+        /// <param name="customer">Customer</param>
+        public virtual async Task Information(string message, Exception exception = null, Customer customer = null)
+        {
+            //don't log thread abort exception
+            if (exception is System.Threading.ThreadAbortException)
+                return;
+
+            if (IsEnabled(LogLevel.Information))
+                await InsertLog(LogLevel.Information, message, exception?.ToString() ?? string.Empty, customer);
+        }
+
+        /// <summary>
+        /// Warning
+        /// </summary>
+        /// <param name="message">Message</param>
+        /// <param name="exception">Exception</param>
+        /// <param name="customer">Customer</param>
+        public virtual async Task Warning(string message, Exception exception = null, Customer customer = null)
+        {
+            //don't log thread abort exception
+            if (exception is System.Threading.ThreadAbortException)
+                return;
+
+            if (IsEnabled(LogLevel.Warning))
+                await InsertLog(LogLevel.Warning, message, exception?.ToString() ?? string.Empty, customer);
+        }
+
+        /// <summary>
+        /// Error
+        /// </summary>
+        /// <param name="message">Message</param>
+        /// <param name="exception">Exception</param>
+        /// <param name="customer">Customer</param>
+        public virtual async Task Error(string message, Exception exception = null, Customer customer = null)
+        {
+            //don't log thread abort exception
+            if (exception is System.Threading.ThreadAbortException)
+                return;
+
+            if (IsEnabled(LogLevel.Error))
+                await InsertLog(LogLevel.Error, message, exception?.ToString() ?? string.Empty, customer);
+        }
+
+        #endregion
+    }
 }