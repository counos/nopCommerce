<<<<<<< HEAD
﻿using Nop.Core;
=======
﻿using System.Collections.Generic;
using Nop.Core;
>>>>>>> 81c7285d
using Nop.Core.Domain.Catalog;
using System.Collections.Generic;

namespace Nop.Services.Catalog
{
    /// <summary>
    /// Product attribute service interface
    /// </summary>
    public partial interface IProductAttributeService
    {
        #region Product attributes

        /// <summary>
        /// Deletes a product attribute
        /// </summary>
        /// <param name="productAttribute">Product attribute</param>
        void DeleteProductAttribute(ProductAttribute productAttribute);

        /// <summary>
        /// Deletes product attributes
        /// </summary>
        /// <param name="productAttributes">Product attributes</param>
        void DeleteProductAttributes(IList<ProductAttribute> productAttributes);

        /// <summary>
        /// Gets all product attributes
        /// </summary>
        /// <param name="pageIndex">Page index</param>
        /// <param name="pageSize">Page size</param>
        /// <returns>Product attributes</returns>
        IPagedList<ProductAttribute> GetAllProductAttributes(int pageIndex = 0, int pageSize = int.MaxValue);

        /// <summary>
        /// Gets a product attribute 
        /// </summary>
        /// <param name="productAttributeId">Product attribute identifier</param>
        /// <returns>Product attribute </returns>
        ProductAttribute GetProductAttributeById(int productAttributeId);

        /// <summary>
        /// Gets product attributes 
        /// </summary>
        /// <param name="productAttributeIds">Product attribute identifiers</param>
        /// <returns>Product attributes</returns>
        IList<ProductAttribute> GetProductAttributeByIds(int[] productAttributeIds);

        /// <summary>
        /// Inserts a product attribute
        /// </summary>
        /// <param name="productAttribute">Product attribute</param>
        void InsertProductAttribute(ProductAttribute productAttribute);

        /// <summary>
        /// Updates the product attribute
        /// </summary>
        /// <param name="productAttribute">Product attribute</param>
        void UpdateProductAttribute(ProductAttribute productAttribute);

        /// <summary>
        /// Returns a list of IDs of not existing attributes
        /// </summary>
        /// <param name="attributeId">The IDs of the attributes to check</param>
        /// <returns>List of IDs not existing attributes</returns>
        int[] GetNotExistingAttributes(int[] attributeId);

        #endregion

        #region Product attributes mappings

        /// <summary>
        /// Deletes a product attribute mapping
        /// </summary>
        /// <param name="productAttributeMapping">Product attribute mapping</param>
        void DeleteProductAttributeMapping(ProductAttributeMapping productAttributeMapping);

        /// <summary>
        /// Gets product attribute mappings by product identifier
        /// </summary>
        /// <param name="productId">The product identifier</param>
        /// <returns>Product attribute mapping collection</returns>
        IList<ProductAttributeMapping> GetProductAttributeMappingsByProductId(int productId);

        /// <summary>
        /// Gets a product attribute mapping
        /// </summary>
        /// <param name="productAttributeMappingId">Product attribute mapping identifier</param>
        /// <returns>Product attribute mapping</returns>
        ProductAttributeMapping GetProductAttributeMappingById(int productAttributeMappingId);

        /// <summary>
        /// Inserts a product attribute mapping
        /// </summary>
        /// <param name="productAttributeMapping">The product attribute mapping</param>
        void InsertProductAttributeMapping(ProductAttributeMapping productAttributeMapping);

        /// <summary>
        /// Updates the product attribute mapping
        /// </summary>
        /// <param name="productAttributeMapping">The product attribute mapping</param>
        void UpdateProductAttributeMapping(ProductAttributeMapping productAttributeMapping);

        #endregion

        #region Product attribute values

        /// <summary>
        /// Deletes a product attribute value
        /// </summary>
        /// <param name="productAttributeValue">Product attribute value</param>
        void DeleteProductAttributeValue(ProductAttributeValue productAttributeValue);

        /// <summary>
        /// Gets product attribute values by product attribute mapping identifier
        /// </summary>
        /// <param name="productAttributeMappingId">The product attribute mapping identifier</param>
        /// <returns>Product attribute values</returns>
        IList<ProductAttributeValue> GetProductAttributeValues(int productAttributeMappingId);

        /// <summary>
        /// Gets a product attribute value
        /// </summary>
        /// <param name="productAttributeValueId">Product attribute value identifier</param>
        /// <returns>Product attribute value</returns>
        ProductAttributeValue GetProductAttributeValueById(int productAttributeValueId);

        /// <summary>
        /// Inserts a product attribute value
        /// </summary>
        /// <param name="productAttributeValue">The product attribute value</param>
        void InsertProductAttributeValue(ProductAttributeValue productAttributeValue);

        /// <summary>
        /// Updates the product attribute value
        /// </summary>
        /// <param name="productAttributeValue">The product attribute value</param>
        void UpdateProductAttributeValue(ProductAttributeValue productAttributeValue);

        #endregion

        #region Predefined product attribute values

        /// <summary>
        /// Deletes a predefined product attribute value
        /// </summary>
        /// <param name="ppav">Predefined product attribute value</param>
        void DeletePredefinedProductAttributeValue(PredefinedProductAttributeValue ppav);

        /// <summary>
        /// Gets predefined product attribute values by product attribute identifier
        /// </summary>
        /// <param name="productAttributeId">The product attribute identifier</param>
        /// <returns>Product attribute mapping collection</returns>
        IList<PredefinedProductAttributeValue> GetPredefinedProductAttributeValues(int productAttributeId);

        /// <summary>
        /// Gets a predefined product attribute value
        /// </summary>
        /// <param name="id">Predefined product attribute value identifier</param>
        /// <returns>Predefined product attribute value</returns>
        PredefinedProductAttributeValue GetPredefinedProductAttributeValueById(int id);

        /// <summary>
        /// Inserts a predefined product attribute value
        /// </summary>
        /// <param name="ppav">The predefined product attribute value</param>
        void InsertPredefinedProductAttributeValue(PredefinedProductAttributeValue ppav);

        /// <summary>
        /// Updates the predefined product attribute value
        /// </summary>
        /// <param name="ppav">The predefined product attribute value</param>
        void UpdatePredefinedProductAttributeValue(PredefinedProductAttributeValue ppav);

        #endregion

        #region Product attribute combinations

        /// <summary>
        /// Deletes a product attribute combination
        /// </summary>
        /// <param name="combination">Product attribute combination</param>
        void DeleteProductAttributeCombination(ProductAttributeCombination combination);

        /// <summary>
        /// Gets all product attribute combinations
        /// </summary>
        /// <param name="productId">Product identifier</param>
        /// <returns>Product attribute combinations</returns>
        IList<ProductAttributeCombination> GetAllProductAttributeCombinations(int productId);

        /// <summary>
        /// Gets a product attribute combination
        /// </summary>
        /// <param name="productAttributeCombinationId">Product attribute combination identifier</param>
        /// <returns>Product attribute combination</returns>
        ProductAttributeCombination GetProductAttributeCombinationById(int productAttributeCombinationId);

        /// <summary>
        /// Gets a product attribute combination by SKU
        /// </summary>
        /// <param name="sku">SKU</param>
        /// <returns>Product attribute combination</returns>
        ProductAttributeCombination GetProductAttributeCombinationBySku(string sku);

        /// <summary>
        /// Inserts a product attribute combination
        /// </summary>
        /// <param name="combination">Product attribute combination</param>
        void InsertProductAttributeCombination(ProductAttributeCombination combination);

        /// <summary>
        /// Updates a product attribute combination
        /// </summary>
        /// <param name="combination">Product attribute combination</param>
        void UpdateProductAttributeCombination(ProductAttributeCombination combination);

        #endregion
    }
}
<|MERGE_RESOLUTION|>--- conflicted
+++ resolved
@@ -1,225 +1,220 @@
-<<<<<<< HEAD
-﻿using Nop.Core;
-=======
-﻿using System.Collections.Generic;
-using Nop.Core;
->>>>>>> 81c7285d
-using Nop.Core.Domain.Catalog;
-using System.Collections.Generic;
-
-namespace Nop.Services.Catalog
-{
-    /// <summary>
-    /// Product attribute service interface
-    /// </summary>
-    public partial interface IProductAttributeService
-    {
-        #region Product attributes
-
-        /// <summary>
-        /// Deletes a product attribute
-        /// </summary>
-        /// <param name="productAttribute">Product attribute</param>
-        void DeleteProductAttribute(ProductAttribute productAttribute);
-
-        /// <summary>
-        /// Deletes product attributes
-        /// </summary>
-        /// <param name="productAttributes">Product attributes</param>
-        void DeleteProductAttributes(IList<ProductAttribute> productAttributes);
-
-        /// <summary>
-        /// Gets all product attributes
-        /// </summary>
-        /// <param name="pageIndex">Page index</param>
-        /// <param name="pageSize">Page size</param>
-        /// <returns>Product attributes</returns>
-        IPagedList<ProductAttribute> GetAllProductAttributes(int pageIndex = 0, int pageSize = int.MaxValue);
-
-        /// <summary>
-        /// Gets a product attribute 
-        /// </summary>
-        /// <param name="productAttributeId">Product attribute identifier</param>
-        /// <returns>Product attribute </returns>
-        ProductAttribute GetProductAttributeById(int productAttributeId);
-
-        /// <summary>
-        /// Gets product attributes 
-        /// </summary>
-        /// <param name="productAttributeIds">Product attribute identifiers</param>
-        /// <returns>Product attributes</returns>
-        IList<ProductAttribute> GetProductAttributeByIds(int[] productAttributeIds);
-
-        /// <summary>
-        /// Inserts a product attribute
-        /// </summary>
-        /// <param name="productAttribute">Product attribute</param>
-        void InsertProductAttribute(ProductAttribute productAttribute);
-
-        /// <summary>
-        /// Updates the product attribute
-        /// </summary>
-        /// <param name="productAttribute">Product attribute</param>
-        void UpdateProductAttribute(ProductAttribute productAttribute);
-
-        /// <summary>
-        /// Returns a list of IDs of not existing attributes
-        /// </summary>
-        /// <param name="attributeId">The IDs of the attributes to check</param>
-        /// <returns>List of IDs not existing attributes</returns>
-        int[] GetNotExistingAttributes(int[] attributeId);
-
-        #endregion
-
-        #region Product attributes mappings
-
-        /// <summary>
-        /// Deletes a product attribute mapping
-        /// </summary>
-        /// <param name="productAttributeMapping">Product attribute mapping</param>
-        void DeleteProductAttributeMapping(ProductAttributeMapping productAttributeMapping);
-
-        /// <summary>
-        /// Gets product attribute mappings by product identifier
-        /// </summary>
-        /// <param name="productId">The product identifier</param>
-        /// <returns>Product attribute mapping collection</returns>
-        IList<ProductAttributeMapping> GetProductAttributeMappingsByProductId(int productId);
-
-        /// <summary>
-        /// Gets a product attribute mapping
-        /// </summary>
-        /// <param name="productAttributeMappingId">Product attribute mapping identifier</param>
-        /// <returns>Product attribute mapping</returns>
-        ProductAttributeMapping GetProductAttributeMappingById(int productAttributeMappingId);
-
-        /// <summary>
-        /// Inserts a product attribute mapping
-        /// </summary>
-        /// <param name="productAttributeMapping">The product attribute mapping</param>
-        void InsertProductAttributeMapping(ProductAttributeMapping productAttributeMapping);
-
-        /// <summary>
-        /// Updates the product attribute mapping
-        /// </summary>
-        /// <param name="productAttributeMapping">The product attribute mapping</param>
-        void UpdateProductAttributeMapping(ProductAttributeMapping productAttributeMapping);
-
-        #endregion
-
-        #region Product attribute values
-
-        /// <summary>
-        /// Deletes a product attribute value
-        /// </summary>
-        /// <param name="productAttributeValue">Product attribute value</param>
-        void DeleteProductAttributeValue(ProductAttributeValue productAttributeValue);
-
-        /// <summary>
-        /// Gets product attribute values by product attribute mapping identifier
-        /// </summary>
-        /// <param name="productAttributeMappingId">The product attribute mapping identifier</param>
-        /// <returns>Product attribute values</returns>
-        IList<ProductAttributeValue> GetProductAttributeValues(int productAttributeMappingId);
-
-        /// <summary>
-        /// Gets a product attribute value
-        /// </summary>
-        /// <param name="productAttributeValueId">Product attribute value identifier</param>
-        /// <returns>Product attribute value</returns>
-        ProductAttributeValue GetProductAttributeValueById(int productAttributeValueId);
-
-        /// <summary>
-        /// Inserts a product attribute value
-        /// </summary>
-        /// <param name="productAttributeValue">The product attribute value</param>
-        void InsertProductAttributeValue(ProductAttributeValue productAttributeValue);
-
-        /// <summary>
-        /// Updates the product attribute value
-        /// </summary>
-        /// <param name="productAttributeValue">The product attribute value</param>
-        void UpdateProductAttributeValue(ProductAttributeValue productAttributeValue);
-
-        #endregion
-
-        #region Predefined product attribute values
-
-        /// <summary>
-        /// Deletes a predefined product attribute value
-        /// </summary>
-        /// <param name="ppav">Predefined product attribute value</param>
-        void DeletePredefinedProductAttributeValue(PredefinedProductAttributeValue ppav);
-
-        /// <summary>
-        /// Gets predefined product attribute values by product attribute identifier
-        /// </summary>
-        /// <param name="productAttributeId">The product attribute identifier</param>
-        /// <returns>Product attribute mapping collection</returns>
-        IList<PredefinedProductAttributeValue> GetPredefinedProductAttributeValues(int productAttributeId);
-
-        /// <summary>
-        /// Gets a predefined product attribute value
-        /// </summary>
-        /// <param name="id">Predefined product attribute value identifier</param>
-        /// <returns>Predefined product attribute value</returns>
-        PredefinedProductAttributeValue GetPredefinedProductAttributeValueById(int id);
-
-        /// <summary>
-        /// Inserts a predefined product attribute value
-        /// </summary>
-        /// <param name="ppav">The predefined product attribute value</param>
-        void InsertPredefinedProductAttributeValue(PredefinedProductAttributeValue ppav);
-
-        /// <summary>
-        /// Updates the predefined product attribute value
-        /// </summary>
-        /// <param name="ppav">The predefined product attribute value</param>
-        void UpdatePredefinedProductAttributeValue(PredefinedProductAttributeValue ppav);
-
-        #endregion
-
-        #region Product attribute combinations
-
-        /// <summary>
-        /// Deletes a product attribute combination
-        /// </summary>
-        /// <param name="combination">Product attribute combination</param>
-        void DeleteProductAttributeCombination(ProductAttributeCombination combination);
-
-        /// <summary>
-        /// Gets all product attribute combinations
-        /// </summary>
-        /// <param name="productId">Product identifier</param>
-        /// <returns>Product attribute combinations</returns>
-        IList<ProductAttributeCombination> GetAllProductAttributeCombinations(int productId);
-
-        /// <summary>
-        /// Gets a product attribute combination
-        /// </summary>
-        /// <param name="productAttributeCombinationId">Product attribute combination identifier</param>
-        /// <returns>Product attribute combination</returns>
-        ProductAttributeCombination GetProductAttributeCombinationById(int productAttributeCombinationId);
-
-        /// <summary>
-        /// Gets a product attribute combination by SKU
-        /// </summary>
-        /// <param name="sku">SKU</param>
-        /// <returns>Product attribute combination</returns>
-        ProductAttributeCombination GetProductAttributeCombinationBySku(string sku);
-
-        /// <summary>
-        /// Inserts a product attribute combination
-        /// </summary>
-        /// <param name="combination">Product attribute combination</param>
-        void InsertProductAttributeCombination(ProductAttributeCombination combination);
-
-        /// <summary>
-        /// Updates a product attribute combination
-        /// </summary>
-        /// <param name="combination">Product attribute combination</param>
-        void UpdateProductAttributeCombination(ProductAttributeCombination combination);
-
-        #endregion
-    }
-}
+﻿using System.Collections.Generic;
+using Nop.Core;
+using Nop.Core.Domain.Catalog;
+
+namespace Nop.Services.Catalog
+{
+    /// <summary>
+    /// Product attribute service interface
+    /// </summary>
+    public partial interface IProductAttributeService
+    {
+        #region Product attributes
+
+        /// <summary>
+        /// Deletes a product attribute
+        /// </summary>
+        /// <param name="productAttribute">Product attribute</param>
+        void DeleteProductAttribute(ProductAttribute productAttribute);
+
+        /// <summary>
+        /// Deletes product attributes
+        /// </summary>
+        /// <param name="productAttributes">Product attributes</param>
+        void DeleteProductAttributes(IList<ProductAttribute> productAttributes);
+
+        /// <summary>
+        /// Gets all product attributes
+        /// </summary>
+        /// <param name="pageIndex">Page index</param>
+        /// <param name="pageSize">Page size</param>
+        /// <returns>Product attributes</returns>
+        IPagedList<ProductAttribute> GetAllProductAttributes(int pageIndex = 0, int pageSize = int.MaxValue);
+
+        /// <summary>
+        /// Gets a product attribute 
+        /// </summary>
+        /// <param name="productAttributeId">Product attribute identifier</param>
+        /// <returns>Product attribute </returns>
+        ProductAttribute GetProductAttributeById(int productAttributeId);
+
+        /// <summary>
+        /// Gets product attributes 
+        /// </summary>
+        /// <param name="productAttributeIds">Product attribute identifiers</param>
+        /// <returns>Product attributes</returns>
+        IList<ProductAttribute> GetProductAttributeByIds(int[] productAttributeIds);
+
+        /// <summary>
+        /// Inserts a product attribute
+        /// </summary>
+        /// <param name="productAttribute">Product attribute</param>
+        void InsertProductAttribute(ProductAttribute productAttribute);
+
+        /// <summary>
+        /// Updates the product attribute
+        /// </summary>
+        /// <param name="productAttribute">Product attribute</param>
+        void UpdateProductAttribute(ProductAttribute productAttribute);
+
+        /// <summary>
+        /// Returns a list of IDs of not existing attributes
+        /// </summary>
+        /// <param name="attributeId">The IDs of the attributes to check</param>
+        /// <returns>List of IDs not existing attributes</returns>
+        int[] GetNotExistingAttributes(int[] attributeId);
+
+        #endregion
+
+        #region Product attributes mappings
+
+        /// <summary>
+        /// Deletes a product attribute mapping
+        /// </summary>
+        /// <param name="productAttributeMapping">Product attribute mapping</param>
+        void DeleteProductAttributeMapping(ProductAttributeMapping productAttributeMapping);
+
+        /// <summary>
+        /// Gets product attribute mappings by product identifier
+        /// </summary>
+        /// <param name="productId">The product identifier</param>
+        /// <returns>Product attribute mapping collection</returns>
+        IList<ProductAttributeMapping> GetProductAttributeMappingsByProductId(int productId);
+
+        /// <summary>
+        /// Gets a product attribute mapping
+        /// </summary>
+        /// <param name="productAttributeMappingId">Product attribute mapping identifier</param>
+        /// <returns>Product attribute mapping</returns>
+        ProductAttributeMapping GetProductAttributeMappingById(int productAttributeMappingId);
+
+        /// <summary>
+        /// Inserts a product attribute mapping
+        /// </summary>
+        /// <param name="productAttributeMapping">The product attribute mapping</param>
+        void InsertProductAttributeMapping(ProductAttributeMapping productAttributeMapping);
+
+        /// <summary>
+        /// Updates the product attribute mapping
+        /// </summary>
+        /// <param name="productAttributeMapping">The product attribute mapping</param>
+        void UpdateProductAttributeMapping(ProductAttributeMapping productAttributeMapping);
+
+        #endregion
+
+        #region Product attribute values
+
+        /// <summary>
+        /// Deletes a product attribute value
+        /// </summary>
+        /// <param name="productAttributeValue">Product attribute value</param>
+        void DeleteProductAttributeValue(ProductAttributeValue productAttributeValue);
+
+        /// <summary>
+        /// Gets product attribute values by product attribute mapping identifier
+        /// </summary>
+        /// <param name="productAttributeMappingId">The product attribute mapping identifier</param>
+        /// <returns>Product attribute values</returns>
+        IList<ProductAttributeValue> GetProductAttributeValues(int productAttributeMappingId);
+
+        /// <summary>
+        /// Gets a product attribute value
+        /// </summary>
+        /// <param name="productAttributeValueId">Product attribute value identifier</param>
+        /// <returns>Product attribute value</returns>
+        ProductAttributeValue GetProductAttributeValueById(int productAttributeValueId);
+
+        /// <summary>
+        /// Inserts a product attribute value
+        /// </summary>
+        /// <param name="productAttributeValue">The product attribute value</param>
+        void InsertProductAttributeValue(ProductAttributeValue productAttributeValue);
+
+        /// <summary>
+        /// Updates the product attribute value
+        /// </summary>
+        /// <param name="productAttributeValue">The product attribute value</param>
+        void UpdateProductAttributeValue(ProductAttributeValue productAttributeValue);
+
+        #endregion
+
+        #region Predefined product attribute values
+
+        /// <summary>
+        /// Deletes a predefined product attribute value
+        /// </summary>
+        /// <param name="ppav">Predefined product attribute value</param>
+        void DeletePredefinedProductAttributeValue(PredefinedProductAttributeValue ppav);
+
+        /// <summary>
+        /// Gets predefined product attribute values by product attribute identifier
+        /// </summary>
+        /// <param name="productAttributeId">The product attribute identifier</param>
+        /// <returns>Product attribute mapping collection</returns>
+        IList<PredefinedProductAttributeValue> GetPredefinedProductAttributeValues(int productAttributeId);
+
+        /// <summary>
+        /// Gets a predefined product attribute value
+        /// </summary>
+        /// <param name="id">Predefined product attribute value identifier</param>
+        /// <returns>Predefined product attribute value</returns>
+        PredefinedProductAttributeValue GetPredefinedProductAttributeValueById(int id);
+
+        /// <summary>
+        /// Inserts a predefined product attribute value
+        /// </summary>
+        /// <param name="ppav">The predefined product attribute value</param>
+        void InsertPredefinedProductAttributeValue(PredefinedProductAttributeValue ppav);
+
+        /// <summary>
+        /// Updates the predefined product attribute value
+        /// </summary>
+        /// <param name="ppav">The predefined product attribute value</param>
+        void UpdatePredefinedProductAttributeValue(PredefinedProductAttributeValue ppav);
+
+        #endregion
+
+        #region Product attribute combinations
+
+        /// <summary>
+        /// Deletes a product attribute combination
+        /// </summary>
+        /// <param name="combination">Product attribute combination</param>
+        void DeleteProductAttributeCombination(ProductAttributeCombination combination);
+
+        /// <summary>
+        /// Gets all product attribute combinations
+        /// </summary>
+        /// <param name="productId">Product identifier</param>
+        /// <returns>Product attribute combinations</returns>
+        IList<ProductAttributeCombination> GetAllProductAttributeCombinations(int productId);
+
+        /// <summary>
+        /// Gets a product attribute combination
+        /// </summary>
+        /// <param name="productAttributeCombinationId">Product attribute combination identifier</param>
+        /// <returns>Product attribute combination</returns>
+        ProductAttributeCombination GetProductAttributeCombinationById(int productAttributeCombinationId);
+
+        /// <summary>
+        /// Gets a product attribute combination by SKU
+        /// </summary>
+        /// <param name="sku">SKU</param>
+        /// <returns>Product attribute combination</returns>
+        ProductAttributeCombination GetProductAttributeCombinationBySku(string sku);
+
+        /// <summary>
+        /// Inserts a product attribute combination
+        /// </summary>
+        /// <param name="combination">Product attribute combination</param>
+        void InsertProductAttributeCombination(ProductAttributeCombination combination);
+
+        /// <summary>
+        /// Updates a product attribute combination
+        /// </summary>
+        /// <param name="combination">Product attribute combination</param>
+        void UpdateProductAttributeCombination(ProductAttributeCombination combination);
+
+        #endregion
+    }
+}