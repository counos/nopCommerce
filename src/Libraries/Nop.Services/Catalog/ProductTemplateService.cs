--- conflicted
+++ resolved
@@ -1,132 +1,86 @@
-﻿using System.Collections.Generic;
-using System.Linq;
-using System.Threading.Tasks;
-using Nop.Core.Domain.Catalog;
-using Nop.Data;
-
-namespace Nop.Services.Catalog
-{
-    /// <summary>
-    /// Product template service
-    /// </summary>
-    public partial class ProductTemplateService : IProductTemplateService
-    {
-        #region Fields
-
-        private readonly IRepository<ProductTemplate> _productTemplateRepository;
-
-        #endregion
-
-        #region Ctor
-
-        public ProductTemplateService(IRepository<ProductTemplate> productTemplateRepository)
-        {
-            _productTemplateRepository = productTemplateRepository;
-        }
-
-        #endregion
-
-        #region Methods
-
-        /// <summary>
-        /// Delete product template
-        /// </summary>
-        /// <param name="productTemplate">Product template</param>
-        public virtual async Task DeleteProductTemplate(ProductTemplate productTemplate)
-        {
-<<<<<<< HEAD
-            if (productTemplate == null)
-                throw new ArgumentNullException(nameof(productTemplate));
-
-            await _productTemplateRepository.Delete(productTemplate);
-
-            //event notification
-            await _eventPublisher.EntityDeleted(productTemplate);
-=======
-            _productTemplateRepository.Delete(productTemplate);
->>>>>>> 8df5bf22
-        }
-
-        /// <summary>
-        /// Gets all product templates
-        /// </summary>
-        /// <returns>Product templates</returns>
-        public virtual async Task<IList<ProductTemplate>> GetAllProductTemplates()
-        {
-<<<<<<< HEAD
-            var query = from pt in _productTemplateRepository.Table
-                        orderby pt.DisplayOrder, pt.Id
-                        select pt;
-
-            var templates = await query.ToCachedList(_cacheKeyService.PrepareKeyForDefaultCache(NopCatalogDefaults.ProductTemplatesAllCacheKey));
-
-=======
-            var templates = _productTemplateRepository.GetAll(query =>
-            {
-                return from pt in query
-                    orderby pt.DisplayOrder, pt.Id
-                    select pt;
-            }, cache => default);
-            
->>>>>>> 8df5bf22
-            return templates;
-        }
-
-        /// <summary>
-        /// Gets a product template
-        /// </summary>
-        /// <param name="productTemplateId">Product template identifier</param>
-        /// <returns>Product template</returns>
-        public virtual async Task<ProductTemplate> GetProductTemplateById(int productTemplateId)
-        {
-<<<<<<< HEAD
-            if (productTemplateId == 0)
-                return null;
-
-            return await _productTemplateRepository.ToCachedGetById(productTemplateId);
-=======
-            return _productTemplateRepository.GetById(productTemplateId, cache => default);
->>>>>>> 8df5bf22
-        }
-
-        /// <summary>
-        /// Inserts product template
-        /// </summary>
-        /// <param name="productTemplate">Product template</param>
-        public virtual async Task InsertProductTemplate(ProductTemplate productTemplate)
-        {
-<<<<<<< HEAD
-            if (productTemplate == null)
-                throw new ArgumentNullException(nameof(productTemplate));
-
-            await _productTemplateRepository.Insert(productTemplate);
-
-            //event notification
-            await _eventPublisher.EntityInserted(productTemplate);
-=======
-            _productTemplateRepository.Insert(productTemplate);
->>>>>>> 8df5bf22
-        }
-
-        /// <summary>
-        /// Updates the product template
-        /// </summary>
-        /// <param name="productTemplate">Product template</param>
-        public virtual async Task UpdateProductTemplate(ProductTemplate productTemplate)
-        {
-<<<<<<< HEAD
-            if (productTemplate == null)
-                throw new ArgumentNullException(nameof(productTemplate));
-
-            await _productTemplateRepository.Update(productTemplate);
-
-            //event notification
-            await _eventPublisher.EntityUpdated(productTemplate);
-=======
-            _productTemplateRepository.Update(productTemplate);
->>>>>>> 8df5bf22
-        }
-
-        #endregion
-    }
+﻿using System.Collections.Generic;
+using System.Linq;
+using System.Threading.Tasks;
+using Nop.Core.Domain.Catalog;
+using Nop.Data;
+
+namespace Nop.Services.Catalog
+{
+    /// <summary>
+    /// Product template service
+    /// </summary>
+    public partial class ProductTemplateService : IProductTemplateService
+    {
+        #region Fields
+
+        private readonly IRepository<ProductTemplate> _productTemplateRepository;
+
+        #endregion
+
+        #region Ctor
+
+        public ProductTemplateService(IRepository<ProductTemplate> productTemplateRepository)
+        {
+            _productTemplateRepository = productTemplateRepository;
+        }
+
+        #endregion
+
+        #region Methods
+
+        /// <summary>
+        /// Delete product template
+        /// </summary>
+        /// <param name="productTemplate">Product template</param>
+        public virtual async Task DeleteProductTemplate(ProductTemplate productTemplate)
+        {
+            await _productTemplateRepository.Delete(productTemplate);
+        }
+
+        /// <summary>
+        /// Gets all product templates
+        /// </summary>
+        /// <returns>Product templates</returns>
+        public virtual async Task<IList<ProductTemplate>> GetAllProductTemplates()
+        {
+            var templates = await _productTemplateRepository.GetAll(query =>
+            {
+                return from pt in query
+                    orderby pt.DisplayOrder, pt.Id
+                    select pt;
+            }, cache => default);
+
+            return templates;
+        }
+
+        /// <summary>
+        /// Gets a product template
+        /// </summary>
+        /// <param name="productTemplateId">Product template identifier</param>
+        /// <returns>Product template</returns>
+        public virtual async Task<ProductTemplate> GetProductTemplateById(int productTemplateId)
+        {
+            return await _productTemplateRepository.GetById(productTemplateId, cache => default);
+        }
+
+        /// <summary>
+        /// Inserts product template
+        /// </summary>
+        /// <param name="productTemplate">Product template</param>
+        public virtual async Task InsertProductTemplate(ProductTemplate productTemplate)
+        {
+            await _productTemplateRepository.Insert(productTemplate);
+        }
+
+        /// <summary>
+        /// Updates the product template
+        /// </summary>
+        /// <param name="productTemplate">Product template</param>
+        public virtual async Task UpdateProductTemplate(ProductTemplate productTemplate)
+        {
+            await _productTemplateRepository.Update(productTemplate);
+        }
+
+        #endregion
+    }
 }