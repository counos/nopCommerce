﻿using System.Collections.Generic;
using Nop.Core.Domain.Catalog;

namespace Nop.Services.Catalog
{
    /// <summary>
    /// Product tag service interface
    /// </summary>
    public partial interface IProductTagService
    {
        /// <summary>
        /// Delete a product tag
        /// </summary>
        /// <param name="productTag">Product tag</param>
        void DeleteProductTag(ProductTag productTag);

        /// <summary>
<<<<<<< HEAD
        /// Delete product tags
        /// </summary>
        /// <param name="productTags">Product tags</param>
        void DeleteProductTags(IList<ProductTag> productTags);

        /// <summary>
        /// Gets product tags
        /// </summary>
        /// <param name="productTagIds">Product tags identifiers</param>
        /// <returns>Product tags</returns>
        IList<ProductTag> GetProductTagsByIds(int[] productTagIds);
=======
        /// Indicates whether a product tag exists
        /// </summary>
        /// <param name="product">Product</param>
        /// <param name="productTagId">Product tag identifier</param>
        /// <returns>Result</returns>
        bool ProductTagExists(Product product, int productTagId);
>>>>>>> 81c7285d

        /// <summary>
        /// Gets all product tags
        /// </summary>
        /// <returns>Product tags</returns>
        IList<ProductTag> GetAllProductTags();
        
        /// <summary>
        /// Gets all product tags by product identifier
        /// </summary>
        /// <param name="productId">Product identifier</param>
        /// <returns>Product tags</returns>
        IList<ProductTag> GetAllProductTagsByProductId(int productId);

        /// <summary>
        /// Gets product tag
        /// </summary>
        /// <param name="productTagId">Product tag identifier</param>
        /// <returns>Product tag</returns>
        ProductTag GetProductTagById(int productTagId);
        
        /// <summary>
        /// Gets product tag by name
        /// </summary>
        /// <param name="name">Product tag name</param>
        /// <returns>Product tag</returns>
        ProductTag GetProductTagByName(string name);

        /// <summary>
        /// Inserts a product-product tag mapping
        /// </summary>
        /// <param name="tagMapping">Product-product tag mapping</param>
        void InsertProductProductTagMapping(ProductProductTagMapping tagMapping);

        /// <summary>
        /// Inserts a product tag
        /// </summary>
        /// <param name="productTag">Product tag</param>
        void InsertProductTag(ProductTag productTag);

        /// <summary>
        /// Updates the product tag
        /// </summary>
        /// <param name="productTag">Product tag</param>
        void UpdateProductTag(ProductTag productTag);

        /// <summary>
        /// Get number of products
        /// </summary>
        /// <param name="productTagId">Product tag identifier</param>
        /// <param name="storeId">Store identifier</param>
        /// <param name="showHidden">A value indicating whether to show hidden records</param>
        /// <returns>Number of products</returns>
        int GetProductCount(int productTagId, int storeId, bool showHidden = false);

        /// <summary>
        /// Update product tags
        /// </summary>
        /// <param name="product">Product for update</param>
        /// <param name="productTags">Product tags</param>
        void UpdateProductTags(Product product, string[] productTags);
    }
}
<|MERGE_RESOLUTION|>--- conflicted
+++ resolved
@@ -1,100 +1,99 @@
-﻿using System.Collections.Generic;
-using Nop.Core.Domain.Catalog;
-
-namespace Nop.Services.Catalog
-{
-    /// <summary>
-    /// Product tag service interface
-    /// </summary>
-    public partial interface IProductTagService
-    {
-        /// <summary>
-        /// Delete a product tag
-        /// </summary>
-        /// <param name="productTag">Product tag</param>
-        void DeleteProductTag(ProductTag productTag);
-
-        /// <summary>
-<<<<<<< HEAD
-        /// Delete product tags
-        /// </summary>
-        /// <param name="productTags">Product tags</param>
-        void DeleteProductTags(IList<ProductTag> productTags);
-
-        /// <summary>
-        /// Gets product tags
-        /// </summary>
-        /// <param name="productTagIds">Product tags identifiers</param>
-        /// <returns>Product tags</returns>
-        IList<ProductTag> GetProductTagsByIds(int[] productTagIds);
-=======
-        /// Indicates whether a product tag exists
-        /// </summary>
-        /// <param name="product">Product</param>
-        /// <param name="productTagId">Product tag identifier</param>
-        /// <returns>Result</returns>
-        bool ProductTagExists(Product product, int productTagId);
->>>>>>> 81c7285d
-
-        /// <summary>
-        /// Gets all product tags
-        /// </summary>
-        /// <returns>Product tags</returns>
-        IList<ProductTag> GetAllProductTags();
-        
-        /// <summary>
-        /// Gets all product tags by product identifier
-        /// </summary>
-        /// <param name="productId">Product identifier</param>
-        /// <returns>Product tags</returns>
-        IList<ProductTag> GetAllProductTagsByProductId(int productId);
-
-        /// <summary>
-        /// Gets product tag
-        /// </summary>
-        /// <param name="productTagId">Product tag identifier</param>
-        /// <returns>Product tag</returns>
-        ProductTag GetProductTagById(int productTagId);
-        
-        /// <summary>
-        /// Gets product tag by name
-        /// </summary>
-        /// <param name="name">Product tag name</param>
-        /// <returns>Product tag</returns>
-        ProductTag GetProductTagByName(string name);
-
-        /// <summary>
-        /// Inserts a product-product tag mapping
-        /// </summary>
-        /// <param name="tagMapping">Product-product tag mapping</param>
-        void InsertProductProductTagMapping(ProductProductTagMapping tagMapping);
-
-        /// <summary>
-        /// Inserts a product tag
-        /// </summary>
-        /// <param name="productTag">Product tag</param>
-        void InsertProductTag(ProductTag productTag);
-
-        /// <summary>
-        /// Updates the product tag
-        /// </summary>
-        /// <param name="productTag">Product tag</param>
-        void UpdateProductTag(ProductTag productTag);
-
-        /// <summary>
-        /// Get number of products
-        /// </summary>
-        /// <param name="productTagId">Product tag identifier</param>
-        /// <param name="storeId">Store identifier</param>
-        /// <param name="showHidden">A value indicating whether to show hidden records</param>
-        /// <returns>Number of products</returns>
-        int GetProductCount(int productTagId, int storeId, bool showHidden = false);
-
-        /// <summary>
-        /// Update product tags
-        /// </summary>
-        /// <param name="product">Product for update</param>
-        /// <param name="productTags">Product tags</param>
-        void UpdateProductTags(Product product, string[] productTags);
-    }
-}
+﻿using System.Collections.Generic;
+using Nop.Core.Domain.Catalog;
+
+namespace Nop.Services.Catalog
+{
+    /// <summary>
+    /// Product tag service interface
+    /// </summary>
+    public partial interface IProductTagService
+    {
+        /// <summary>
+        /// Delete a product tag
+        /// </summary>
+        /// <param name="productTag">Product tag</param>
+        void DeleteProductTag(ProductTag productTag);
+
+        /// <summary>
+        /// Delete product tags
+        /// </summary>
+        /// <param name="productTags">Product tags</param>
+        void DeleteProductTags(IList<ProductTag> productTags);
+
+        /// <summary>
+        /// Gets product tags
+        /// </summary>
+        /// <param name="productTagIds">Product tags identifiers</param>
+        /// <returns>Product tags</returns>
+        IList<ProductTag> GetProductTagsByIds(int[] productTagIds);
+
+        /// <summary>
+        /// Indicates whether a product tag exists
+        /// </summary>
+        /// <param name="product">Product</param>
+        /// <param name="productTagId">Product tag identifier</param>
+        /// <returns>Result</returns>
+        bool ProductTagExists(Product product, int productTagId);
+
+        /// <summary>
+        /// Gets all product tags
+        /// </summary>
+        /// <returns>Product tags</returns>
+        IList<ProductTag> GetAllProductTags();
+        
+        /// <summary>
+        /// Gets all product tags by product identifier
+        /// </summary>
+        /// <param name="productId">Product identifier</param>
+        /// <returns>Product tags</returns>
+        IList<ProductTag> GetAllProductTagsByProductId(int productId);
+
+        /// <summary>
+        /// Gets product tag
+        /// </summary>
+        /// <param name="productTagId">Product tag identifier</param>
+        /// <returns>Product tag</returns>
+        ProductTag GetProductTagById(int productTagId);
+        
+        /// <summary>
+        /// Gets product tag by name
+        /// </summary>
+        /// <param name="name">Product tag name</param>
+        /// <returns>Product tag</returns>
+        ProductTag GetProductTagByName(string name);
+
+        /// <summary>
+        /// Inserts a product-product tag mapping
+        /// </summary>
+        /// <param name="tagMapping">Product-product tag mapping</param>
+        void InsertProductProductTagMapping(ProductProductTagMapping tagMapping);
+
+        /// <summary>
+        /// Inserts a product tag
+        /// </summary>
+        /// <param name="productTag">Product tag</param>
+        void InsertProductTag(ProductTag productTag);
+
+        /// <summary>
+        /// Updates the product tag
+        /// </summary>
+        /// <param name="productTag">Product tag</param>
+        void UpdateProductTag(ProductTag productTag);
+
+        /// <summary>
+        /// Get number of products
+        /// </summary>
+        /// <param name="productTagId">Product tag identifier</param>
+        /// <param name="storeId">Store identifier</param>
+        /// <param name="showHidden">A value indicating whether to show hidden records</param>
+        /// <returns>Number of products</returns>
+        int GetProductCount(int productTagId, int storeId, bool showHidden = false);
+
+        /// <summary>
+        /// Update product tags
+        /// </summary>
+        /// <param name="product">Product for update</param>
+        /// <param name="productTags">Product tags</param>
+        void UpdateProductTags(Product product, string[] productTags);
+    }
+}