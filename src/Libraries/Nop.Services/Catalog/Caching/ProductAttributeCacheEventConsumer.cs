﻿using System.Threading.Tasks;
using Nop.Core.Domain.Catalog;
using Nop.Services.Caching;

namespace Nop.Services.Catalog.Caching
{
    /// <summary>
    /// Represents a product attribute cache event consumer
    /// </summary>
    public partial class ProductAttributeCacheEventConsumer : CacheEventConsumer<ProductAttribute>
    {
        /// <summary>
        /// entity
        /// </summary>
        /// <param name="entity">Entity</param>
        /// <param name="entityEventType">Entity event type</param>
        protected override async Task ClearCache(ProductAttribute entity, EntityEventType entityEventType)
        {
            if (entityEventType == EntityEventType.Insert)
                Remove(NopCatalogDefaults.ProductAttributeValuesByAttributeCacheKey, entity);

<<<<<<< HEAD
            await RemoveByPrefix(NopCatalogDefaults.ProductAttributeMappingsPrefixCacheKey);
            await RemoveByPrefix(NopCatalogDefaults.ProductAttributeValuesAllPrefixCacheKey);
            await RemoveByPrefix(NopCatalogDefaults.ProductAttributeCombinationsAllPrefixCacheKey);
=======
            base.ClearCache(entity, entityEventType);
>>>>>>> 8df5bf22
        }
    }
}<|MERGE_RESOLUTION|>--- conflicted
+++ resolved
@@ -17,15 +17,9 @@
         protected override async Task ClearCache(ProductAttribute entity, EntityEventType entityEventType)
         {
             if (entityEventType == EntityEventType.Insert)
-                Remove(NopCatalogDefaults.ProductAttributeValuesByAttributeCacheKey, entity);
+                await Remove(NopCatalogDefaults.ProductAttributeValuesByAttributeCacheKey, entity);
 
-<<<<<<< HEAD
-            await RemoveByPrefix(NopCatalogDefaults.ProductAttributeMappingsPrefixCacheKey);
-            await RemoveByPrefix(NopCatalogDefaults.ProductAttributeValuesAllPrefixCacheKey);
-            await RemoveByPrefix(NopCatalogDefaults.ProductAttributeCombinationsAllPrefixCacheKey);
-=======
-            base.ClearCache(entity, entityEventType);
->>>>>>> 8df5bf22
+            await base.ClearCache(entity, entityEventType);
         }
     }
 }