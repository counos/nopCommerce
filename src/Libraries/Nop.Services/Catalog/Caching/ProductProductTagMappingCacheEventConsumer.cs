﻿using System.Threading.Tasks;
using Nop.Core.Domain.Catalog;
using Nop.Services.Caching;

namespace Nop.Services.Catalog.Caching
{
    /// <summary>
    /// Represents a product-product tag mapping  cache event consumer
    /// </summary>
    public partial class ProductProductTagMappingCacheEventConsumer : CacheEventConsumer<ProductProductTagMapping>
    {
        /// <summary>
        /// Clear cache data
        /// </summary>
        /// <param name="entity">Entity</param>
        protected override async Task ClearCache(ProductProductTagMapping entity)
        {
<<<<<<< HEAD
            await Remove(_cacheKeyService.PrepareKey(NopCatalogDefaults.ProductTagAllByProductIdCacheKey, entity.ProductId));
=======
            Remove(NopCatalogDefaults.ProductTagsByProductCacheKey, entity.ProductId);
>>>>>>> 8df5bf22
        }
    }
}<|MERGE_RESOLUTION|>--- conflicted
+++ resolved
@@ -15,11 +15,7 @@
         /// <param name="entity">Entity</param>
         protected override async Task ClearCache(ProductProductTagMapping entity)
         {
-<<<<<<< HEAD
-            await Remove(_cacheKeyService.PrepareKey(NopCatalogDefaults.ProductTagAllByProductIdCacheKey, entity.ProductId));
-=======
-            Remove(NopCatalogDefaults.ProductTagsByProductCacheKey, entity.ProductId);
->>>>>>> 8df5bf22
+            await Remove(NopCatalogDefaults.ProductTagsByProductCacheKey, entity.ProductId);
         }
     }
 }