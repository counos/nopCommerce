﻿using System.Threading.Tasks;
using Nop.Core.Domain.Catalog;
using Nop.Services.Caching;

namespace Nop.Services.Catalog.Caching
{
    /// <summary>
    /// Represents a product attribute mapping cache event consumer
    /// </summary>
    public partial class ProductAttributeMappingCacheEventConsumer : CacheEventConsumer<ProductAttributeMapping>
    {
        /// <summary>
        /// Clear cache data
        /// </summary>
        /// <param name="entity">Entity</param>
        protected override async Task ClearCache(ProductAttributeMapping entity)
        {
<<<<<<< HEAD
            var cacheKey = _cacheKeyService.PrepareKey(NopCatalogDefaults.ProductAttributeMappingsAllCacheKey, entity.ProductId);
            await Remove(cacheKey);

            cacheKey = _cacheKeyService.PrepareKey(NopCatalogDefaults.ProductAttributeValuesAllCacheKey, entity);
            await Remove(cacheKey);

            cacheKey = _cacheKeyService.PrepareKey(NopCatalogDefaults.ProductAttributeCombinationsAllCacheKey, entity.ProductId);
            await Remove(cacheKey);
=======
            Remove(NopCatalogDefaults.ProductAttributeMappingsByProductCacheKey, entity.ProductId);
            Remove(NopCatalogDefaults.ProductAttributeValuesByAttributeCacheKey, entity);
            Remove(NopCatalogDefaults.ProductAttributeCombinationsByProductCacheKey, entity.ProductId);
>>>>>>> 8df5bf22
        }
    }
}<|MERGE_RESOLUTION|>--- conflicted
+++ resolved
@@ -15,20 +15,9 @@
         /// <param name="entity">Entity</param>
         protected override async Task ClearCache(ProductAttributeMapping entity)
         {
-<<<<<<< HEAD
-            var cacheKey = _cacheKeyService.PrepareKey(NopCatalogDefaults.ProductAttributeMappingsAllCacheKey, entity.ProductId);
-            await Remove(cacheKey);
-
-            cacheKey = _cacheKeyService.PrepareKey(NopCatalogDefaults.ProductAttributeValuesAllCacheKey, entity);
-            await Remove(cacheKey);
-
-            cacheKey = _cacheKeyService.PrepareKey(NopCatalogDefaults.ProductAttributeCombinationsAllCacheKey, entity.ProductId);
-            await Remove(cacheKey);
-=======
-            Remove(NopCatalogDefaults.ProductAttributeMappingsByProductCacheKey, entity.ProductId);
-            Remove(NopCatalogDefaults.ProductAttributeValuesByAttributeCacheKey, entity);
-            Remove(NopCatalogDefaults.ProductAttributeCombinationsByProductCacheKey, entity.ProductId);
->>>>>>> 8df5bf22
+            await Remove(NopCatalogDefaults.ProductAttributeMappingsByProductCacheKey, entity.ProductId);
+            await Remove(NopCatalogDefaults.ProductAttributeValuesByAttributeCacheKey, entity);
+            await Remove(NopCatalogDefaults.ProductAttributeCombinationsByProductCacheKey, entity.ProductId);
         }
     }
 }