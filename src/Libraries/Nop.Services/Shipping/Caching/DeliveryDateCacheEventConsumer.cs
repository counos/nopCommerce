--- conflicted
+++ resolved
@@ -9,16 +9,5 @@
     /// </summary>
     public partial class DeliveryDateCacheEventConsumer : CacheEventConsumer<DeliveryDate>
     {
-<<<<<<< HEAD
-        /// <summary>
-        /// Clear cache data
-        /// </summary>
-        /// <param name="entity">Entity</param>
-        protected override async Task ClearCache(DeliveryDate entity)
-        {
-            await Remove(NopShippingDefaults.DeliveryDatesAllCacheKey);
-        }
-=======
->>>>>>> 8df5bf22
     }
 }