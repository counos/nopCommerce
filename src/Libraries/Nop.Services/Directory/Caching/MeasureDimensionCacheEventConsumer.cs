--- conflicted
+++ resolved
@@ -9,16 +9,5 @@
     /// </summary>
     public partial class MeasureDimensionCacheEventConsumer : CacheEventConsumer<MeasureDimension>
     {
-<<<<<<< HEAD
-        /// <summary>
-        /// Clear cache data
-        /// </summary>
-        /// <param name="entity">Entity</param>
-        protected override async Task ClearCache(MeasureDimension entity)
-        {
-            await Remove(NopDirectoryDefaults.MeasureDimensionsAllCacheKey);
-        }
-=======
->>>>>>> 8df5bf22
     }
 }