﻿using System;
using System.Collections.Generic;
using System.Linq;
using System.Threading.Tasks;
using LinqToDB;
using Nop.Core.Caching;
using Nop.Core.Domain.Catalog;
using Nop.Core.Domain.Messages;
using Nop.Core.Domain.Stores;
using Nop.Data;
using Nop.Services.Localization;
using Nop.Services.Stores;

namespace Nop.Services.Messages
{
    /// <summary>
    /// Message template service
    /// </summary>
    public partial class MessageTemplateService : IMessageTemplateService
    {
        #region Fields

        private readonly CatalogSettings _catalogSettings;
        private readonly IStaticCacheManager _staticCacheManager;
        private readonly ILanguageService _languageService;
        private readonly ILocalizationService _localizationService;
        private readonly ILocalizedEntityService _localizedEntityService;
        private readonly IRepository<MessageTemplate> _messageTemplateRepository;
        private readonly IRepository<StoreMapping> _storeMappingRepository;
        private readonly IStoreMappingService _storeMappingService;

        #endregion

        #region Ctor

        public MessageTemplateService(CatalogSettings catalogSettings,
            IStaticCacheManager staticCacheManager,
            ILanguageService languageService,
            ILocalizationService localizationService,
            ILocalizedEntityService localizedEntityService,
            IRepository<MessageTemplate> messageTemplateRepository,
            IRepository<StoreMapping> storeMappingRepository,
            IStoreMappingService storeMappingService)
        {
            _catalogSettings = catalogSettings;
            _staticCacheManager = staticCacheManager;
            _languageService = languageService;
            _localizationService = localizationService;
            _localizedEntityService = localizedEntityService;
            _messageTemplateRepository = messageTemplateRepository;
            _storeMappingRepository = storeMappingRepository;
            _storeMappingService = storeMappingService;
        }

        #endregion

        #region Methods

        /// <summary>
        /// Delete a message template
        /// </summary>
        /// <param name="messageTemplate">Message template</param>
        public virtual async Task DeleteMessageTemplate(MessageTemplate messageTemplate)
        {
<<<<<<< HEAD
            if (messageTemplate == null)
                throw new ArgumentNullException(nameof(messageTemplate));

            await _messageTemplateRepository.Delete(messageTemplate);

            //event notification
            await _eventPublisher.EntityDeleted(messageTemplate);
=======
            _messageTemplateRepository.Delete(messageTemplate);
>>>>>>> 8df5bf22
        }

        /// <summary>
        /// Inserts a message template
        /// </summary>
        /// <param name="messageTemplate">Message template</param>
        public virtual async Task InsertMessageTemplate(MessageTemplate messageTemplate)
        {
<<<<<<< HEAD
            if (messageTemplate == null)
                throw new ArgumentNullException(nameof(messageTemplate));

            await _messageTemplateRepository.Insert(messageTemplate);

            //event notification
            await _eventPublisher.EntityInserted(messageTemplate);
=======
            _messageTemplateRepository.Insert(messageTemplate);
>>>>>>> 8df5bf22
        }

        /// <summary>
        /// Updates a message template
        /// </summary>
        /// <param name="messageTemplate">Message template</param>
        public virtual async Task UpdateMessageTemplate(MessageTemplate messageTemplate)
        {
<<<<<<< HEAD
            if (messageTemplate == null)
                throw new ArgumentNullException(nameof(messageTemplate));

            await _messageTemplateRepository.Update(messageTemplate);

            //event notification
            await _eventPublisher.EntityUpdated(messageTemplate);
=======
            _messageTemplateRepository.Update(messageTemplate);
>>>>>>> 8df5bf22
        }

        /// <summary>
        /// Gets a message template
        /// </summary>
        /// <param name="messageTemplateId">Message template identifier</param>
        /// <returns>Message template</returns>
        public virtual async Task<MessageTemplate> GetMessageTemplateById(int messageTemplateId)
        {
<<<<<<< HEAD
            if (messageTemplateId == 0)
                return null;

            return await _messageTemplateRepository.ToCachedGetById(messageTemplateId);
=======
            return _messageTemplateRepository.GetById(messageTemplateId, cache => default);
>>>>>>> 8df5bf22
        }

        /// <summary>
        /// Gets message templates by the name
        /// </summary>
        /// <param name="messageTemplateName">Message template name</param>
        /// <param name="storeId">Store identifier; pass null to load all records</param>
        /// <returns>List of message templates</returns>
        public virtual async Task<IList<MessageTemplate>> GetMessageTemplatesByName(string messageTemplateName, int? storeId = null)
        {
            if (string.IsNullOrWhiteSpace(messageTemplateName))
                throw new ArgumentException(nameof(messageTemplateName));

            var key = _staticCacheManager.PrepareKeyForDefaultCache(NopMessageDefaults.MessageTemplatesByNameCacheKey, messageTemplateName, storeId);

            return await _staticCacheManager.Get(key, async () =>
            {
                //get message templates with the passed name
                var templates = await _messageTemplateRepository.Table
                    .Where(messageTemplate => messageTemplate.Name.Equals(messageTemplateName))
                    .OrderBy(messageTemplate => messageTemplate.Id).ToListAsync();

                //filter by the store
                if (storeId.HasValue && storeId.Value > 0)
                    templates = templates.Where(messageTemplate => _storeMappingService.Authorize(messageTemplate, storeId.Value).Result).ToList();

                return templates;
            });
        }

        /// <summary>
        /// Gets all message templates
        /// </summary>
        /// <param name="storeId">Store identifier; pass 0 to load all records</param>
        /// <returns>Message template list</returns>
        public virtual async Task<IList<MessageTemplate>> GetAllMessageTemplates(int storeId)
        {
            return _messageTemplateRepository.GetAll(query =>
            {
                query = query.OrderBy(t => t.Name);

                if (storeId <= 0 || _catalogSettings.IgnoreStoreLimitations)
                    return query;

<<<<<<< HEAD
            if (storeId <= 0 || _catalogSettings.IgnoreStoreLimitations)
                return await query.ToCachedList(key);

            //store mapping
            query = from t in query
                join sm in _storeMappingRepository.Table
                    on new
                    {
                        c1 = t.Id,
                        c2 = nameof(MessageTemplate)
                    } 
                    equals new
                    {
                        c1 = sm.EntityId,
                        c2 = sm.EntityName
                    } 
                    into tSm
                from sm in tSm.DefaultIfEmpty()
                where !t.LimitedToStores || storeId == sm.StoreId
                select t;

            query = query.Distinct().OrderBy(t => t.Name);

            return await query.ToCachedList(key);
=======
                //store mapping
                query = from t in query
                    join sm in _storeMappingRepository.Table
                        on new {c1 = t.Id, c2 = nameof(MessageTemplate)}
                        equals new {c1 = sm.EntityId, c2 = sm.EntityName}
                        into tSm
                    from sm in tSm.DefaultIfEmpty()
                    where !t.LimitedToStores || storeId == sm.StoreId
                    select t;

                query = query.Distinct();

                return query;
            }, cache => cache.PrepareKeyForDefaultCache(NopMessageDefaults.MessageTemplatesAllCacheKey, storeId));
>>>>>>> 8df5bf22
        }

        /// <summary>
        /// Create a copy of message template with all depended data
        /// </summary>
        /// <param name="messageTemplate">Message template</param>
        /// <returns>Message template copy</returns>
        public virtual async Task<MessageTemplate> CopyMessageTemplate(MessageTemplate messageTemplate)
        {
            if (messageTemplate == null)
                throw new ArgumentNullException(nameof(messageTemplate));

            var mtCopy = new MessageTemplate
            {
                Name = messageTemplate.Name,
                BccEmailAddresses = messageTemplate.BccEmailAddresses,
                Subject = messageTemplate.Subject,
                Body = messageTemplate.Body,
                IsActive = messageTemplate.IsActive,
                AttachedDownloadId = messageTemplate.AttachedDownloadId,
                EmailAccountId = messageTemplate.EmailAccountId,
                LimitedToStores = messageTemplate.LimitedToStores,
                DelayBeforeSend = messageTemplate.DelayBeforeSend,
                DelayPeriod = messageTemplate.DelayPeriod
            };

            await InsertMessageTemplate(mtCopy);

            var languages = await _languageService.GetAllLanguages(true);

            //localization
            foreach (var lang in languages)
            {
                var bccEmailAddresses = await _localizationService.GetLocalized(messageTemplate, x => x.BccEmailAddresses, lang.Id, false, false);
                if (!string.IsNullOrEmpty(bccEmailAddresses))
                    await _localizedEntityService.SaveLocalizedValue(mtCopy, x => x.BccEmailAddresses, bccEmailAddresses, lang.Id);

                var subject = await _localizationService.GetLocalized(messageTemplate, x => x.Subject, lang.Id, false, false);
                if (!string.IsNullOrEmpty(subject))
                    await _localizedEntityService.SaveLocalizedValue(mtCopy, x => x.Subject, subject, lang.Id);

                var body = await _localizationService.GetLocalized(messageTemplate, x => x.Body, lang.Id, false, false);
                if (!string.IsNullOrEmpty(body))
                    await _localizedEntityService.SaveLocalizedValue(mtCopy, x => x.Body, body, lang.Id);

                var emailAccountId = await _localizationService.GetLocalized(messageTemplate, x => x.EmailAccountId, lang.Id, false, false);
                if (emailAccountId > 0)
                    await _localizedEntityService.SaveLocalizedValue(mtCopy, x => x.EmailAccountId, emailAccountId, lang.Id);
            }

            //store mapping
            var selectedStoreIds = await _storeMappingService.GetStoresIdsWithAccess(messageTemplate);
            foreach (var id in selectedStoreIds) 
                await _storeMappingService.InsertStoreMapping(mtCopy, id);

            return mtCopy;
        }

        #endregion
    }
}<|MERGE_RESOLUTION|>--- conflicted
+++ resolved
@@ -1,276 +1,212 @@
-﻿using System;
-using System.Collections.Generic;
-using System.Linq;
-using System.Threading.Tasks;
-using LinqToDB;
-using Nop.Core.Caching;
-using Nop.Core.Domain.Catalog;
-using Nop.Core.Domain.Messages;
-using Nop.Core.Domain.Stores;
-using Nop.Data;
-using Nop.Services.Localization;
-using Nop.Services.Stores;
-
-namespace Nop.Services.Messages
-{
-    /// <summary>
-    /// Message template service
-    /// </summary>
-    public partial class MessageTemplateService : IMessageTemplateService
-    {
-        #region Fields
-
-        private readonly CatalogSettings _catalogSettings;
-        private readonly IStaticCacheManager _staticCacheManager;
-        private readonly ILanguageService _languageService;
-        private readonly ILocalizationService _localizationService;
-        private readonly ILocalizedEntityService _localizedEntityService;
-        private readonly IRepository<MessageTemplate> _messageTemplateRepository;
-        private readonly IRepository<StoreMapping> _storeMappingRepository;
-        private readonly IStoreMappingService _storeMappingService;
-
-        #endregion
-
-        #region Ctor
-
-        public MessageTemplateService(CatalogSettings catalogSettings,
-            IStaticCacheManager staticCacheManager,
-            ILanguageService languageService,
-            ILocalizationService localizationService,
-            ILocalizedEntityService localizedEntityService,
-            IRepository<MessageTemplate> messageTemplateRepository,
-            IRepository<StoreMapping> storeMappingRepository,
-            IStoreMappingService storeMappingService)
-        {
-            _catalogSettings = catalogSettings;
-            _staticCacheManager = staticCacheManager;
-            _languageService = languageService;
-            _localizationService = localizationService;
-            _localizedEntityService = localizedEntityService;
-            _messageTemplateRepository = messageTemplateRepository;
-            _storeMappingRepository = storeMappingRepository;
-            _storeMappingService = storeMappingService;
-        }
-
-        #endregion
-
-        #region Methods
-
-        /// <summary>
-        /// Delete a message template
-        /// </summary>
-        /// <param name="messageTemplate">Message template</param>
-        public virtual async Task DeleteMessageTemplate(MessageTemplate messageTemplate)
-        {
-<<<<<<< HEAD
-            if (messageTemplate == null)
-                throw new ArgumentNullException(nameof(messageTemplate));
-
-            await _messageTemplateRepository.Delete(messageTemplate);
-
-            //event notification
-            await _eventPublisher.EntityDeleted(messageTemplate);
-=======
-            _messageTemplateRepository.Delete(messageTemplate);
->>>>>>> 8df5bf22
-        }
-
-        /// <summary>
-        /// Inserts a message template
-        /// </summary>
-        /// <param name="messageTemplate">Message template</param>
-        public virtual async Task InsertMessageTemplate(MessageTemplate messageTemplate)
-        {
-<<<<<<< HEAD
-            if (messageTemplate == null)
-                throw new ArgumentNullException(nameof(messageTemplate));
-
-            await _messageTemplateRepository.Insert(messageTemplate);
-
-            //event notification
-            await _eventPublisher.EntityInserted(messageTemplate);
-=======
-            _messageTemplateRepository.Insert(messageTemplate);
->>>>>>> 8df5bf22
-        }
-
-        /// <summary>
-        /// Updates a message template
-        /// </summary>
-        /// <param name="messageTemplate">Message template</param>
-        public virtual async Task UpdateMessageTemplate(MessageTemplate messageTemplate)
-        {
-<<<<<<< HEAD
-            if (messageTemplate == null)
-                throw new ArgumentNullException(nameof(messageTemplate));
-
-            await _messageTemplateRepository.Update(messageTemplate);
-
-            //event notification
-            await _eventPublisher.EntityUpdated(messageTemplate);
-=======
-            _messageTemplateRepository.Update(messageTemplate);
->>>>>>> 8df5bf22
-        }
-
-        /// <summary>
-        /// Gets a message template
-        /// </summary>
-        /// <param name="messageTemplateId">Message template identifier</param>
-        /// <returns>Message template</returns>
-        public virtual async Task<MessageTemplate> GetMessageTemplateById(int messageTemplateId)
-        {
-<<<<<<< HEAD
-            if (messageTemplateId == 0)
-                return null;
-
-            return await _messageTemplateRepository.ToCachedGetById(messageTemplateId);
-=======
-            return _messageTemplateRepository.GetById(messageTemplateId, cache => default);
->>>>>>> 8df5bf22
-        }
-
-        /// <summary>
-        /// Gets message templates by the name
-        /// </summary>
-        /// <param name="messageTemplateName">Message template name</param>
-        /// <param name="storeId">Store identifier; pass null to load all records</param>
-        /// <returns>List of message templates</returns>
-        public virtual async Task<IList<MessageTemplate>> GetMessageTemplatesByName(string messageTemplateName, int? storeId = null)
-        {
-            if (string.IsNullOrWhiteSpace(messageTemplateName))
-                throw new ArgumentException(nameof(messageTemplateName));
-
-            var key = _staticCacheManager.PrepareKeyForDefaultCache(NopMessageDefaults.MessageTemplatesByNameCacheKey, messageTemplateName, storeId);
-
-            return await _staticCacheManager.Get(key, async () =>
-            {
-                //get message templates with the passed name
-                var templates = await _messageTemplateRepository.Table
-                    .Where(messageTemplate => messageTemplate.Name.Equals(messageTemplateName))
-                    .OrderBy(messageTemplate => messageTemplate.Id).ToListAsync();
-
-                //filter by the store
-                if (storeId.HasValue && storeId.Value > 0)
-                    templates = templates.Where(messageTemplate => _storeMappingService.Authorize(messageTemplate, storeId.Value).Result).ToList();
-
-                return templates;
-            });
-        }
-
-        /// <summary>
-        /// Gets all message templates
-        /// </summary>
-        /// <param name="storeId">Store identifier; pass 0 to load all records</param>
-        /// <returns>Message template list</returns>
-        public virtual async Task<IList<MessageTemplate>> GetAllMessageTemplates(int storeId)
-        {
-            return _messageTemplateRepository.GetAll(query =>
-            {
-                query = query.OrderBy(t => t.Name);
-
-                if (storeId <= 0 || _catalogSettings.IgnoreStoreLimitations)
-                    return query;
-
-<<<<<<< HEAD
-            if (storeId <= 0 || _catalogSettings.IgnoreStoreLimitations)
-                return await query.ToCachedList(key);
-
-            //store mapping
-            query = from t in query
-                join sm in _storeMappingRepository.Table
-                    on new
-                    {
-                        c1 = t.Id,
-                        c2 = nameof(MessageTemplate)
-                    } 
-                    equals new
-                    {
-                        c1 = sm.EntityId,
-                        c2 = sm.EntityName
-                    } 
-                    into tSm
-                from sm in tSm.DefaultIfEmpty()
-                where !t.LimitedToStores || storeId == sm.StoreId
-                select t;
-
-            query = query.Distinct().OrderBy(t => t.Name);
-
-            return await query.ToCachedList(key);
-=======
-                //store mapping
-                query = from t in query
-                    join sm in _storeMappingRepository.Table
-                        on new {c1 = t.Id, c2 = nameof(MessageTemplate)}
-                        equals new {c1 = sm.EntityId, c2 = sm.EntityName}
-                        into tSm
-                    from sm in tSm.DefaultIfEmpty()
-                    where !t.LimitedToStores || storeId == sm.StoreId
-                    select t;
-
-                query = query.Distinct();
-
-                return query;
-            }, cache => cache.PrepareKeyForDefaultCache(NopMessageDefaults.MessageTemplatesAllCacheKey, storeId));
->>>>>>> 8df5bf22
-        }
-
-        /// <summary>
-        /// Create a copy of message template with all depended data
-        /// </summary>
-        /// <param name="messageTemplate">Message template</param>
-        /// <returns>Message template copy</returns>
-        public virtual async Task<MessageTemplate> CopyMessageTemplate(MessageTemplate messageTemplate)
-        {
-            if (messageTemplate == null)
-                throw new ArgumentNullException(nameof(messageTemplate));
-
-            var mtCopy = new MessageTemplate
-            {
-                Name = messageTemplate.Name,
-                BccEmailAddresses = messageTemplate.BccEmailAddresses,
-                Subject = messageTemplate.Subject,
-                Body = messageTemplate.Body,
-                IsActive = messageTemplate.IsActive,
-                AttachedDownloadId = messageTemplate.AttachedDownloadId,
-                EmailAccountId = messageTemplate.EmailAccountId,
-                LimitedToStores = messageTemplate.LimitedToStores,
-                DelayBeforeSend = messageTemplate.DelayBeforeSend,
-                DelayPeriod = messageTemplate.DelayPeriod
-            };
-
-            await InsertMessageTemplate(mtCopy);
-
-            var languages = await _languageService.GetAllLanguages(true);
-
-            //localization
-            foreach (var lang in languages)
-            {
-                var bccEmailAddresses = await _localizationService.GetLocalized(messageTemplate, x => x.BccEmailAddresses, lang.Id, false, false);
-                if (!string.IsNullOrEmpty(bccEmailAddresses))
-                    await _localizedEntityService.SaveLocalizedValue(mtCopy, x => x.BccEmailAddresses, bccEmailAddresses, lang.Id);
-
-                var subject = await _localizationService.GetLocalized(messageTemplate, x => x.Subject, lang.Id, false, false);
-                if (!string.IsNullOrEmpty(subject))
-                    await _localizedEntityService.SaveLocalizedValue(mtCopy, x => x.Subject, subject, lang.Id);
-
-                var body = await _localizationService.GetLocalized(messageTemplate, x => x.Body, lang.Id, false, false);
-                if (!string.IsNullOrEmpty(body))
-                    await _localizedEntityService.SaveLocalizedValue(mtCopy, x => x.Body, body, lang.Id);
-
-                var emailAccountId = await _localizationService.GetLocalized(messageTemplate, x => x.EmailAccountId, lang.Id, false, false);
-                if (emailAccountId > 0)
-                    await _localizedEntityService.SaveLocalizedValue(mtCopy, x => x.EmailAccountId, emailAccountId, lang.Id);
-            }
-
-            //store mapping
-            var selectedStoreIds = await _storeMappingService.GetStoresIdsWithAccess(messageTemplate);
-            foreach (var id in selectedStoreIds) 
-                await _storeMappingService.InsertStoreMapping(mtCopy, id);
-
-            return mtCopy;
-        }
-
-        #endregion
-    }
+﻿using System;
+using System.Collections.Generic;
+using System.Linq;
+using System.Threading.Tasks;
+using LinqToDB;
+using Nop.Core.Caching;
+using Nop.Core.Domain.Catalog;
+using Nop.Core.Domain.Messages;
+using Nop.Core.Domain.Stores;
+using Nop.Data;
+using Nop.Services.Localization;
+using Nop.Services.Stores;
+
+namespace Nop.Services.Messages
+{
+    /// <summary>
+    /// Message template service
+    /// </summary>
+    public partial class MessageTemplateService : IMessageTemplateService
+    {
+        #region Fields
+
+        private readonly CatalogSettings _catalogSettings;
+        private readonly IStaticCacheManager _staticCacheManager;
+        private readonly ILanguageService _languageService;
+        private readonly ILocalizationService _localizationService;
+        private readonly ILocalizedEntityService _localizedEntityService;
+        private readonly IRepository<MessageTemplate> _messageTemplateRepository;
+        private readonly IRepository<StoreMapping> _storeMappingRepository;
+        private readonly IStoreMappingService _storeMappingService;
+
+        #endregion
+
+        #region Ctor
+
+        public MessageTemplateService(CatalogSettings catalogSettings,
+            IStaticCacheManager staticCacheManager,
+            ILanguageService languageService,
+            ILocalizationService localizationService,
+            ILocalizedEntityService localizedEntityService,
+            IRepository<MessageTemplate> messageTemplateRepository,
+            IRepository<StoreMapping> storeMappingRepository,
+            IStoreMappingService storeMappingService)
+        {
+            _catalogSettings = catalogSettings;
+            _staticCacheManager = staticCacheManager;
+            _languageService = languageService;
+            _localizationService = localizationService;
+            _localizedEntityService = localizedEntityService;
+            _messageTemplateRepository = messageTemplateRepository;
+            _storeMappingRepository = storeMappingRepository;
+            _storeMappingService = storeMappingService;
+        }
+
+        #endregion
+
+        #region Methods
+
+        /// <summary>
+        /// Delete a message template
+        /// </summary>
+        /// <param name="messageTemplate">Message template</param>
+        public virtual async Task DeleteMessageTemplate(MessageTemplate messageTemplate)
+        {
+            await _messageTemplateRepository.Delete(messageTemplate);
+        }
+
+        /// <summary>
+        /// Inserts a message template
+        /// </summary>
+        /// <param name="messageTemplate">Message template</param>
+        public virtual async Task InsertMessageTemplate(MessageTemplate messageTemplate)
+        {
+            await _messageTemplateRepository.Insert(messageTemplate);
+        }
+
+        /// <summary>
+        /// Updates a message template
+        /// </summary>
+        /// <param name="messageTemplate">Message template</param>
+        public virtual async Task UpdateMessageTemplate(MessageTemplate messageTemplate)
+        {
+            await _messageTemplateRepository.Update(messageTemplate);
+        }
+
+        /// <summary>
+        /// Gets a message template
+        /// </summary>
+        /// <param name="messageTemplateId">Message template identifier</param>
+        /// <returns>Message template</returns>
+        public virtual async Task<MessageTemplate> GetMessageTemplateById(int messageTemplateId)
+        {
+            return await _messageTemplateRepository.GetById(messageTemplateId, cache => default);
+        }
+
+        /// <summary>
+        /// Gets message templates by the name
+        /// </summary>
+        /// <param name="messageTemplateName">Message template name</param>
+        /// <param name="storeId">Store identifier; pass null to load all records</param>
+        /// <returns>List of message templates</returns>
+        public virtual async Task<IList<MessageTemplate>> GetMessageTemplatesByName(string messageTemplateName, int? storeId = null)
+        {
+            if (string.IsNullOrWhiteSpace(messageTemplateName))
+                throw new ArgumentException(nameof(messageTemplateName));
+
+            var key = _staticCacheManager.PrepareKeyForDefaultCache(NopMessageDefaults.MessageTemplatesByNameCacheKey, messageTemplateName, storeId);
+
+            return await _staticCacheManager.Get(key, async () =>
+            {
+                //get message templates with the passed name
+                var templates = await _messageTemplateRepository.Table
+                    .Where(messageTemplate => messageTemplate.Name.Equals(messageTemplateName))
+                    .OrderBy(messageTemplate => messageTemplate.Id).ToListAsync();
+
+                //filter by the store
+                if (storeId.HasValue && storeId.Value > 0)
+                    templates = templates.Where(messageTemplate => _storeMappingService.Authorize(messageTemplate, storeId.Value).Result).ToList();
+
+                return templates;
+            });
+        }
+
+        /// <summary>
+        /// Gets all message templates
+        /// </summary>
+        /// <param name="storeId">Store identifier; pass 0 to load all records</param>
+        /// <returns>Message template list</returns>
+        public virtual async Task<IList<MessageTemplate>> GetAllMessageTemplates(int storeId)
+        {
+            return await _messageTemplateRepository.GetAll(query =>
+            {
+                query = query.OrderBy(t => t.Name);
+
+                if (storeId <= 0 || _catalogSettings.IgnoreStoreLimitations)
+                    return query;
+
+                //store mapping
+                query = from t in query
+                    join sm in _storeMappingRepository.Table
+                        on new {c1 = t.Id, c2 = nameof(MessageTemplate)}
+                        equals new {c1 = sm.EntityId, c2 = sm.EntityName}
+                        into tSm
+                    from sm in tSm.DefaultIfEmpty()
+                    where !t.LimitedToStores || storeId == sm.StoreId
+                    select t;
+
+                query = query.Distinct();
+
+                return query;
+            }, cache => cache.PrepareKeyForDefaultCache(NopMessageDefaults.MessageTemplatesAllCacheKey, storeId));
+        }
+
+        /// <summary>
+        /// Create a copy of message template with all depended data
+        /// </summary>
+        /// <param name="messageTemplate">Message template</param>
+        /// <returns>Message template copy</returns>
+        public virtual async Task<MessageTemplate> CopyMessageTemplate(MessageTemplate messageTemplate)
+        {
+            if (messageTemplate == null)
+                throw new ArgumentNullException(nameof(messageTemplate));
+
+            var mtCopy = new MessageTemplate
+            {
+                Name = messageTemplate.Name,
+                BccEmailAddresses = messageTemplate.BccEmailAddresses,
+                Subject = messageTemplate.Subject,
+                Body = messageTemplate.Body,
+                IsActive = messageTemplate.IsActive,
+                AttachedDownloadId = messageTemplate.AttachedDownloadId,
+                EmailAccountId = messageTemplate.EmailAccountId,
+                LimitedToStores = messageTemplate.LimitedToStores,
+                DelayBeforeSend = messageTemplate.DelayBeforeSend,
+                DelayPeriod = messageTemplate.DelayPeriod
+            };
+
+            await InsertMessageTemplate(mtCopy);
+
+            var languages = await _languageService.GetAllLanguages(true);
+
+            //localization
+            foreach (var lang in languages)
+            {
+                var bccEmailAddresses = await _localizationService.GetLocalized(messageTemplate, x => x.BccEmailAddresses, lang.Id, false, false);
+                if (!string.IsNullOrEmpty(bccEmailAddresses))
+                    await _localizedEntityService.SaveLocalizedValue(mtCopy, x => x.BccEmailAddresses, bccEmailAddresses, lang.Id);
+
+                var subject = await _localizationService.GetLocalized(messageTemplate, x => x.Subject, lang.Id, false, false);
+                if (!string.IsNullOrEmpty(subject))
+                    await _localizedEntityService.SaveLocalizedValue(mtCopy, x => x.Subject, subject, lang.Id);
+
+                var body = await _localizationService.GetLocalized(messageTemplate, x => x.Body, lang.Id, false, false);
+                if (!string.IsNullOrEmpty(body))
+                    await _localizedEntityService.SaveLocalizedValue(mtCopy, x => x.Body, body, lang.Id);
+
+                var emailAccountId = await _localizationService.GetLocalized(messageTemplate, x => x.EmailAccountId, lang.Id, false, false);
+                if (emailAccountId > 0)
+                    await _localizedEntityService.SaveLocalizedValue(mtCopy, x => x.EmailAccountId, emailAccountId, lang.Id);
+            }
+
+            //store mapping
+            var selectedStoreIds = await _storeMappingService.GetStoresIdsWithAccess(messageTemplate);
+            foreach (var id in selectedStoreIds) 
+                await _storeMappingService.InsertStoreMapping(mtCopy, id);
+
+            return mtCopy;
+        }
+
+        #endregion
+    }
 }