﻿using System;
using System.Linq;
using System.Threading.Tasks;
using LinqToDB;
using Nop.Core;
using Nop.Core.Domain.Customers;
using Nop.Core.Domain.Messages;
using Nop.Core.Events;
using Nop.Data;
using Nop.Services.Customers;

namespace Nop.Services.Messages
{
    /// <summary>
    /// Newsletter subscription service
    /// </summary>
    public class NewsLetterSubscriptionService : INewsLetterSubscriptionService
    {
        #region Fields

        private readonly ICustomerService _customerService;
        private readonly IEventPublisher _eventPublisher;
        private readonly IRepository<Customer> _customerRepository;
        private readonly IRepository<CustomerCustomerRoleMapping> _customerCustomerRoleMappingRepository;
        private readonly IRepository<NewsLetterSubscription> _subscriptionRepository;

        #endregion

        #region Ctor

        public NewsLetterSubscriptionService(ICustomerService customerService,
            IEventPublisher eventPublisher,
            IRepository<Customer> customerRepository,
            IRepository<CustomerCustomerRoleMapping> customerCustomerRoleMappingRepository,
            IRepository<NewsLetterSubscription> subscriptionRepository)
        {
            _customerService = customerService;
            _eventPublisher = eventPublisher;
            _customerRepository = customerRepository;
            _customerCustomerRoleMappingRepository = customerCustomerRoleMappingRepository;
            _subscriptionRepository = subscriptionRepository;
        }

        #endregion

        #region Utilities

        /// <summary>
        /// Publishes the subscription event.
        /// </summary>
        /// <param name="subscription">The newsletter subscription.</param>
        /// <param name="isSubscribe">if set to <c>true</c> [is subscribe].</param>
        /// <param name="publishSubscriptionEvents">if set to <c>true</c> [publish subscription events].</param>
        private async Task PublishSubscriptionEvent(NewsLetterSubscription subscription, bool isSubscribe, bool publishSubscriptionEvents)
        {
            if (!publishSubscriptionEvents) 
                return;

            if (isSubscribe)
            {
                await _eventPublisher.PublishNewsletterSubscribe(subscription);
            }
            else
            {
                await _eventPublisher.PublishNewsletterUnsubscribe(subscription);
            }
        }

        #endregion

        #region Methods

        /// <summary>
        /// Inserts a newsletter subscription
        /// </summary>
        /// <param name="newsLetterSubscription">NewsLetter subscription</param>
        /// <param name="publishSubscriptionEvents">if set to <c>true</c> [publish subscription events].</param>
        public virtual async Task InsertNewsLetterSubscription(NewsLetterSubscription newsLetterSubscription, bool publishSubscriptionEvents = true)
        {
            if (newsLetterSubscription == null)
            {
                throw new ArgumentNullException(nameof(newsLetterSubscription));
            }

            //Handle e-mail
            newsLetterSubscription.Email = CommonHelper.EnsureSubscriberEmailOrThrow(newsLetterSubscription.Email);

            //Persist
            await _subscriptionRepository.Insert(newsLetterSubscription);

            //Publish event
            _eventPublisher.EntityInserted(newsLetterSubscription);

            //Publish the subscription event 
<<<<<<< HEAD
            if (newsLetterSubscription.Active) 
                await PublishSubscriptionEvent(newsLetterSubscription, true, publishSubscriptionEvents);

            //Publish event
            await _eventPublisher.EntityInserted(newsLetterSubscription);
=======
            if (newsLetterSubscription.Active)
            {
                PublishSubscriptionEvent(newsLetterSubscription, true, publishSubscriptionEvents);
            }
>>>>>>> 8df5bf22
        }

        /// <summary>
        /// Updates a newsletter subscription
        /// </summary>
        /// <param name="newsLetterSubscription">NewsLetter subscription</param>
        /// <param name="publishSubscriptionEvents">if set to <c>true</c> [publish subscription events].</param>
        public virtual async Task UpdateNewsLetterSubscription(NewsLetterSubscription newsLetterSubscription, bool publishSubscriptionEvents = true)
        {
            if (newsLetterSubscription == null)
            {
                throw new ArgumentNullException(nameof(newsLetterSubscription));
            }

            //Handle e-mail
            newsLetterSubscription.Email = CommonHelper.EnsureSubscriberEmailOrThrow(newsLetterSubscription.Email);

            //Get original subscription record
            var originalSubscription = await _subscriptionRepository.LoadOriginalCopy(newsLetterSubscription);

            //Persist
<<<<<<< HEAD
            await _subscriptionRepository.Update(newsLetterSubscription);
=======
            _subscriptionRepository.Update(newsLetterSubscription);
            
            //Publish event
            _eventPublisher.EntityUpdated(newsLetterSubscription);
>>>>>>> 8df5bf22

            //Publish the subscription event 
            if ((originalSubscription.Active == false && newsLetterSubscription.Active) ||
                (newsLetterSubscription.Active && originalSubscription.Email != newsLetterSubscription.Email))
            {
                //If the previous entry was false, but this one is true, publish a subscribe.
                await PublishSubscriptionEvent(newsLetterSubscription, true, publishSubscriptionEvents);
            }

            if (originalSubscription.Active && newsLetterSubscription.Active &&
                originalSubscription.Email != newsLetterSubscription.Email)
            {
                //If the two emails are different publish an unsubscribe.
                await PublishSubscriptionEvent(originalSubscription, false, publishSubscriptionEvents);
            }

            if (originalSubscription.Active && !newsLetterSubscription.Active)
            {
                //If the previous entry was true, but this one is false
                await PublishSubscriptionEvent(originalSubscription, false, publishSubscriptionEvents);
            }
<<<<<<< HEAD

            //Publish event
            await _eventPublisher.EntityUpdated(newsLetterSubscription);
=======
>>>>>>> 8df5bf22
        }

        /// <summary>
        /// Deletes a newsletter subscription
        /// </summary>
        /// <param name="newsLetterSubscription">NewsLetter subscription</param>
        /// <param name="publishSubscriptionEvents">if set to <c>true</c> [publish subscription events].</param>
        public virtual async Task DeleteNewsLetterSubscription(NewsLetterSubscription newsLetterSubscription, bool publishSubscriptionEvents = true)
        {
            if (newsLetterSubscription == null) 
                throw new ArgumentNullException(nameof(newsLetterSubscription));

<<<<<<< HEAD
            await _subscriptionRepository.Delete(newsLetterSubscription);

            //Publish the unsubscribe event 
            await PublishSubscriptionEvent(newsLetterSubscription, false, publishSubscriptionEvents);

            //event notification
            await _eventPublisher.EntityDeleted(newsLetterSubscription);
=======
            _subscriptionRepository.Delete(newsLetterSubscription);
            
            //event notification
            _eventPublisher.EntityDeleted(newsLetterSubscription);

            //Publish the unsubscribe event 
            PublishSubscriptionEvent(newsLetterSubscription, false, publishSubscriptionEvents);
>>>>>>> 8df5bf22
        }

        /// <summary>
        /// Gets a newsletter subscription by newsletter subscription identifier
        /// </summary>
        /// <param name="newsLetterSubscriptionId">The newsletter subscription identifier</param>
        /// <returns>NewsLetter subscription</returns>
        public virtual async Task<NewsLetterSubscription> GetNewsLetterSubscriptionById(int newsLetterSubscriptionId)
        {
<<<<<<< HEAD
            if (newsLetterSubscriptionId == 0) return null;

            return await _subscriptionRepository.ToCachedGetById(newsLetterSubscriptionId);
=======
            return _subscriptionRepository.GetById(newsLetterSubscriptionId, cache => default);
>>>>>>> 8df5bf22
        }

        /// <summary>
        /// Gets a newsletter subscription by newsletter subscription GUID
        /// </summary>
        /// <param name="newsLetterSubscriptionGuid">The newsletter subscription GUID</param>
        /// <returns>NewsLetter subscription</returns>
        public virtual async Task<NewsLetterSubscription> GetNewsLetterSubscriptionByGuid(Guid newsLetterSubscriptionGuid)
        {
            if (newsLetterSubscriptionGuid == Guid.Empty) return null;

            var newsLetterSubscriptions = from nls in _subscriptionRepository.Table
                                          where nls.NewsLetterSubscriptionGuid == newsLetterSubscriptionGuid
                                          orderby nls.Id
                                          select nls;

            return await newsLetterSubscriptions.FirstOrDefaultAsync();
        }

        /// <summary>
        /// Gets a newsletter subscription by email and store ID
        /// </summary>
        /// <param name="email">The newsletter subscription email</param>
        /// <param name="storeId">Store identifier</param>
        /// <returns>NewsLetter subscription</returns>
        public virtual async Task<NewsLetterSubscription> GetNewsLetterSubscriptionByEmailAndStoreId(string email, int storeId)
        {
            if (!CommonHelper.IsValidEmail(email))
                return null;

            email = email.Trim();

            var newsLetterSubscriptions = from nls in _subscriptionRepository.Table
                                          where nls.Email == email && nls.StoreId == storeId
                                          orderby nls.Id
                                          select nls;

            return await newsLetterSubscriptions.FirstOrDefaultAsync();
        }

        /// <summary>
        /// Gets the newsletter subscription list
        /// </summary>
        /// <param name="email">Email to search or string. Empty to load all records.</param>
        /// <param name="createdFromUtc">Created date from (UTC); null to load all records</param>
        /// <param name="createdToUtc">Created date to (UTC); null to load all records</param>
        /// <param name="storeId">Store identifier. 0 to load all records.</param>
        /// <param name="customerRoleId">Customer role identifier. Used to filter subscribers by customer role. 0 to load all records.</param>
        /// <param name="isActive">Value indicating whether subscriber record should be active or not; null to load all records</param>
        /// <param name="pageIndex">Page index</param>
        /// <param name="pageSize">Page size</param>
        /// <returns>NewsLetterSubscription entities</returns>
        public virtual async Task<IPagedList<NewsLetterSubscription>> GetAllNewsLetterSubscriptions(string email = null,
            DateTime? createdFromUtc = null, DateTime? createdToUtc = null,
            int storeId = 0, bool? isActive = null, int customerRoleId = 0,
            int pageIndex = 0, int pageSize = int.MaxValue)
        {
            if (customerRoleId == 0)
            {
                //do not filter by customer role
<<<<<<< HEAD
                var query = _subscriptionRepository.Table;
                if (!string.IsNullOrEmpty(email))
                    query = query.Where(nls => nls.Email.Contains(email));
                if (createdFromUtc.HasValue)
                    query = query.Where(nls => nls.CreatedOnUtc >= createdFromUtc.Value);
                if (createdToUtc.HasValue)
                    query = query.Where(nls => nls.CreatedOnUtc <= createdToUtc.Value);
                if (storeId > 0)
                    query = query.Where(nls => nls.StoreId == storeId);
                if (isActive.HasValue)
                    query = query.Where(nls => nls.Active == isActive.Value);
                query = query.OrderBy(nls => nls.Email);

                var subscriptions = await query.ToPagedList(pageIndex, pageSize);
=======
                var subscriptions = _subscriptionRepository.GetAllPaged(query =>
                {
                    if (!string.IsNullOrEmpty(email))
                        query = query.Where(nls => nls.Email.Contains(email));
                    if (createdFromUtc.HasValue)
                        query = query.Where(nls => nls.CreatedOnUtc >= createdFromUtc.Value);
                    if (createdToUtc.HasValue)
                        query = query.Where(nls => nls.CreatedOnUtc <= createdToUtc.Value);
                    if (storeId > 0)
                        query = query.Where(nls => nls.StoreId == storeId);
                    if (isActive.HasValue)
                        query = query.Where(nls => nls.Active == isActive.Value);
                    query = query.OrderBy(nls => nls.Email);

                    return query;
                }, pageIndex, pageSize);
>>>>>>> 8df5bf22

                return subscriptions;
            }

            //filter by customer role
            var guestRole = await _customerService.GetCustomerRoleBySystemName(NopCustomerDefaults.GuestsRoleName);
            if (guestRole == null)
                throw new NopException("'Guests' role could not be loaded");

            if (guestRole.Id == customerRoleId)
            {
                //guests
<<<<<<< HEAD
                var query = _subscriptionRepository.Table;
                if (!string.IsNullOrEmpty(email))
                    query = query.Where(nls => nls.Email.Contains(email));
                if (createdFromUtc.HasValue)
                    query = query.Where(nls => nls.CreatedOnUtc >= createdFromUtc.Value);
                if (createdToUtc.HasValue)
                    query = query.Where(nls => nls.CreatedOnUtc <= createdToUtc.Value);
                if (storeId > 0)
                    query = query.Where(nls => nls.StoreId == storeId);
                if (isActive.HasValue)
                    query = query.Where(nls => nls.Active == isActive.Value);
                query = query.Where(nls => !_customerRepository.Table.Any(c => c.Email == nls.Email));
                query = query.OrderBy(nls => nls.Email);

                var subscriptions = await query.ToPagedList(pageIndex, pageSize);
=======
                var subscriptions = _subscriptionRepository.GetAllPaged(query =>
                {
                    if (!string.IsNullOrEmpty(email))
                        query = query.Where(nls => nls.Email.Contains(email));
                    if (createdFromUtc.HasValue)
                        query = query.Where(nls => nls.CreatedOnUtc >= createdFromUtc.Value);
                    if (createdToUtc.HasValue)
                        query = query.Where(nls => nls.CreatedOnUtc <= createdToUtc.Value);
                    if (storeId > 0)
                        query = query.Where(nls => nls.StoreId == storeId);
                    if (isActive.HasValue)
                        query = query.Where(nls => nls.Active == isActive.Value);
                    query = query.Where(nls => !_customerRepository.Table.Any(c => c.Email == nls.Email));
                    query = query.OrderBy(nls => nls.Email);

                    return query;
                }, pageIndex, pageSize);
>>>>>>> 8df5bf22

                return subscriptions;
            }
            else
            {
<<<<<<< HEAD
                //other customer roles (not guests)
                var query = _subscriptionRepository.Table.Join(_customerRepository.Table,
                    nls => nls.Email,
                    c => c.Email,
                    (nls, c) => new
                    {
                        NewsletterSubscribers = nls,
                        Customer = c
                    });

                query = query.Where(x => _customerCustomerRoleMappingRepository.Table.Any(ccrm => ccrm.CustomerId == x.Customer.Id && ccrm.CustomerRoleId == customerRoleId));

                if (!string.IsNullOrEmpty(email))
                    query = query.Where(x => x.NewsletterSubscribers.Email.Contains(email));
                if (createdFromUtc.HasValue)
                    query = query.Where(x => x.NewsletterSubscribers.CreatedOnUtc >= createdFromUtc.Value);
                if (createdToUtc.HasValue)
                    query = query.Where(x => x.NewsletterSubscribers.CreatedOnUtc <= createdToUtc.Value);
                if (storeId > 0)
                    query = query.Where(x => x.NewsletterSubscribers.StoreId == storeId);
                if (isActive.HasValue)
                    query = query.Where(x => x.NewsletterSubscribers.Active == isActive.Value);

                query = query.OrderBy(x => x.NewsletterSubscribers.Email);

                var subscriptions = await query.Select(x => x.NewsletterSubscribers).ToPagedList(pageIndex, pageSize);
=======
                var subscriptions = _subscriptionRepository.GetAllPaged(query =>
                {
                    //other customer roles (not guests)
                    var joindQuery = query.Join(_customerRepository.Table,
                        nls => nls.Email,
                        c => c.Email,
                        (nls, c) => new {NewsletterSubscribers = nls, Customer = c});

                    joindQuery = joindQuery.Where(x => _customerCustomerRoleMappingRepository.Table.Any(ccrm =>
                        ccrm.CustomerId == x.Customer.Id && ccrm.CustomerRoleId == customerRoleId));

                    if (!string.IsNullOrEmpty(email))
                        joindQuery = joindQuery.Where(x => x.NewsletterSubscribers.Email.Contains(email));
                    if (createdFromUtc.HasValue)
                        joindQuery = joindQuery.Where(x => x.NewsletterSubscribers.CreatedOnUtc >= createdFromUtc.Value);
                    if (createdToUtc.HasValue)
                        joindQuery = joindQuery.Where(x => x.NewsletterSubscribers.CreatedOnUtc <= createdToUtc.Value);
                    if (storeId > 0)
                        joindQuery = joindQuery.Where(x => x.NewsletterSubscribers.StoreId == storeId);
                    if (isActive.HasValue)
                        joindQuery = joindQuery.Where(x => x.NewsletterSubscribers.Active == isActive.Value);

                    joindQuery = joindQuery.OrderBy(x => x.NewsletterSubscribers.Email);

                    return joindQuery.Select(x => x.NewsletterSubscribers);
                }, pageIndex, pageSize);
>>>>>>> 8df5bf22

                return subscriptions;
            }
        }

        #endregion
    }
}<|MERGE_RESOLUTION|>--- conflicted
+++ resolved
@@ -1,415 +1,313 @@
-﻿using System;
-using System.Linq;
-using System.Threading.Tasks;
-using LinqToDB;
-using Nop.Core;
-using Nop.Core.Domain.Customers;
-using Nop.Core.Domain.Messages;
-using Nop.Core.Events;
-using Nop.Data;
-using Nop.Services.Customers;
-
-namespace Nop.Services.Messages
-{
-    /// <summary>
-    /// Newsletter subscription service
-    /// </summary>
-    public class NewsLetterSubscriptionService : INewsLetterSubscriptionService
-    {
-        #region Fields
-
-        private readonly ICustomerService _customerService;
-        private readonly IEventPublisher _eventPublisher;
-        private readonly IRepository<Customer> _customerRepository;
-        private readonly IRepository<CustomerCustomerRoleMapping> _customerCustomerRoleMappingRepository;
-        private readonly IRepository<NewsLetterSubscription> _subscriptionRepository;
-
-        #endregion
-
-        #region Ctor
-
-        public NewsLetterSubscriptionService(ICustomerService customerService,
-            IEventPublisher eventPublisher,
-            IRepository<Customer> customerRepository,
-            IRepository<CustomerCustomerRoleMapping> customerCustomerRoleMappingRepository,
-            IRepository<NewsLetterSubscription> subscriptionRepository)
-        {
-            _customerService = customerService;
-            _eventPublisher = eventPublisher;
-            _customerRepository = customerRepository;
-            _customerCustomerRoleMappingRepository = customerCustomerRoleMappingRepository;
-            _subscriptionRepository = subscriptionRepository;
-        }
-
-        #endregion
-
-        #region Utilities
-
-        /// <summary>
-        /// Publishes the subscription event.
-        /// </summary>
-        /// <param name="subscription">The newsletter subscription.</param>
-        /// <param name="isSubscribe">if set to <c>true</c> [is subscribe].</param>
-        /// <param name="publishSubscriptionEvents">if set to <c>true</c> [publish subscription events].</param>
-        private async Task PublishSubscriptionEvent(NewsLetterSubscription subscription, bool isSubscribe, bool publishSubscriptionEvents)
-        {
-            if (!publishSubscriptionEvents) 
-                return;
-
-            if (isSubscribe)
-            {
-                await _eventPublisher.PublishNewsletterSubscribe(subscription);
-            }
-            else
-            {
-                await _eventPublisher.PublishNewsletterUnsubscribe(subscription);
-            }
-        }
-
-        #endregion
-
-        #region Methods
-
-        /// <summary>
-        /// Inserts a newsletter subscription
-        /// </summary>
-        /// <param name="newsLetterSubscription">NewsLetter subscription</param>
-        /// <param name="publishSubscriptionEvents">if set to <c>true</c> [publish subscription events].</param>
-        public virtual async Task InsertNewsLetterSubscription(NewsLetterSubscription newsLetterSubscription, bool publishSubscriptionEvents = true)
-        {
-            if (newsLetterSubscription == null)
-            {
-                throw new ArgumentNullException(nameof(newsLetterSubscription));
-            }
-
-            //Handle e-mail
-            newsLetterSubscription.Email = CommonHelper.EnsureSubscriberEmailOrThrow(newsLetterSubscription.Email);
-
-            //Persist
-            await _subscriptionRepository.Insert(newsLetterSubscription);
-
-            //Publish event
-            _eventPublisher.EntityInserted(newsLetterSubscription);
-
-            //Publish the subscription event 
-<<<<<<< HEAD
-            if (newsLetterSubscription.Active) 
-                await PublishSubscriptionEvent(newsLetterSubscription, true, publishSubscriptionEvents);
-
-            //Publish event
-            await _eventPublisher.EntityInserted(newsLetterSubscription);
-=======
-            if (newsLetterSubscription.Active)
-            {
-                PublishSubscriptionEvent(newsLetterSubscription, true, publishSubscriptionEvents);
-            }
->>>>>>> 8df5bf22
-        }
-
-        /// <summary>
-        /// Updates a newsletter subscription
-        /// </summary>
-        /// <param name="newsLetterSubscription">NewsLetter subscription</param>
-        /// <param name="publishSubscriptionEvents">if set to <c>true</c> [publish subscription events].</param>
-        public virtual async Task UpdateNewsLetterSubscription(NewsLetterSubscription newsLetterSubscription, bool publishSubscriptionEvents = true)
-        {
-            if (newsLetterSubscription == null)
-            {
-                throw new ArgumentNullException(nameof(newsLetterSubscription));
-            }
-
-            //Handle e-mail
-            newsLetterSubscription.Email = CommonHelper.EnsureSubscriberEmailOrThrow(newsLetterSubscription.Email);
-
-            //Get original subscription record
-            var originalSubscription = await _subscriptionRepository.LoadOriginalCopy(newsLetterSubscription);
-
-            //Persist
-<<<<<<< HEAD
-            await _subscriptionRepository.Update(newsLetterSubscription);
-=======
-            _subscriptionRepository.Update(newsLetterSubscription);
-            
-            //Publish event
-            _eventPublisher.EntityUpdated(newsLetterSubscription);
->>>>>>> 8df5bf22
-
-            //Publish the subscription event 
-            if ((originalSubscription.Active == false && newsLetterSubscription.Active) ||
-                (newsLetterSubscription.Active && originalSubscription.Email != newsLetterSubscription.Email))
-            {
-                //If the previous entry was false, but this one is true, publish a subscribe.
-                await PublishSubscriptionEvent(newsLetterSubscription, true, publishSubscriptionEvents);
-            }
-
-            if (originalSubscription.Active && newsLetterSubscription.Active &&
-                originalSubscription.Email != newsLetterSubscription.Email)
-            {
-                //If the two emails are different publish an unsubscribe.
-                await PublishSubscriptionEvent(originalSubscription, false, publishSubscriptionEvents);
-            }
-
-            if (originalSubscription.Active && !newsLetterSubscription.Active)
-            {
-                //If the previous entry was true, but this one is false
-                await PublishSubscriptionEvent(originalSubscription, false, publishSubscriptionEvents);
-            }
-<<<<<<< HEAD
-
-            //Publish event
-            await _eventPublisher.EntityUpdated(newsLetterSubscription);
-=======
->>>>>>> 8df5bf22
-        }
-
-        /// <summary>
-        /// Deletes a newsletter subscription
-        /// </summary>
-        /// <param name="newsLetterSubscription">NewsLetter subscription</param>
-        /// <param name="publishSubscriptionEvents">if set to <c>true</c> [publish subscription events].</param>
-        public virtual async Task DeleteNewsLetterSubscription(NewsLetterSubscription newsLetterSubscription, bool publishSubscriptionEvents = true)
-        {
-            if (newsLetterSubscription == null) 
-                throw new ArgumentNullException(nameof(newsLetterSubscription));
-
-<<<<<<< HEAD
-            await _subscriptionRepository.Delete(newsLetterSubscription);
-
-            //Publish the unsubscribe event 
-            await PublishSubscriptionEvent(newsLetterSubscription, false, publishSubscriptionEvents);
-
-            //event notification
-            await _eventPublisher.EntityDeleted(newsLetterSubscription);
-=======
-            _subscriptionRepository.Delete(newsLetterSubscription);
-            
-            //event notification
-            _eventPublisher.EntityDeleted(newsLetterSubscription);
-
-            //Publish the unsubscribe event 
-            PublishSubscriptionEvent(newsLetterSubscription, false, publishSubscriptionEvents);
->>>>>>> 8df5bf22
-        }
-
-        /// <summary>
-        /// Gets a newsletter subscription by newsletter subscription identifier
-        /// </summary>
-        /// <param name="newsLetterSubscriptionId">The newsletter subscription identifier</param>
-        /// <returns>NewsLetter subscription</returns>
-        public virtual async Task<NewsLetterSubscription> GetNewsLetterSubscriptionById(int newsLetterSubscriptionId)
-        {
-<<<<<<< HEAD
-            if (newsLetterSubscriptionId == 0) return null;
-
-            return await _subscriptionRepository.ToCachedGetById(newsLetterSubscriptionId);
-=======
-            return _subscriptionRepository.GetById(newsLetterSubscriptionId, cache => default);
->>>>>>> 8df5bf22
-        }
-
-        /// <summary>
-        /// Gets a newsletter subscription by newsletter subscription GUID
-        /// </summary>
-        /// <param name="newsLetterSubscriptionGuid">The newsletter subscription GUID</param>
-        /// <returns>NewsLetter subscription</returns>
-        public virtual async Task<NewsLetterSubscription> GetNewsLetterSubscriptionByGuid(Guid newsLetterSubscriptionGuid)
-        {
-            if (newsLetterSubscriptionGuid == Guid.Empty) return null;
-
-            var newsLetterSubscriptions = from nls in _subscriptionRepository.Table
-                                          where nls.NewsLetterSubscriptionGuid == newsLetterSubscriptionGuid
-                                          orderby nls.Id
-                                          select nls;
-
-            return await newsLetterSubscriptions.FirstOrDefaultAsync();
-        }
-
-        /// <summary>
-        /// Gets a newsletter subscription by email and store ID
-        /// </summary>
-        /// <param name="email">The newsletter subscription email</param>
-        /// <param name="storeId">Store identifier</param>
-        /// <returns>NewsLetter subscription</returns>
-        public virtual async Task<NewsLetterSubscription> GetNewsLetterSubscriptionByEmailAndStoreId(string email, int storeId)
-        {
-            if (!CommonHelper.IsValidEmail(email))
-                return null;
-
-            email = email.Trim();
-
-            var newsLetterSubscriptions = from nls in _subscriptionRepository.Table
-                                          where nls.Email == email && nls.StoreId == storeId
-                                          orderby nls.Id
-                                          select nls;
-
-            return await newsLetterSubscriptions.FirstOrDefaultAsync();
-        }
-
-        /// <summary>
-        /// Gets the newsletter subscription list
-        /// </summary>
-        /// <param name="email">Email to search or string. Empty to load all records.</param>
-        /// <param name="createdFromUtc">Created date from (UTC); null to load all records</param>
-        /// <param name="createdToUtc">Created date to (UTC); null to load all records</param>
-        /// <param name="storeId">Store identifier. 0 to load all records.</param>
-        /// <param name="customerRoleId">Customer role identifier. Used to filter subscribers by customer role. 0 to load all records.</param>
-        /// <param name="isActive">Value indicating whether subscriber record should be active or not; null to load all records</param>
-        /// <param name="pageIndex">Page index</param>
-        /// <param name="pageSize">Page size</param>
-        /// <returns>NewsLetterSubscription entities</returns>
-        public virtual async Task<IPagedList<NewsLetterSubscription>> GetAllNewsLetterSubscriptions(string email = null,
-            DateTime? createdFromUtc = null, DateTime? createdToUtc = null,
-            int storeId = 0, bool? isActive = null, int customerRoleId = 0,
-            int pageIndex = 0, int pageSize = int.MaxValue)
-        {
-            if (customerRoleId == 0)
-            {
-                //do not filter by customer role
-<<<<<<< HEAD
-                var query = _subscriptionRepository.Table;
-                if (!string.IsNullOrEmpty(email))
-                    query = query.Where(nls => nls.Email.Contains(email));
-                if (createdFromUtc.HasValue)
-                    query = query.Where(nls => nls.CreatedOnUtc >= createdFromUtc.Value);
-                if (createdToUtc.HasValue)
-                    query = query.Where(nls => nls.CreatedOnUtc <= createdToUtc.Value);
-                if (storeId > 0)
-                    query = query.Where(nls => nls.StoreId == storeId);
-                if (isActive.HasValue)
-                    query = query.Where(nls => nls.Active == isActive.Value);
-                query = query.OrderBy(nls => nls.Email);
-
-                var subscriptions = await query.ToPagedList(pageIndex, pageSize);
-=======
-                var subscriptions = _subscriptionRepository.GetAllPaged(query =>
-                {
-                    if (!string.IsNullOrEmpty(email))
-                        query = query.Where(nls => nls.Email.Contains(email));
-                    if (createdFromUtc.HasValue)
-                        query = query.Where(nls => nls.CreatedOnUtc >= createdFromUtc.Value);
-                    if (createdToUtc.HasValue)
-                        query = query.Where(nls => nls.CreatedOnUtc <= createdToUtc.Value);
-                    if (storeId > 0)
-                        query = query.Where(nls => nls.StoreId == storeId);
-                    if (isActive.HasValue)
-                        query = query.Where(nls => nls.Active == isActive.Value);
-                    query = query.OrderBy(nls => nls.Email);
-
-                    return query;
-                }, pageIndex, pageSize);
->>>>>>> 8df5bf22
-
-                return subscriptions;
-            }
-
-            //filter by customer role
-            var guestRole = await _customerService.GetCustomerRoleBySystemName(NopCustomerDefaults.GuestsRoleName);
-            if (guestRole == null)
-                throw new NopException("'Guests' role could not be loaded");
-
-            if (guestRole.Id == customerRoleId)
-            {
-                //guests
-<<<<<<< HEAD
-                var query = _subscriptionRepository.Table;
-                if (!string.IsNullOrEmpty(email))
-                    query = query.Where(nls => nls.Email.Contains(email));
-                if (createdFromUtc.HasValue)
-                    query = query.Where(nls => nls.CreatedOnUtc >= createdFromUtc.Value);
-                if (createdToUtc.HasValue)
-                    query = query.Where(nls => nls.CreatedOnUtc <= createdToUtc.Value);
-                if (storeId > 0)
-                    query = query.Where(nls => nls.StoreId == storeId);
-                if (isActive.HasValue)
-                    query = query.Where(nls => nls.Active == isActive.Value);
-                query = query.Where(nls => !_customerRepository.Table.Any(c => c.Email == nls.Email));
-                query = query.OrderBy(nls => nls.Email);
-
-                var subscriptions = await query.ToPagedList(pageIndex, pageSize);
-=======
-                var subscriptions = _subscriptionRepository.GetAllPaged(query =>
-                {
-                    if (!string.IsNullOrEmpty(email))
-                        query = query.Where(nls => nls.Email.Contains(email));
-                    if (createdFromUtc.HasValue)
-                        query = query.Where(nls => nls.CreatedOnUtc >= createdFromUtc.Value);
-                    if (createdToUtc.HasValue)
-                        query = query.Where(nls => nls.CreatedOnUtc <= createdToUtc.Value);
-                    if (storeId > 0)
-                        query = query.Where(nls => nls.StoreId == storeId);
-                    if (isActive.HasValue)
-                        query = query.Where(nls => nls.Active == isActive.Value);
-                    query = query.Where(nls => !_customerRepository.Table.Any(c => c.Email == nls.Email));
-                    query = query.OrderBy(nls => nls.Email);
-
-                    return query;
-                }, pageIndex, pageSize);
->>>>>>> 8df5bf22
-
-                return subscriptions;
-            }
-            else
-            {
-<<<<<<< HEAD
-                //other customer roles (not guests)
-                var query = _subscriptionRepository.Table.Join(_customerRepository.Table,
-                    nls => nls.Email,
-                    c => c.Email,
-                    (nls, c) => new
-                    {
-                        NewsletterSubscribers = nls,
-                        Customer = c
-                    });
-
-                query = query.Where(x => _customerCustomerRoleMappingRepository.Table.Any(ccrm => ccrm.CustomerId == x.Customer.Id && ccrm.CustomerRoleId == customerRoleId));
-
-                if (!string.IsNullOrEmpty(email))
-                    query = query.Where(x => x.NewsletterSubscribers.Email.Contains(email));
-                if (createdFromUtc.HasValue)
-                    query = query.Where(x => x.NewsletterSubscribers.CreatedOnUtc >= createdFromUtc.Value);
-                if (createdToUtc.HasValue)
-                    query = query.Where(x => x.NewsletterSubscribers.CreatedOnUtc <= createdToUtc.Value);
-                if (storeId > 0)
-                    query = query.Where(x => x.NewsletterSubscribers.StoreId == storeId);
-                if (isActive.HasValue)
-                    query = query.Where(x => x.NewsletterSubscribers.Active == isActive.Value);
-
-                query = query.OrderBy(x => x.NewsletterSubscribers.Email);
-
-                var subscriptions = await query.Select(x => x.NewsletterSubscribers).ToPagedList(pageIndex, pageSize);
-=======
-                var subscriptions = _subscriptionRepository.GetAllPaged(query =>
-                {
-                    //other customer roles (not guests)
-                    var joindQuery = query.Join(_customerRepository.Table,
-                        nls => nls.Email,
-                        c => c.Email,
-                        (nls, c) => new {NewsletterSubscribers = nls, Customer = c});
-
-                    joindQuery = joindQuery.Where(x => _customerCustomerRoleMappingRepository.Table.Any(ccrm =>
-                        ccrm.CustomerId == x.Customer.Id && ccrm.CustomerRoleId == customerRoleId));
-
-                    if (!string.IsNullOrEmpty(email))
-                        joindQuery = joindQuery.Where(x => x.NewsletterSubscribers.Email.Contains(email));
-                    if (createdFromUtc.HasValue)
-                        joindQuery = joindQuery.Where(x => x.NewsletterSubscribers.CreatedOnUtc >= createdFromUtc.Value);
-                    if (createdToUtc.HasValue)
-                        joindQuery = joindQuery.Where(x => x.NewsletterSubscribers.CreatedOnUtc <= createdToUtc.Value);
-                    if (storeId > 0)
-                        joindQuery = joindQuery.Where(x => x.NewsletterSubscribers.StoreId == storeId);
-                    if (isActive.HasValue)
-                        joindQuery = joindQuery.Where(x => x.NewsletterSubscribers.Active == isActive.Value);
-
-                    joindQuery = joindQuery.OrderBy(x => x.NewsletterSubscribers.Email);
-
-                    return joindQuery.Select(x => x.NewsletterSubscribers);
-                }, pageIndex, pageSize);
->>>>>>> 8df5bf22
-
-                return subscriptions;
-            }
-        }
-
-        #endregion
-    }
+﻿using System;
+using System.Linq;
+using System.Threading.Tasks;
+using LinqToDB;
+using Nop.Core;
+using Nop.Core.Domain.Customers;
+using Nop.Core.Domain.Messages;
+using Nop.Core.Events;
+using Nop.Data;
+using Nop.Services.Customers;
+
+namespace Nop.Services.Messages
+{
+    /// <summary>
+    /// Newsletter subscription service
+    /// </summary>
+    public class NewsLetterSubscriptionService : INewsLetterSubscriptionService
+    {
+        #region Fields
+
+        private readonly ICustomerService _customerService;
+        private readonly IEventPublisher _eventPublisher;
+        private readonly IRepository<Customer> _customerRepository;
+        private readonly IRepository<CustomerCustomerRoleMapping> _customerCustomerRoleMappingRepository;
+        private readonly IRepository<NewsLetterSubscription> _subscriptionRepository;
+
+        #endregion
+
+        #region Ctor
+
+        public NewsLetterSubscriptionService(ICustomerService customerService,
+            IEventPublisher eventPublisher,
+            IRepository<Customer> customerRepository,
+            IRepository<CustomerCustomerRoleMapping> customerCustomerRoleMappingRepository,
+            IRepository<NewsLetterSubscription> subscriptionRepository)
+        {
+            _customerService = customerService;
+            _eventPublisher = eventPublisher;
+            _customerRepository = customerRepository;
+            _customerCustomerRoleMappingRepository = customerCustomerRoleMappingRepository;
+            _subscriptionRepository = subscriptionRepository;
+        }
+
+        #endregion
+
+        #region Utilities
+
+        /// <summary>
+        /// Publishes the subscription event.
+        /// </summary>
+        /// <param name="subscription">The newsletter subscription.</param>
+        /// <param name="isSubscribe">if set to <c>true</c> [is subscribe].</param>
+        /// <param name="publishSubscriptionEvents">if set to <c>true</c> [publish subscription events].</param>
+        private async Task PublishSubscriptionEvent(NewsLetterSubscription subscription, bool isSubscribe, bool publishSubscriptionEvents)
+        {
+            if (!publishSubscriptionEvents) 
+                return;
+
+            if (isSubscribe)
+            {
+                await _eventPublisher.PublishNewsletterSubscribe(subscription);
+            }
+            else
+            {
+                await _eventPublisher.PublishNewsletterUnsubscribe(subscription);
+            }
+        }
+
+        #endregion
+
+        #region Methods
+
+        /// <summary>
+        /// Inserts a newsletter subscription
+        /// </summary>
+        /// <param name="newsLetterSubscription">NewsLetter subscription</param>
+        /// <param name="publishSubscriptionEvents">if set to <c>true</c> [publish subscription events].</param>
+        public virtual async Task InsertNewsLetterSubscription(NewsLetterSubscription newsLetterSubscription, bool publishSubscriptionEvents = true)
+        {
+            if (newsLetterSubscription == null)
+            {
+                throw new ArgumentNullException(nameof(newsLetterSubscription));
+            }
+
+            //Handle e-mail
+            newsLetterSubscription.Email = CommonHelper.EnsureSubscriberEmailOrThrow(newsLetterSubscription.Email);
+
+            //Persist
+            await _subscriptionRepository.Insert(newsLetterSubscription);
+
+            //Publish event
+            await _eventPublisher.EntityInserted(newsLetterSubscription);
+
+            //Publish the subscription event 
+            if (newsLetterSubscription.Active) 
+                await PublishSubscriptionEvent(newsLetterSubscription, true, publishSubscriptionEvents);
+        }
+
+        /// <summary>
+        /// Updates a newsletter subscription
+        /// </summary>
+        /// <param name="newsLetterSubscription">NewsLetter subscription</param>
+        /// <param name="publishSubscriptionEvents">if set to <c>true</c> [publish subscription events].</param>
+        public virtual async Task UpdateNewsLetterSubscription(NewsLetterSubscription newsLetterSubscription, bool publishSubscriptionEvents = true)
+        {
+            if (newsLetterSubscription == null)
+            {
+                throw new ArgumentNullException(nameof(newsLetterSubscription));
+            }
+
+            //Handle e-mail
+            newsLetterSubscription.Email = CommonHelper.EnsureSubscriberEmailOrThrow(newsLetterSubscription.Email);
+
+            //Get original subscription record
+            var originalSubscription = await _subscriptionRepository.LoadOriginalCopy(newsLetterSubscription);
+
+            //Persist
+            await _subscriptionRepository.Update(newsLetterSubscription);
+            
+            //Publish event
+            await _eventPublisher.EntityUpdated(newsLetterSubscription);
+
+            //Publish the subscription event 
+            if ((originalSubscription.Active == false && newsLetterSubscription.Active) ||
+                (newsLetterSubscription.Active && originalSubscription.Email != newsLetterSubscription.Email))
+            {
+                //If the previous entry was false, but this one is true, publish a subscribe.
+                await PublishSubscriptionEvent(newsLetterSubscription, true, publishSubscriptionEvents);
+            }
+
+            if (originalSubscription.Active && newsLetterSubscription.Active &&
+                originalSubscription.Email != newsLetterSubscription.Email)
+            {
+                //If the two emails are different publish an unsubscribe.
+                await PublishSubscriptionEvent(originalSubscription, false, publishSubscriptionEvents);
+            }
+
+            if (originalSubscription.Active && !newsLetterSubscription.Active)
+                //If the previous entry was true, but this one is false
+                await PublishSubscriptionEvent(originalSubscription, false, publishSubscriptionEvents);
+        }
+
+        /// <summary>
+        /// Deletes a newsletter subscription
+        /// </summary>
+        /// <param name="newsLetterSubscription">NewsLetter subscription</param>
+        /// <param name="publishSubscriptionEvents">if set to <c>true</c> [publish subscription events].</param>
+        public virtual async Task DeleteNewsLetterSubscription(NewsLetterSubscription newsLetterSubscription, bool publishSubscriptionEvents = true)
+        {
+            if (newsLetterSubscription == null) 
+                throw new ArgumentNullException(nameof(newsLetterSubscription));
+
+            await _subscriptionRepository.Delete(newsLetterSubscription);
+            
+            //event notification
+            await _eventPublisher.EntityDeleted(newsLetterSubscription);
+
+            //Publish the unsubscribe event 
+            await PublishSubscriptionEvent(newsLetterSubscription, false, publishSubscriptionEvents);
+        }
+
+        /// <summary>
+        /// Gets a newsletter subscription by newsletter subscription identifier
+        /// </summary>
+        /// <param name="newsLetterSubscriptionId">The newsletter subscription identifier</param>
+        /// <returns>NewsLetter subscription</returns>
+        public virtual async Task<NewsLetterSubscription> GetNewsLetterSubscriptionById(int newsLetterSubscriptionId)
+        {
+            return await _subscriptionRepository.GetById(newsLetterSubscriptionId, cache => default);
+        }
+
+        /// <summary>
+        /// Gets a newsletter subscription by newsletter subscription GUID
+        /// </summary>
+        /// <param name="newsLetterSubscriptionGuid">The newsletter subscription GUID</param>
+        /// <returns>NewsLetter subscription</returns>
+        public virtual async Task<NewsLetterSubscription> GetNewsLetterSubscriptionByGuid(Guid newsLetterSubscriptionGuid)
+        {
+            if (newsLetterSubscriptionGuid == Guid.Empty) return null;
+
+            var newsLetterSubscriptions = from nls in _subscriptionRepository.Table
+                                          where nls.NewsLetterSubscriptionGuid == newsLetterSubscriptionGuid
+                                          orderby nls.Id
+                                          select nls;
+
+            return await newsLetterSubscriptions.FirstOrDefaultAsync();
+        }
+
+        /// <summary>
+        /// Gets a newsletter subscription by email and store ID
+        /// </summary>
+        /// <param name="email">The newsletter subscription email</param>
+        /// <param name="storeId">Store identifier</param>
+        /// <returns>NewsLetter subscription</returns>
+        public virtual async Task<NewsLetterSubscription> GetNewsLetterSubscriptionByEmailAndStoreId(string email, int storeId)
+        {
+            if (!CommonHelper.IsValidEmail(email))
+                return null;
+
+            email = email.Trim();
+
+            var newsLetterSubscriptions = from nls in _subscriptionRepository.Table
+                                          where nls.Email == email && nls.StoreId == storeId
+                                          orderby nls.Id
+                                          select nls;
+
+            return await newsLetterSubscriptions.FirstOrDefaultAsync();
+        }
+
+        /// <summary>
+        /// Gets the newsletter subscription list
+        /// </summary>
+        /// <param name="email">Email to search or string. Empty to load all records.</param>
+        /// <param name="createdFromUtc">Created date from (UTC); null to load all records</param>
+        /// <param name="createdToUtc">Created date to (UTC); null to load all records</param>
+        /// <param name="storeId">Store identifier. 0 to load all records.</param>
+        /// <param name="customerRoleId">Customer role identifier. Used to filter subscribers by customer role. 0 to load all records.</param>
+        /// <param name="isActive">Value indicating whether subscriber record should be active or not; null to load all records</param>
+        /// <param name="pageIndex">Page index</param>
+        /// <param name="pageSize">Page size</param>
+        /// <returns>NewsLetterSubscription entities</returns>
+        public virtual async Task<IPagedList<NewsLetterSubscription>> GetAllNewsLetterSubscriptions(string email = null,
+            DateTime? createdFromUtc = null, DateTime? createdToUtc = null,
+            int storeId = 0, bool? isActive = null, int customerRoleId = 0,
+            int pageIndex = 0, int pageSize = int.MaxValue)
+        {
+            if (customerRoleId == 0)
+            {
+                //do not filter by customer role
+                var subscriptions = await _subscriptionRepository.GetAllPaged(query =>
+                {
+                    if (!string.IsNullOrEmpty(email))
+                        query = query.Where(nls => nls.Email.Contains(email));
+                    if (createdFromUtc.HasValue)
+                        query = query.Where(nls => nls.CreatedOnUtc >= createdFromUtc.Value);
+                    if (createdToUtc.HasValue)
+                        query = query.Where(nls => nls.CreatedOnUtc <= createdToUtc.Value);
+                    if (storeId > 0)
+                        query = query.Where(nls => nls.StoreId == storeId);
+                    if (isActive.HasValue)
+                        query = query.Where(nls => nls.Active == isActive.Value);
+                    query = query.OrderBy(nls => nls.Email);
+
+                    return query;
+                }, pageIndex, pageSize);
+
+                return subscriptions;
+            }
+
+            //filter by customer role
+            var guestRole = await _customerService.GetCustomerRoleBySystemName(NopCustomerDefaults.GuestsRoleName);
+            if (guestRole == null)
+                throw new NopException("'Guests' role could not be loaded");
+
+            if (guestRole.Id == customerRoleId)
+            {
+                //guests
+                var subscriptions = await _subscriptionRepository.GetAllPaged(query =>
+                {
+                    if (!string.IsNullOrEmpty(email))
+                        query = query.Where(nls => nls.Email.Contains(email));
+                    if (createdFromUtc.HasValue)
+                        query = query.Where(nls => nls.CreatedOnUtc >= createdFromUtc.Value);
+                    if (createdToUtc.HasValue)
+                        query = query.Where(nls => nls.CreatedOnUtc <= createdToUtc.Value);
+                    if (storeId > 0)
+                        query = query.Where(nls => nls.StoreId == storeId);
+                    if (isActive.HasValue)
+                        query = query.Where(nls => nls.Active == isActive.Value);
+                    query = query.Where(nls => !_customerRepository.Table.Any(c => c.Email == nls.Email));
+                    query = query.OrderBy(nls => nls.Email);
+
+                    return query;
+                }, pageIndex, pageSize);
+
+                return subscriptions;
+            }
+            else
+            {
+                var subscriptions = await _subscriptionRepository.GetAllPaged(query =>
+                {
+                    //other customer roles (not guests)
+                    var joindQuery = query.Join(_customerRepository.Table,
+                        nls => nls.Email,
+                        c => c.Email,
+                        (nls, c) => new {NewsletterSubscribers = nls, Customer = c});
+
+                    joindQuery = joindQuery.Where(x => _customerCustomerRoleMappingRepository.Table.Any(ccrm =>
+                        ccrm.CustomerId == x.Customer.Id && ccrm.CustomerRoleId == customerRoleId));
+
+                    if (!string.IsNullOrEmpty(email))
+                        joindQuery = joindQuery.Where(x => x.NewsletterSubscribers.Email.Contains(email));
+                    if (createdFromUtc.HasValue)
+                        joindQuery = joindQuery.Where(x => x.NewsletterSubscribers.CreatedOnUtc >= createdFromUtc.Value);
+                    if (createdToUtc.HasValue)
+                        joindQuery = joindQuery.Where(x => x.NewsletterSubscribers.CreatedOnUtc <= createdToUtc.Value);
+                    if (storeId > 0)
+                        joindQuery = joindQuery.Where(x => x.NewsletterSubscribers.StoreId == storeId);
+                    if (isActive.HasValue)
+                        joindQuery = joindQuery.Where(x => x.NewsletterSubscribers.Active == isActive.Value);
+
+                    joindQuery = joindQuery.OrderBy(x => x.NewsletterSubscribers.Email);
+
+                    return joindQuery.Select(x => x.NewsletterSubscribers);
+                }, pageIndex, pageSize);
+
+                return subscriptions;
+            }
+        }
+
+        #endregion
+    }
 }