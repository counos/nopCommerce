--- conflicted
+++ resolved
@@ -15,13 +15,8 @@
         /// <param name="entity">Entity</param>
         protected override async Task ClearCache(CustomerRole entity)
         {
-<<<<<<< HEAD
-            await RemoveByPrefix(NopCustomerServicesDefaults.CustomerRolesPrefixCacheKey);
-            await RemoveByPrefix(NopCustomerServicesDefaults.CustomerCustomerRolesPrefixCacheKey);
-=======
-            RemoveByPrefix(NopCustomerServicesDefaults.CustomerRolesBySystemNamePrefix);
-            RemoveByPrefix(NopCustomerServicesDefaults.CustomerCustomerRolesPrefix);
->>>>>>> 8df5bf22
+            await RemoveByPrefix(NopCustomerServicesDefaults.CustomerRolesBySystemNamePrefix);
+            await RemoveByPrefix(NopCustomerServicesDefaults.CustomerCustomerRolesPrefix);
         }
     }
 }