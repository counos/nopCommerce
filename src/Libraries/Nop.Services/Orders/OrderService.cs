﻿using System;
using System.Collections.Generic;
using System.Globalization;
using System.Linq;
using System.Threading.Tasks;
using LinqToDB;
using Nop.Core;
using Nop.Core.Caching;
using Nop.Core.Domain.Catalog;
using Nop.Core.Domain.Common;
using Nop.Core.Domain.Customers;
using Nop.Core.Domain.Orders;
using Nop.Core.Domain.Payments;
using Nop.Core.Html;
using Nop.Data;
using Nop.Services.Catalog;
using Nop.Services.Shipping;

namespace Nop.Services.Orders
{
    /// <summary>
    /// Order service
    /// </summary>
    public partial class OrderService : IOrderService
    {
        #region Fields

        private readonly IProductService _productService;
        private readonly IRepository<Address> _addressRepository;
        private readonly IRepository<Customer> _customerRepository;
        private readonly IRepository<Order> _orderRepository;
        private readonly IRepository<OrderItem> _orderItemRepository;
        private readonly IRepository<OrderNote> _orderNoteRepository;
        private readonly IRepository<Product> _productRepository;
        private readonly IRepository<ProductWarehouseInventory> _productWarehouseInventoryRepository;
        private readonly IRepository<RecurringPayment> _recurringPaymentRepository;
        private readonly IRepository<RecurringPaymentHistory> _recurringPaymentHistoryRepository;
        private readonly IShipmentService _shipmentService;

        #endregion

        #region Ctor

        public OrderService(IProductService productService,
            IRepository<Address> addressRepository,
            IRepository<Customer> customerRepository,
            IRepository<Order> orderRepository,
            IRepository<OrderItem> orderItemRepository,
            IRepository<OrderNote> orderNoteRepository,
            IRepository<Product> productRepository,
            IRepository<ProductWarehouseInventory> productWarehouseInventoryRepository,
            IRepository<RecurringPayment> recurringPaymentRepository,
            IRepository<RecurringPaymentHistory> recurringPaymentHistoryRepository,
            IShipmentService shipmentService)
        {
            _productService = productService;
            _addressRepository = addressRepository;
            _customerRepository = customerRepository;
            _orderRepository = orderRepository;
            _orderItemRepository = orderItemRepository;
            _orderNoteRepository = orderNoteRepository;
            _productRepository = productRepository;
            _productWarehouseInventoryRepository = productWarehouseInventoryRepository;
            _recurringPaymentRepository = recurringPaymentRepository;
            _recurringPaymentHistoryRepository = recurringPaymentHistoryRepository;
            _shipmentService = shipmentService;
        }

        #endregion

        #region Methods

        #region Orders

        /// <summary>
        /// Gets an order
        /// </summary>
        /// <param name="orderId">The order identifier</param>
        /// <returns>Order</returns>
        public virtual async Task<Order> GetOrderById(int orderId)
        {
<<<<<<< HEAD
            if (orderId == 0)
                return null;

            return await _orderRepository.ToCachedGetById(orderId, _cachingSettings.ShortTermCacheTime);
=======
            return _orderRepository.GetById(orderId,
                cache => cache.PrepareKeyForShortTermCache(NopEntityCacheDefaults<Order>.ByIdCacheKey, orderId));
>>>>>>> 8df5bf22
        }

        /// <summary>
        /// Gets an order
        /// </summary>
        /// <param name="customOrderNumber">The custom order number</param>
        /// <returns>Order</returns>
        public virtual async Task<Order> GetOrderByCustomOrderNumber(string customOrderNumber)
        {
            if (string.IsNullOrEmpty(customOrderNumber))
                return null;

            return await _orderRepository.Table.FirstOrDefaultAsync(o => o.CustomOrderNumber == customOrderNumber);
        }

        /// <summary>
        /// Gets an order by order item identifier
        /// </summary>
        /// <param name="orderItemId">The order item identifier</param>
        /// <returns>Order</returns>
        public virtual async Task<Order> GetOrderByOrderItem(int orderItemId)
        {
            if (orderItemId == 0)
                return null;

            return await (from o in _orderRepository.Table
                    join oi in _orderItemRepository.Table on o.Id equals oi.OrderId
                    where oi.Id == orderItemId
                    select o).FirstOrDefaultAsync();
        }

        /// <summary>
        /// Get orders by identifiers
        /// </summary>
        /// <param name="orderIds">Order identifiers</param>
        /// <returns>Order</returns>
<<<<<<< HEAD
        public virtual async Task<IList<Order>> GetOrdersByIds(int[] orderIds)
        {
            if (orderIds == null || orderIds.Length == 0)
                return new List<Order>();

            var query = from o in _orderRepository.Table
                        where orderIds.Contains(o.Id) && !o.Deleted
                        select o;
            var orders = await query.ToListAsync();
            //sort by passed identifiers
            var sortedOrders = new List<Order>();
            foreach (var id in orderIds)
            {
                var order = orders.Find(x => x.Id == id);
                if (order != null)
                    sortedOrders.Add(order);
            }

            return sortedOrders;
=======
        public virtual IList<Order> GetOrdersByIds(int[] orderIds) 
        {
            return _orderRepository.GetByIds(orderIds);
>>>>>>> 8df5bf22
        }

        /// <summary>
        /// Gets an order
        /// </summary>
        /// <param name="orderGuid">The order identifier</param>
        /// <returns>Order</returns>
        public virtual async Task<Order> GetOrderByGuid(Guid orderGuid)
        {
            if (orderGuid == Guid.Empty)
                return null;

            var query = from o in _orderRepository.Table
                        where o.OrderGuid == orderGuid
                        select o;
            var order = await query.FirstOrDefaultAsync();

            return order;
        }

        /// <summary>
        /// Deletes an order
        /// </summary>
        /// <param name="order">The order</param>
        public virtual async Task DeleteOrder(Order order)
        {
<<<<<<< HEAD
            if (order == null)
                throw new ArgumentNullException(nameof(order));

            order.Deleted = true;
            await UpdateOrder(order);

            //event notification
            await _eventPublisher.EntityDeleted(order);
=======
            _orderRepository.Delete(order);
>>>>>>> 8df5bf22
        }

        /// <summary>
        /// Search orders
        /// </summary>
        /// <param name="storeId">Store identifier; 0 to load all orders</param>
        /// <param name="vendorId">Vendor identifier; null to load all orders</param>
        /// <param name="customerId">Customer identifier; 0 to load all orders</param>
        /// <param name="productId">Product identifier which was purchased in an order; 0 to load all orders</param>
        /// <param name="affiliateId">Affiliate identifier; 0 to load all orders</param>
        /// <param name="billingCountryId">Billing country identifier; 0 to load all orders</param>
        /// <param name="warehouseId">Warehouse identifier, only orders with products from a specified warehouse will be loaded; 0 to load all orders</param>
        /// <param name="paymentMethodSystemName">Payment method system name; null to load all records</param>
        /// <param name="createdFromUtc">Created date from (UTC); null to load all records</param>
        /// <param name="createdToUtc">Created date to (UTC); null to load all records</param>
        /// <param name="osIds">Order status identifiers; null to load all orders</param>
        /// <param name="psIds">Payment status identifiers; null to load all orders</param>
        /// <param name="ssIds">Shipping status identifiers; null to load all orders</param>
        /// <param name="billingPhone">Billing phone. Leave empty to load all records.</param>
        /// <param name="billingEmail">Billing email. Leave empty to load all records.</param>
        /// <param name="billingLastName">Billing last name. Leave empty to load all records.</param>
        /// <param name="orderNotes">Search in order notes. Leave empty to load all records.</param>
        /// <param name="pageIndex">Page index</param>
        /// <param name="pageSize">Page size</param>
        /// <param name="getOnlyTotalCount">A value in indicating whether you want to load only total number of records. Set to "true" if you don't want to load data from database</param>
        /// <returns>Orders</returns>
        public virtual async Task<IPagedList<Order>> SearchOrders(int storeId = 0,
            int vendorId = 0, int customerId = 0,
            int productId = 0, int affiliateId = 0, int warehouseId = 0,
            int billingCountryId = 0, string paymentMethodSystemName = null,
            DateTime? createdFromUtc = null, DateTime? createdToUtc = null,
            List<int> osIds = null, List<int> psIds = null, List<int> ssIds = null,
            string billingPhone = null, string billingEmail = null, string billingLastName = "",
            string orderNotes = null, int pageIndex = 0, int pageSize = int.MaxValue, bool getOnlyTotalCount = false)
        {
            var query = _orderRepository.Table;

            if (storeId > 0)
                query = query.Where(o => o.StoreId == storeId);

            if (vendorId > 0)
            {
                query = from o in query
                    join oi in _orderItemRepository.Table on o.Id equals oi.OrderId
                    join p in _productRepository.Table on oi.ProductId equals p.Id
                    where p.VendorId == vendorId
                    select o;

                query = query.Distinct();
            }

            if (customerId > 0)
                query = query.Where(o => o.CustomerId == customerId);

            if (productId > 0)
                query = from o in query
                    join oi in _orderItemRepository.Table on o.Id equals oi.OrderId
                    where oi.ProductId == productId
                    select o;

            if (warehouseId > 0)
            {
                var manageStockInventoryMethodId = (int)ManageInventoryMethod.ManageStock;

                query = from o in query
                    join oi in _orderItemRepository.Table on o.Id equals oi.OrderId
                    join p in _productRepository.Table on oi.ProductId equals p.Id
                    join pwi in _productWarehouseInventoryRepository.Table on p.Id equals pwi.ProductId
                    where
                        //"Use multiple warehouses" enabled
                        //we search in each warehouse
                        (p.ManageInventoryMethodId == manageStockInventoryMethodId && p.UseMultipleWarehouses && pwi.WarehouseId == warehouseId) ||
                        //"Use multiple warehouses" disabled
                        //we use standard "warehouse" property
                        ((p.ManageInventoryMethodId != manageStockInventoryMethodId || !p.UseMultipleWarehouses) && p.WarehouseId == warehouseId)
                    select o;
            }

            if (!string.IsNullOrEmpty(paymentMethodSystemName))
                query = query.Where(o => o.PaymentMethodSystemName == paymentMethodSystemName);

            if (affiliateId > 0)
                query = query.Where(o => o.AffiliateId == affiliateId);

            if (createdFromUtc.HasValue)
                query = query.Where(o => createdFromUtc.Value <= o.CreatedOnUtc);

            if (createdToUtc.HasValue)
                query = query.Where(o => createdToUtc.Value >= o.CreatedOnUtc);

            if (osIds != null && osIds.Any())
                query = query.Where(o => osIds.Contains(o.OrderStatusId));

            if (psIds != null && psIds.Any())
                query = query.Where(o => psIds.Contains(o.PaymentStatusId));

            if (ssIds != null && ssIds.Any())
                query = query.Where(o => ssIds.Contains(o.ShippingStatusId));

            if (!string.IsNullOrEmpty(orderNotes))
                query = query.Where(o => _orderNoteRepository.Table.Any(oNote => oNote.OrderId == o.Id && oNote.Note.Contains(orderNotes)));

            query = from o in query
                join oba in _addressRepository.Table on o.BillingAddressId equals oba.Id
                where
                    (billingCountryId <= 0 || (oba.CountryId == billingCountryId)) &&
                    (string.IsNullOrEmpty(billingPhone) || (!string.IsNullOrEmpty(oba.PhoneNumber) && oba.PhoneNumber.Contains(billingPhone))) &&
                    (string.IsNullOrEmpty(billingEmail) || (!string.IsNullOrEmpty(oba.Email) && oba.Email.Contains(billingEmail))) &&
                    (string.IsNullOrEmpty(billingLastName) || (!string.IsNullOrEmpty(oba.LastName) && oba.LastName.Contains(billingLastName)))
                select o;

            query = query.Where(o => !o.Deleted);
            query = query.OrderByDescending(o => o.CreatedOnUtc);

            //database layer paging
            return await query.ToPagedList(pageIndex, pageSize, getOnlyTotalCount);
        }

        /// <summary>
        /// Inserts an order
        /// </summary>
        /// <param name="order">Order</param>
        public virtual async Task InsertOrder(Order order)
        {
<<<<<<< HEAD
            if (order == null)
                throw new ArgumentNullException(nameof(order));

            await _orderRepository.Insert(order);

            //event notification
            await _eventPublisher.EntityInserted(order);
=======
            _orderRepository.Insert(order);
>>>>>>> 8df5bf22
        }

        /// <summary>
        /// Updates the order
        /// </summary>
        /// <param name="order">The order</param>
        public virtual async Task UpdateOrder(Order order)
        {
<<<<<<< HEAD
            if (order == null)
                throw new ArgumentNullException(nameof(order));

            await _orderRepository.Update(order);

            //event notification
            await _eventPublisher.EntityUpdated(order);
=======
            _orderRepository.Update(order);
>>>>>>> 8df5bf22
        }

        /// <summary>
        /// Get an order by authorization transaction ID and payment method system name
        /// </summary>
        /// <param name="authorizationTransactionId">Authorization transaction ID</param>
        /// <param name="paymentMethodSystemName">Payment method system name</param>
        /// <returns>Order</returns>
        public virtual async Task<Order> GetOrderByAuthorizationTransactionIdAndPaymentMethod(string authorizationTransactionId,
            string paymentMethodSystemName)
        {
            var query = _orderRepository.Table;
            if (!string.IsNullOrWhiteSpace(authorizationTransactionId))
                query = query.Where(o => o.AuthorizationTransactionId == authorizationTransactionId);

            if (!string.IsNullOrWhiteSpace(paymentMethodSystemName))
                query = query.Where(o => o.PaymentMethodSystemName == paymentMethodSystemName);

            query = query.OrderByDescending(o => o.CreatedOnUtc);
            var order = await query.FirstOrDefaultAsync();

            return order;
        }

        /// <summary>
        /// Parse tax rates
        /// </summary>
        /// <param name="order">Order</param>
        /// <param name="taxRatesStr"></param>
        /// <returns>Rates</returns>
        public virtual SortedDictionary<decimal, decimal> ParseTaxRates(Order order, string taxRatesStr)
        {
            var taxRatesDictionary = new SortedDictionary<decimal, decimal>();

            if (string.IsNullOrEmpty(taxRatesStr))
                return taxRatesDictionary;

            var lines = taxRatesStr.Split(new[] { ';' }, StringSplitOptions.RemoveEmptyEntries);
            foreach (var line in lines)
            {
                if (string.IsNullOrEmpty(line.Trim()))
                    continue;

                var taxes = line.Split(':');
                if (taxes.Length != 2)
                    continue;

                try
                {
                    var taxRate = decimal.Parse(taxes[0].Trim(), CultureInfo.InvariantCulture);
                    var taxValue = decimal.Parse(taxes[1].Trim(), CultureInfo.InvariantCulture);
                    taxRatesDictionary.Add(taxRate, taxValue);
                }
                catch
                {
                    // ignored
                }
            }

            //add at least one tax rate (0%)
            if (!taxRatesDictionary.Any())
                taxRatesDictionary.Add(decimal.Zero, decimal.Zero);

            return taxRatesDictionary;
        }

        /// <summary>
        /// Gets a value indicating whether an order has items to be added to a shipment
        /// </summary>
        /// <param name="order">Order</param>
        /// <returns>A value indicating whether an order has items to be added to a shipment</returns>
        public virtual async Task<bool> HasItemsToAddToShipment(Order order)
        {
            if (order == null)
                throw new ArgumentNullException(nameof(order));

            foreach (var orderItem in await GetOrderItems(order.Id, isShipEnabled: true)) //we can ship only shippable products
            {
                var totalNumberOfItemsCanBeAddedToShipment = await GetTotalNumberOfItemsCanBeAddedToShipment(orderItem);
                if (totalNumberOfItemsCanBeAddedToShipment <= 0)
                    continue;

                //yes, we have at least one item to create a new shipment
                return true;
            }

            return false;
        }

        /// <summary>
        /// Gets a value indicating whether an order has items to ship
        /// </summary>
        /// <param name="order">Order</param>
        /// <returns>A value indicating whether an order has items to ship</returns>
        public virtual async Task<bool> HasItemsToShip(Order order)
        {
            if (order == null)
                throw new ArgumentNullException(nameof(order));

            foreach (var orderItem in await GetOrderItems(order.Id, isShipEnabled: true)) //we can ship only shippable products
            {
                var totalNumberOfNotYetShippedItems = await GetTotalNumberOfNotYetShippedItems(orderItem);
                if (totalNumberOfNotYetShippedItems <= 0)
                    continue;

                //yes, we have at least one item to ship
                return true;
            }

            return false;
        }

        /// <summary>
        /// Gets a value indicating whether an order has items to deliver
        /// </summary>
        /// <param name="order">Order</param>
        /// <returns>A value indicating whether an order has items to deliver</returns>
        public virtual async Task<bool> HasItemsToDeliver(Order order)
        {
            if (order == null)
                throw new ArgumentNullException(nameof(order));

            foreach (var orderItem in await GetOrderItems(order.Id, isShipEnabled: true)) //we can ship only shippable products
            {
                var totalNumberOfShippedItems = await GetTotalNumberOfShippedItems(orderItem);
                var totalNumberOfDeliveredItems = await GetTotalNumberOfDeliveredItems(orderItem);
                if (totalNumberOfShippedItems <= totalNumberOfDeliveredItems)
                    continue;

                //yes, we have at least one item to deliver
                return true;
            }

            return false;
        }

        #endregion

        #region Orders items

        /// <summary>
        /// Gets an order item
        /// </summary>
        /// <param name="orderItemId">Order item identifier</param>
        /// <returns>Order item</returns>
        public virtual async Task<OrderItem> GetOrderItemById(int orderItemId)
        {
<<<<<<< HEAD
            if (orderItemId == 0)
                return null;

            return await _orderItemRepository.ToCachedGetById(orderItemId, _cachingSettings.ShortTermCacheTime);
=======
            return _orderItemRepository.GetById(orderItemId,
                cache => cache.PrepareKeyForShortTermCache(NopEntityCacheDefaults<OrderItem>.ByIdCacheKey, orderItemId));
>>>>>>> 8df5bf22
        }

        /// <summary>
        /// Gets a product of specify order item
        /// </summary>
        /// <param name="orderItemId">Order item identifier</param>
        /// <returns>Product</returns>
        public virtual async Task<Product> GetProductByOrderItemId(int orderItemId)
        {
            if (orderItemId == 0)
                return null;

            return await (from p in _productRepository.Table
                    join oi in _orderItemRepository.Table on p.Id equals oi.ProductId
                    where oi.Id == orderItemId
                    select p).SingleOrDefaultAsync();
        }

        /// <summary>
        /// Gets a list items of order
        /// </summary>
        /// <param name="orderId">Order identifier</param>
        /// <param name="isNotReturnable">Value indicating whether this product is returnable; pass null to ignore</param>
        /// <param name="isShipEnabled">Value indicating whether the entity is ship enabled; pass null to ignore</param>
        /// <param name="vendorId">Vendor identifier; pass 0 to ignore</param>
        /// <returns>Result</returns>
        public virtual async Task<IList<OrderItem>> GetOrderItems(int orderId, bool? isNotReturnable = null, bool? isShipEnabled = null, int vendorId = 0)
        {
            if (orderId == 0)
                return new List<OrderItem>();

            return await (from oi in _orderItemRepository.Table
                    join p in _productRepository.Table on oi.ProductId equals p.Id
                    where
                    oi.OrderId == orderId &&
                    (!isShipEnabled.HasValue || (p.IsShipEnabled == isShipEnabled.Value)) &&
                    (!isNotReturnable.HasValue || (p.NotReturnable == isNotReturnable)) &&
                    (vendorId <= 0 || (p.VendorId == vendorId))
                    select oi).ToListAsync();
        }

        /// <summary>
        /// Gets an item
        /// </summary>
        /// <param name="orderItemGuid">Order identifier</param>
        /// <returns>Order item</returns>
        public virtual async Task<OrderItem> GetOrderItemByGuid(Guid orderItemGuid)
        {
            if (orderItemGuid == Guid.Empty)
                return null;

            var query = from orderItem in _orderItemRepository.Table
                        where orderItem.OrderItemGuid == orderItemGuid
                        select orderItem;
            var item = await query.FirstOrDefaultAsync();
            return item;
        }

        /// <summary>
        /// Gets all downloadable order items
        /// </summary>
        /// <param name="customerId">Customer identifier; null to load all records</param>
        /// <returns>Order items</returns>
        public virtual async Task<IList<OrderItem>> GetDownloadableOrderItems(int customerId)
        {
            if (customerId == 0)
                throw new ArgumentOutOfRangeException(nameof(customerId));

            var query = from orderItem in _orderItemRepository.Table
                        join o in _orderRepository.Table on orderItem.OrderId equals o.Id
                        join p in _productRepository.Table on orderItem.ProductId equals p.Id
                        where customerId == o.CustomerId &&
                        p.IsDownload &&
                        !o.Deleted
                        orderby o.CreatedOnUtc descending, orderItem.Id
                        select orderItem;

            var orderItems = await query.ToListAsync();
            return orderItems;
        }

        /// <summary>
        /// Delete an order item
        /// </summary>
        /// <param name="orderItem">The order item</param>
        public virtual async Task DeleteOrderItem(OrderItem orderItem)
        {
<<<<<<< HEAD
            if (orderItem == null)
                throw new ArgumentNullException(nameof(orderItem));

            await _orderItemRepository.Delete(orderItem);

            //event notification
            await _eventPublisher.EntityDeleted(orderItem);
=======
            _orderItemRepository.Delete(orderItem);
>>>>>>> 8df5bf22
        }

        /// <summary>
        /// Gets a total number of items in all shipments
        /// </summary>
        /// <param name="orderItem">Order item</param>
        /// <returns>Total number of items in all shipments</returns>
        public virtual async Task<int> GetTotalNumberOfItemsInAllShipment(OrderItem orderItem)
        {
            if (orderItem == null)
                throw new ArgumentNullException(nameof(orderItem));

            var totalInShipments = 0;
            var shipments = await _shipmentService.GetShipmentsByOrderId(orderItem.OrderId);

            for (var i = 0; i < shipments.Count; i++)
            {
                var shipment = shipments[i];
                var si = (await _shipmentService.GetShipmentItemsByShipmentId(shipment.Id))
                    .FirstOrDefault(x => x.OrderItemId == orderItem.Id);
                if (si != null)
                {
                    totalInShipments += si.Quantity;
                }
            }

            return totalInShipments;
        }

        /// <summary>
        /// Gets a total number of already items which can be added to new shipments
        /// </summary>
        /// <param name="orderItem">Order item</param>
        /// <returns>Total number of already delivered items which can be added to new shipments</returns>
        public virtual async Task<int> GetTotalNumberOfItemsCanBeAddedToShipment(OrderItem orderItem)
        {
            if (orderItem == null)
                throw new ArgumentNullException(nameof(orderItem));

            var totalInShipments = await GetTotalNumberOfItemsInAllShipment(orderItem);

            var qtyOrdered = orderItem.Quantity;
            var qtyCanBeAddedToShipmentTotal = qtyOrdered - totalInShipments;
            if (qtyCanBeAddedToShipmentTotal < 0)
                qtyCanBeAddedToShipmentTotal = 0;

            return qtyCanBeAddedToShipmentTotal;
        }

        /// <summary>
        /// Gets a total number of not yet shipped items (but added to shipments)
        /// </summary>
        /// <param name="orderItem">Order item</param>
        /// <returns>Total number of not yet shipped items (but added to shipments)</returns>
        public virtual async Task<int> GetTotalNumberOfNotYetShippedItems(OrderItem orderItem)
        {
            if (orderItem == null)
                throw new ArgumentNullException(nameof(orderItem));

            var result = 0;
            var shipments = await _shipmentService.GetShipmentsByOrderId(orderItem.OrderId);
            for (var i = 0; i < shipments.Count; i++)
            {
                var shipment = shipments[i];
                if (shipment.ShippedDateUtc.HasValue)
                    //already shipped
                    continue;

                var si = (await _shipmentService.GetShipmentItemsByShipmentId(shipment.Id))
                    .FirstOrDefault(x => x.OrderItemId == orderItem.Id);
                if (si != null)
                {
                    result += si.Quantity;
                }
            }

            return result;
        }

        /// <summary>
        /// Gets a total number of already shipped items
        /// </summary>
        /// <param name="orderItem">Order item</param>
        /// <returns>Total number of already shipped items</returns>
        public virtual async Task<int> GetTotalNumberOfShippedItems(OrderItem orderItem)
        {
            if (orderItem == null)
                throw new ArgumentNullException(nameof(orderItem));

            var result = 0;
            var shipments = await _shipmentService.GetShipmentsByOrderId(orderItem.OrderId);
            for (var i = 0; i < shipments.Count; i++)
            {
                var shipment = shipments[i];
                if (!shipment.ShippedDateUtc.HasValue)
                    //not shipped yet
                    continue;

                var si = (await _shipmentService.GetShipmentItemsByShipmentId(shipment.Id))
                    .FirstOrDefault(x => x.OrderItemId == orderItem.Id);
                if (si != null)
                {
                    result += si.Quantity;
                }
            }

            return result;
        }

        /// <summary>
        /// Gets a total number of already delivered items
        /// </summary>
        /// <param name="orderItem">Order item</param>
        /// <returns>Total number of already delivered items</returns>
        public virtual async Task<int> GetTotalNumberOfDeliveredItems(OrderItem orderItem)
        {
            if (orderItem == null)
                throw new ArgumentNullException(nameof(orderItem));

            var result = 0;
            var shipments = await _shipmentService.GetShipmentsByOrderId(orderItem.OrderId);

            for (var i = 0; i < shipments.Count; i++)
            {
                var shipment = shipments[i];
                if (!shipment.DeliveryDateUtc.HasValue)
                    //not delivered yet
                    continue;

                var si = (await _shipmentService.GetShipmentItemsByShipmentId(shipment.Id))
                    .FirstOrDefault(x => x.OrderItemId == orderItem.Id);
                if (si != null)
                {
                    result += si.Quantity;
                }
            }

            return result;
        }

        /// <summary>
        /// Gets a value indicating whether download is allowed
        /// </summary>
        /// <param name="orderItem">Order item to check</param>
        /// <returns>True if download is allowed; otherwise, false.</returns>
        public virtual async Task<bool> IsDownloadAllowed(OrderItem orderItem)
        {
            if (orderItem is null)
                return false;

            var order = await GetOrderById(orderItem.OrderId);
            if (order == null || order.Deleted)
                return false;

            //order status
            if (order.OrderStatus == OrderStatus.Cancelled)
                return false;

            var product = await _productService.GetProductById(orderItem.ProductId);

            if (product == null || !product.IsDownload)
                return false;

            //payment status
            switch (product.DownloadActivationType)
            {
                case DownloadActivationType.WhenOrderIsPaid:
                    if (order.PaymentStatus == PaymentStatus.Paid && order.PaidDateUtc.HasValue)
                    {
                        //expiration date
                        if (product.DownloadExpirationDays.HasValue)
                        {
                            if (order.PaidDateUtc.Value.AddDays(product.DownloadExpirationDays.Value) > DateTime.UtcNow)
                            {
                                return true;
                            }
                        }
                        else
                        {
                            return true;
                        }
                    }

                    break;
                case DownloadActivationType.Manually:
                    if (orderItem.IsDownloadActivated)
                    {
                        //expiration date
                        if (product.DownloadExpirationDays.HasValue)
                        {
                            if (order.CreatedOnUtc.AddDays(product.DownloadExpirationDays.Value) > DateTime.UtcNow)
                            {
                                return true;
                            }
                        }
                        else
                        {
                            return true;
                        }
                    }

                    break;
                default:
                    break;
            }

            return false;
        }

        /// <summary>
        /// Gets a value indicating whether license download is allowed
        /// </summary>
        /// <param name="orderItem">Order item to check</param>
        /// <returns>True if license download is allowed; otherwise, false.</returns>
        public virtual async Task<bool> IsLicenseDownloadAllowed(OrderItem orderItem)
        {
            if (orderItem == null)
                return false;

            return await IsDownloadAllowed(orderItem) &&
                orderItem.LicenseDownloadId.HasValue &&
                orderItem.LicenseDownloadId > 0;
        }

        /// <summary>
        /// Inserts a order item
        /// </summary>
        /// <param name="orderItem">Order item</param>
        public virtual async Task InsertOrderItem(OrderItem orderItem)
        {
<<<<<<< HEAD
            if (orderItem is null)
                throw new ArgumentNullException(nameof(orderItem));

            await _orderItemRepository.Insert(orderItem);

            //event notification
            await _eventPublisher.EntityInserted(orderItem);
=======
            _orderItemRepository.Insert(orderItem);
>>>>>>> 8df5bf22
        }

        /// <summary>
        /// Updates a order item
        /// </summary>
        /// <param name="orderItem">Order item</param>
        public virtual async Task UpdateOrderItem(OrderItem orderItem)
        {
<<<<<<< HEAD
            if (orderItem == null)
                throw new ArgumentNullException(nameof(orderItem));

            await _orderItemRepository.Update(orderItem);

            //event notification
            await _eventPublisher.EntityUpdated(orderItem);
=======
            _orderItemRepository.Update(orderItem);
>>>>>>> 8df5bf22
        }

        #endregion

        #region Orders notes

        /// <summary>
        /// Gets an order note
        /// </summary>
        /// <param name="orderNoteId">The order note identifier</param>
        /// <returns>Order note</returns>
        public virtual async Task<OrderNote> GetOrderNoteById(int orderNoteId)
        {
<<<<<<< HEAD
            if (orderNoteId == 0)
                return null;

            return await _orderNoteRepository.GetById(orderNoteId);
=======
            return _orderNoteRepository.GetById(orderNoteId);
>>>>>>> 8df5bf22
        }

        /// <summary>
        /// Gets a list notes of order
        /// </summary>
        /// <param name="orderId">Order identifier</param>
        /// <param name="displayToCustomer">Value indicating whether a customer can see a note; pass null to ignore</param>
        /// <returns>Result</returns>
        public virtual async Task<IList<OrderNote>> GetOrderNotesByOrderId(int orderId, bool? displayToCustomer = null)
        {
            if (orderId == 0)
                return new List<OrderNote>();

            var query = _orderNoteRepository.Table.Where(on => on.OrderId == orderId);

            if (displayToCustomer.HasValue)
            {
                query = query.Where(on => on.DisplayToCustomer == displayToCustomer);
            }

            return await query.ToListAsync();
        }

        /// <summary>
        /// Deletes an order note
        /// </summary>
        /// <param name="orderNote">The order note</param>
        public virtual async Task DeleteOrderNote(OrderNote orderNote)
        {
<<<<<<< HEAD
            if (orderNote == null)
                throw new ArgumentNullException(nameof(orderNote));

            await _orderNoteRepository.Delete(orderNote);

            //event notification
            await _eventPublisher.EntityDeleted(orderNote);
=======
            _orderNoteRepository.Delete(orderNote);
>>>>>>> 8df5bf22
        }

        /// <summary>
        /// Formats the order note text
        /// </summary>
        /// <param name="orderNote">Order note</param>
        /// <returns>Formatted text</returns>
        public virtual string FormatOrderNoteText(OrderNote orderNote)
        {
            if (orderNote == null)
                throw new ArgumentNullException(nameof(orderNote));

            var text = orderNote.Note;

            if (string.IsNullOrEmpty(text))
                return string.Empty;

            text = HtmlHelper.FormatText(text, false, true, false, false, false, false);

            return text;
        }

        /// <summary>
        /// Inserts an order note
        /// </summary>
        /// <param name="orderNote">The order note</param>
        public virtual async Task InsertOrderNote(OrderNote orderNote)
        {
<<<<<<< HEAD
            if (orderNote is null)
                throw new ArgumentNullException(nameof(orderNote));

            await _orderNoteRepository.Insert(orderNote);

            //event notification
            await _eventPublisher.EntityInserted(orderNote);
=======
            _orderNoteRepository.Insert(orderNote);
>>>>>>> 8df5bf22
        }

        #endregion

        #region Recurring payments

        /// <summary>
        /// Deletes a recurring payment
        /// </summary>
        /// <param name="recurringPayment">Recurring payment</param>
        public virtual async Task DeleteRecurringPayment(RecurringPayment recurringPayment)
        {
<<<<<<< HEAD
            if (recurringPayment == null)
                throw new ArgumentNullException(nameof(recurringPayment));

            recurringPayment.Deleted = true;
            await UpdateRecurringPayment(recurringPayment);

            //event notification
            await _eventPublisher.EntityDeleted(recurringPayment);
=======
            _recurringPaymentRepository.Delete(recurringPayment);
>>>>>>> 8df5bf22
        }

        /// <summary>
        /// Gets a recurring payment
        /// </summary>
        /// <param name="recurringPaymentId">The recurring payment identifier</param>
        /// <returns>Recurring payment</returns>
        public virtual async Task<RecurringPayment> GetRecurringPaymentById(int recurringPaymentId)
        {
<<<<<<< HEAD
            if (recurringPaymentId == 0)
                return null;

            return await _recurringPaymentRepository.ToCachedGetById(recurringPaymentId);
=======
            return _recurringPaymentRepository.GetById(recurringPaymentId, cache => default);
>>>>>>> 8df5bf22
        }

        /// <summary>
        /// Inserts a recurring payment
        /// </summary>
        /// <param name="recurringPayment">Recurring payment</param>
        public virtual async Task InsertRecurringPayment(RecurringPayment recurringPayment)
        {
<<<<<<< HEAD
            if (recurringPayment == null)
                throw new ArgumentNullException(nameof(recurringPayment));

            await _recurringPaymentRepository.Insert(recurringPayment);

            //event notification
            await _eventPublisher.EntityInserted(recurringPayment);
=======
            _recurringPaymentRepository.Insert(recurringPayment);
>>>>>>> 8df5bf22
        }

        /// <summary>
        /// Updates the recurring payment
        /// </summary>
        /// <param name="recurringPayment">Recurring payment</param>
        public virtual async Task UpdateRecurringPayment(RecurringPayment recurringPayment)
        {
<<<<<<< HEAD
            if (recurringPayment == null)
                throw new ArgumentNullException(nameof(recurringPayment));

            await _recurringPaymentRepository.Update(recurringPayment);

            //event notification
            await _eventPublisher.EntityUpdated(recurringPayment);
=======
            _recurringPaymentRepository.Update(recurringPayment);
>>>>>>> 8df5bf22
        }

        /// <summary>
        /// Search recurring payments
        /// </summary>
        /// <param name="storeId">The store identifier; 0 to load all records</param>
        /// <param name="customerId">The customer identifier; 0 to load all records</param>
        /// <param name="initialOrderId">The initial order identifier; 0 to load all records</param>
        /// <param name="initialOrderStatus">Initial order status identifier; null to load all records</param>
        /// <param name="pageIndex">Page index</param>
        /// <param name="pageSize">Page size</param>
        /// <param name="showHidden">A value indicating whether to show hidden records</param>
        /// <returns>Recurring payments</returns>
        public virtual async Task<IPagedList<RecurringPayment>> SearchRecurringPayments(int storeId = 0,
            int customerId = 0, int initialOrderId = 0, OrderStatus? initialOrderStatus = null,
            int pageIndex = 0, int pageSize = int.MaxValue, bool showHidden = false)
        {
            int? initialOrderStatusId = null;
            if (initialOrderStatus.HasValue)
                initialOrderStatusId = (int)initialOrderStatus.Value;

            var query1 = from rp in _recurringPaymentRepository.Table
                         join o in _orderRepository.Table on rp.InitialOrderId equals o.Id
                         join c in _customerRepository.Table on o.CustomerId equals c.Id
                         where
                         !rp.Deleted &&
                         (showHidden || !o.Deleted) &&
                         (showHidden || !c.Deleted) &&
                         (showHidden || rp.IsActive) &&
                         (customerId == 0 || o.CustomerId == customerId) &&
                         (storeId == 0 || o.StoreId == storeId) &&
                         (initialOrderId == 0 || o.Id == initialOrderId) &&
                         (!initialOrderStatusId.HasValue || initialOrderStatusId.Value == 0 ||
                          o.OrderStatusId == initialOrderStatusId.Value)
                         select rp.Id;

            var query2 = from rp in _recurringPaymentRepository.Table
                         where query1.Contains(rp.Id)
                         orderby rp.StartDateUtc, rp.Id
                         select rp;

            var recurringPayments = await query2.ToPagedList(pageIndex, pageSize);
            
            return recurringPayments;
        }

        #endregion

        #region Recurring payments history

        /// <summary>
        /// Gets a recurring payment history
        /// </summary>
        /// <param name="recurringPayment">The recurring payment</param>
        /// <returns>Result</returns>
        public virtual async Task<IList<RecurringPaymentHistory>> GetRecurringPaymentHistory(RecurringPayment recurringPayment)
        {
            if (recurringPayment is null)
                throw new ArgumentNullException(nameof(recurringPayment));

            return await _recurringPaymentHistoryRepository.Table.Where(rph => rph.RecurringPaymentId == recurringPayment.Id).ToListAsync();
        }

        /// <summary>
        /// Inserts a recurring payment history entry
        /// </summary>
        /// <param name="recurringPaymentHistory">Recurring payment history entry</param>
        public virtual async Task InsertRecurringPaymentHistory(RecurringPaymentHistory recurringPaymentHistory)
        {
<<<<<<< HEAD
            if (recurringPaymentHistory == null)
                throw new ArgumentNullException(nameof(recurringPaymentHistory));

            await _recurringPaymentHistoryRepository.Insert(recurringPaymentHistory);

            //event notification
            await _eventPublisher.EntityInserted(recurringPaymentHistory);
=======
            _recurringPaymentHistoryRepository.Insert(recurringPaymentHistory);
>>>>>>> 8df5bf22
        }

        #endregion

        #endregion
    }
}<|MERGE_RESOLUTION|>--- conflicted
+++ resolved
@@ -1,1123 +1,951 @@
-﻿using System;
-using System.Collections.Generic;
-using System.Globalization;
-using System.Linq;
-using System.Threading.Tasks;
-using LinqToDB;
-using Nop.Core;
-using Nop.Core.Caching;
-using Nop.Core.Domain.Catalog;
-using Nop.Core.Domain.Common;
-using Nop.Core.Domain.Customers;
-using Nop.Core.Domain.Orders;
-using Nop.Core.Domain.Payments;
-using Nop.Core.Html;
-using Nop.Data;
-using Nop.Services.Catalog;
-using Nop.Services.Shipping;
-
-namespace Nop.Services.Orders
-{
-    /// <summary>
-    /// Order service
-    /// </summary>
-    public partial class OrderService : IOrderService
-    {
-        #region Fields
-
-        private readonly IProductService _productService;
-        private readonly IRepository<Address> _addressRepository;
-        private readonly IRepository<Customer> _customerRepository;
-        private readonly IRepository<Order> _orderRepository;
-        private readonly IRepository<OrderItem> _orderItemRepository;
-        private readonly IRepository<OrderNote> _orderNoteRepository;
-        private readonly IRepository<Product> _productRepository;
-        private readonly IRepository<ProductWarehouseInventory> _productWarehouseInventoryRepository;
-        private readonly IRepository<RecurringPayment> _recurringPaymentRepository;
-        private readonly IRepository<RecurringPaymentHistory> _recurringPaymentHistoryRepository;
-        private readonly IShipmentService _shipmentService;
-
-        #endregion
-
-        #region Ctor
-
-        public OrderService(IProductService productService,
-            IRepository<Address> addressRepository,
-            IRepository<Customer> customerRepository,
-            IRepository<Order> orderRepository,
-            IRepository<OrderItem> orderItemRepository,
-            IRepository<OrderNote> orderNoteRepository,
-            IRepository<Product> productRepository,
-            IRepository<ProductWarehouseInventory> productWarehouseInventoryRepository,
-            IRepository<RecurringPayment> recurringPaymentRepository,
-            IRepository<RecurringPaymentHistory> recurringPaymentHistoryRepository,
-            IShipmentService shipmentService)
-        {
-            _productService = productService;
-            _addressRepository = addressRepository;
-            _customerRepository = customerRepository;
-            _orderRepository = orderRepository;
-            _orderItemRepository = orderItemRepository;
-            _orderNoteRepository = orderNoteRepository;
-            _productRepository = productRepository;
-            _productWarehouseInventoryRepository = productWarehouseInventoryRepository;
-            _recurringPaymentRepository = recurringPaymentRepository;
-            _recurringPaymentHistoryRepository = recurringPaymentHistoryRepository;
-            _shipmentService = shipmentService;
-        }
-
-        #endregion
-
-        #region Methods
-
-        #region Orders
-
-        /// <summary>
-        /// Gets an order
-        /// </summary>
-        /// <param name="orderId">The order identifier</param>
-        /// <returns>Order</returns>
-        public virtual async Task<Order> GetOrderById(int orderId)
-        {
-<<<<<<< HEAD
-            if (orderId == 0)
-                return null;
-
-            return await _orderRepository.ToCachedGetById(orderId, _cachingSettings.ShortTermCacheTime);
-=======
-            return _orderRepository.GetById(orderId,
-                cache => cache.PrepareKeyForShortTermCache(NopEntityCacheDefaults<Order>.ByIdCacheKey, orderId));
->>>>>>> 8df5bf22
-        }
-
-        /// <summary>
-        /// Gets an order
-        /// </summary>
-        /// <param name="customOrderNumber">The custom order number</param>
-        /// <returns>Order</returns>
-        public virtual async Task<Order> GetOrderByCustomOrderNumber(string customOrderNumber)
-        {
-            if (string.IsNullOrEmpty(customOrderNumber))
-                return null;
-
-            return await _orderRepository.Table.FirstOrDefaultAsync(o => o.CustomOrderNumber == customOrderNumber);
-        }
-
-        /// <summary>
-        /// Gets an order by order item identifier
-        /// </summary>
-        /// <param name="orderItemId">The order item identifier</param>
-        /// <returns>Order</returns>
-        public virtual async Task<Order> GetOrderByOrderItem(int orderItemId)
-        {
-            if (orderItemId == 0)
-                return null;
-
-            return await (from o in _orderRepository.Table
-                    join oi in _orderItemRepository.Table on o.Id equals oi.OrderId
-                    where oi.Id == orderItemId
-                    select o).FirstOrDefaultAsync();
-        }
-
-        /// <summary>
-        /// Get orders by identifiers
-        /// </summary>
-        /// <param name="orderIds">Order identifiers</param>
-        /// <returns>Order</returns>
-<<<<<<< HEAD
-        public virtual async Task<IList<Order>> GetOrdersByIds(int[] orderIds)
-        {
-            if (orderIds == null || orderIds.Length == 0)
-                return new List<Order>();
-
-            var query = from o in _orderRepository.Table
-                        where orderIds.Contains(o.Id) && !o.Deleted
-                        select o;
-            var orders = await query.ToListAsync();
-            //sort by passed identifiers
-            var sortedOrders = new List<Order>();
-            foreach (var id in orderIds)
-            {
-                var order = orders.Find(x => x.Id == id);
-                if (order != null)
-                    sortedOrders.Add(order);
-            }
-
-            return sortedOrders;
-=======
-        public virtual IList<Order> GetOrdersByIds(int[] orderIds) 
-        {
-            return _orderRepository.GetByIds(orderIds);
->>>>>>> 8df5bf22
-        }
-
-        /// <summary>
-        /// Gets an order
-        /// </summary>
-        /// <param name="orderGuid">The order identifier</param>
-        /// <returns>Order</returns>
-        public virtual async Task<Order> GetOrderByGuid(Guid orderGuid)
-        {
-            if (orderGuid == Guid.Empty)
-                return null;
-
-            var query = from o in _orderRepository.Table
-                        where o.OrderGuid == orderGuid
-                        select o;
-            var order = await query.FirstOrDefaultAsync();
-
-            return order;
-        }
-
-        /// <summary>
-        /// Deletes an order
-        /// </summary>
-        /// <param name="order">The order</param>
-        public virtual async Task DeleteOrder(Order order)
-        {
-<<<<<<< HEAD
-            if (order == null)
-                throw new ArgumentNullException(nameof(order));
-
-            order.Deleted = true;
-            await UpdateOrder(order);
-
-            //event notification
-            await _eventPublisher.EntityDeleted(order);
-=======
-            _orderRepository.Delete(order);
->>>>>>> 8df5bf22
-        }
-
-        /// <summary>
-        /// Search orders
-        /// </summary>
-        /// <param name="storeId">Store identifier; 0 to load all orders</param>
-        /// <param name="vendorId">Vendor identifier; null to load all orders</param>
-        /// <param name="customerId">Customer identifier; 0 to load all orders</param>
-        /// <param name="productId">Product identifier which was purchased in an order; 0 to load all orders</param>
-        /// <param name="affiliateId">Affiliate identifier; 0 to load all orders</param>
-        /// <param name="billingCountryId">Billing country identifier; 0 to load all orders</param>
-        /// <param name="warehouseId">Warehouse identifier, only orders with products from a specified warehouse will be loaded; 0 to load all orders</param>
-        /// <param name="paymentMethodSystemName">Payment method system name; null to load all records</param>
-        /// <param name="createdFromUtc">Created date from (UTC); null to load all records</param>
-        /// <param name="createdToUtc">Created date to (UTC); null to load all records</param>
-        /// <param name="osIds">Order status identifiers; null to load all orders</param>
-        /// <param name="psIds">Payment status identifiers; null to load all orders</param>
-        /// <param name="ssIds">Shipping status identifiers; null to load all orders</param>
-        /// <param name="billingPhone">Billing phone. Leave empty to load all records.</param>
-        /// <param name="billingEmail">Billing email. Leave empty to load all records.</param>
-        /// <param name="billingLastName">Billing last name. Leave empty to load all records.</param>
-        /// <param name="orderNotes">Search in order notes. Leave empty to load all records.</param>
-        /// <param name="pageIndex">Page index</param>
-        /// <param name="pageSize">Page size</param>
-        /// <param name="getOnlyTotalCount">A value in indicating whether you want to load only total number of records. Set to "true" if you don't want to load data from database</param>
-        /// <returns>Orders</returns>
-        public virtual async Task<IPagedList<Order>> SearchOrders(int storeId = 0,
-            int vendorId = 0, int customerId = 0,
-            int productId = 0, int affiliateId = 0, int warehouseId = 0,
-            int billingCountryId = 0, string paymentMethodSystemName = null,
-            DateTime? createdFromUtc = null, DateTime? createdToUtc = null,
-            List<int> osIds = null, List<int> psIds = null, List<int> ssIds = null,
-            string billingPhone = null, string billingEmail = null, string billingLastName = "",
-            string orderNotes = null, int pageIndex = 0, int pageSize = int.MaxValue, bool getOnlyTotalCount = false)
-        {
-            var query = _orderRepository.Table;
-
-            if (storeId > 0)
-                query = query.Where(o => o.StoreId == storeId);
-
-            if (vendorId > 0)
-            {
-                query = from o in query
-                    join oi in _orderItemRepository.Table on o.Id equals oi.OrderId
-                    join p in _productRepository.Table on oi.ProductId equals p.Id
-                    where p.VendorId == vendorId
-                    select o;
-
-                query = query.Distinct();
-            }
-
-            if (customerId > 0)
-                query = query.Where(o => o.CustomerId == customerId);
-
-            if (productId > 0)
-                query = from o in query
-                    join oi in _orderItemRepository.Table on o.Id equals oi.OrderId
-                    where oi.ProductId == productId
-                    select o;
-
-            if (warehouseId > 0)
-            {
-                var manageStockInventoryMethodId = (int)ManageInventoryMethod.ManageStock;
-
-                query = from o in query
-                    join oi in _orderItemRepository.Table on o.Id equals oi.OrderId
-                    join p in _productRepository.Table on oi.ProductId equals p.Id
-                    join pwi in _productWarehouseInventoryRepository.Table on p.Id equals pwi.ProductId
-                    where
-                        //"Use multiple warehouses" enabled
-                        //we search in each warehouse
-                        (p.ManageInventoryMethodId == manageStockInventoryMethodId && p.UseMultipleWarehouses && pwi.WarehouseId == warehouseId) ||
-                        //"Use multiple warehouses" disabled
-                        //we use standard "warehouse" property
-                        ((p.ManageInventoryMethodId != manageStockInventoryMethodId || !p.UseMultipleWarehouses) && p.WarehouseId == warehouseId)
-                    select o;
-            }
-
-            if (!string.IsNullOrEmpty(paymentMethodSystemName))
-                query = query.Where(o => o.PaymentMethodSystemName == paymentMethodSystemName);
-
-            if (affiliateId > 0)
-                query = query.Where(o => o.AffiliateId == affiliateId);
-
-            if (createdFromUtc.HasValue)
-                query = query.Where(o => createdFromUtc.Value <= o.CreatedOnUtc);
-
-            if (createdToUtc.HasValue)
-                query = query.Where(o => createdToUtc.Value >= o.CreatedOnUtc);
-
-            if (osIds != null && osIds.Any())
-                query = query.Where(o => osIds.Contains(o.OrderStatusId));
-
-            if (psIds != null && psIds.Any())
-                query = query.Where(o => psIds.Contains(o.PaymentStatusId));
-
-            if (ssIds != null && ssIds.Any())
-                query = query.Where(o => ssIds.Contains(o.ShippingStatusId));
-
-            if (!string.IsNullOrEmpty(orderNotes))
-                query = query.Where(o => _orderNoteRepository.Table.Any(oNote => oNote.OrderId == o.Id && oNote.Note.Contains(orderNotes)));
-
-            query = from o in query
-                join oba in _addressRepository.Table on o.BillingAddressId equals oba.Id
-                where
-                    (billingCountryId <= 0 || (oba.CountryId == billingCountryId)) &&
-                    (string.IsNullOrEmpty(billingPhone) || (!string.IsNullOrEmpty(oba.PhoneNumber) && oba.PhoneNumber.Contains(billingPhone))) &&
-                    (string.IsNullOrEmpty(billingEmail) || (!string.IsNullOrEmpty(oba.Email) && oba.Email.Contains(billingEmail))) &&
-                    (string.IsNullOrEmpty(billingLastName) || (!string.IsNullOrEmpty(oba.LastName) && oba.LastName.Contains(billingLastName)))
-                select o;
-
-            query = query.Where(o => !o.Deleted);
-            query = query.OrderByDescending(o => o.CreatedOnUtc);
-
-            //database layer paging
-            return await query.ToPagedList(pageIndex, pageSize, getOnlyTotalCount);
-        }
-
-        /// <summary>
-        /// Inserts an order
-        /// </summary>
-        /// <param name="order">Order</param>
-        public virtual async Task InsertOrder(Order order)
-        {
-<<<<<<< HEAD
-            if (order == null)
-                throw new ArgumentNullException(nameof(order));
-
-            await _orderRepository.Insert(order);
-
-            //event notification
-            await _eventPublisher.EntityInserted(order);
-=======
-            _orderRepository.Insert(order);
->>>>>>> 8df5bf22
-        }
-
-        /// <summary>
-        /// Updates the order
-        /// </summary>
-        /// <param name="order">The order</param>
-        public virtual async Task UpdateOrder(Order order)
-        {
-<<<<<<< HEAD
-            if (order == null)
-                throw new ArgumentNullException(nameof(order));
-
-            await _orderRepository.Update(order);
-
-            //event notification
-            await _eventPublisher.EntityUpdated(order);
-=======
-            _orderRepository.Update(order);
->>>>>>> 8df5bf22
-        }
-
-        /// <summary>
-        /// Get an order by authorization transaction ID and payment method system name
-        /// </summary>
-        /// <param name="authorizationTransactionId">Authorization transaction ID</param>
-        /// <param name="paymentMethodSystemName">Payment method system name</param>
-        /// <returns>Order</returns>
-        public virtual async Task<Order> GetOrderByAuthorizationTransactionIdAndPaymentMethod(string authorizationTransactionId,
-            string paymentMethodSystemName)
-        {
-            var query = _orderRepository.Table;
-            if (!string.IsNullOrWhiteSpace(authorizationTransactionId))
-                query = query.Where(o => o.AuthorizationTransactionId == authorizationTransactionId);
-
-            if (!string.IsNullOrWhiteSpace(paymentMethodSystemName))
-                query = query.Where(o => o.PaymentMethodSystemName == paymentMethodSystemName);
-
-            query = query.OrderByDescending(o => o.CreatedOnUtc);
-            var order = await query.FirstOrDefaultAsync();
-
-            return order;
-        }
-
-        /// <summary>
-        /// Parse tax rates
-        /// </summary>
-        /// <param name="order">Order</param>
-        /// <param name="taxRatesStr"></param>
-        /// <returns>Rates</returns>
-        public virtual SortedDictionary<decimal, decimal> ParseTaxRates(Order order, string taxRatesStr)
-        {
-            var taxRatesDictionary = new SortedDictionary<decimal, decimal>();
-
-            if (string.IsNullOrEmpty(taxRatesStr))
-                return taxRatesDictionary;
-
-            var lines = taxRatesStr.Split(new[] { ';' }, StringSplitOptions.RemoveEmptyEntries);
-            foreach (var line in lines)
-            {
-                if (string.IsNullOrEmpty(line.Trim()))
-                    continue;
-
-                var taxes = line.Split(':');
-                if (taxes.Length != 2)
-                    continue;
-
-                try
-                {
-                    var taxRate = decimal.Parse(taxes[0].Trim(), CultureInfo.InvariantCulture);
-                    var taxValue = decimal.Parse(taxes[1].Trim(), CultureInfo.InvariantCulture);
-                    taxRatesDictionary.Add(taxRate, taxValue);
-                }
-                catch
-                {
-                    // ignored
-                }
-            }
-
-            //add at least one tax rate (0%)
-            if (!taxRatesDictionary.Any())
-                taxRatesDictionary.Add(decimal.Zero, decimal.Zero);
-
-            return taxRatesDictionary;
-        }
-
-        /// <summary>
-        /// Gets a value indicating whether an order has items to be added to a shipment
-        /// </summary>
-        /// <param name="order">Order</param>
-        /// <returns>A value indicating whether an order has items to be added to a shipment</returns>
-        public virtual async Task<bool> HasItemsToAddToShipment(Order order)
-        {
-            if (order == null)
-                throw new ArgumentNullException(nameof(order));
-
-            foreach (var orderItem in await GetOrderItems(order.Id, isShipEnabled: true)) //we can ship only shippable products
-            {
-                var totalNumberOfItemsCanBeAddedToShipment = await GetTotalNumberOfItemsCanBeAddedToShipment(orderItem);
-                if (totalNumberOfItemsCanBeAddedToShipment <= 0)
-                    continue;
-
-                //yes, we have at least one item to create a new shipment
-                return true;
-            }
-
-            return false;
-        }
-
-        /// <summary>
-        /// Gets a value indicating whether an order has items to ship
-        /// </summary>
-        /// <param name="order">Order</param>
-        /// <returns>A value indicating whether an order has items to ship</returns>
-        public virtual async Task<bool> HasItemsToShip(Order order)
-        {
-            if (order == null)
-                throw new ArgumentNullException(nameof(order));
-
-            foreach (var orderItem in await GetOrderItems(order.Id, isShipEnabled: true)) //we can ship only shippable products
-            {
-                var totalNumberOfNotYetShippedItems = await GetTotalNumberOfNotYetShippedItems(orderItem);
-                if (totalNumberOfNotYetShippedItems <= 0)
-                    continue;
-
-                //yes, we have at least one item to ship
-                return true;
-            }
-
-            return false;
-        }
-
-        /// <summary>
-        /// Gets a value indicating whether an order has items to deliver
-        /// </summary>
-        /// <param name="order">Order</param>
-        /// <returns>A value indicating whether an order has items to deliver</returns>
-        public virtual async Task<bool> HasItemsToDeliver(Order order)
-        {
-            if (order == null)
-                throw new ArgumentNullException(nameof(order));
-
-            foreach (var orderItem in await GetOrderItems(order.Id, isShipEnabled: true)) //we can ship only shippable products
-            {
-                var totalNumberOfShippedItems = await GetTotalNumberOfShippedItems(orderItem);
-                var totalNumberOfDeliveredItems = await GetTotalNumberOfDeliveredItems(orderItem);
-                if (totalNumberOfShippedItems <= totalNumberOfDeliveredItems)
-                    continue;
-
-                //yes, we have at least one item to deliver
-                return true;
-            }
-
-            return false;
-        }
-
-        #endregion
-
-        #region Orders items
-
-        /// <summary>
-        /// Gets an order item
-        /// </summary>
-        /// <param name="orderItemId">Order item identifier</param>
-        /// <returns>Order item</returns>
-        public virtual async Task<OrderItem> GetOrderItemById(int orderItemId)
-        {
-<<<<<<< HEAD
-            if (orderItemId == 0)
-                return null;
-
-            return await _orderItemRepository.ToCachedGetById(orderItemId, _cachingSettings.ShortTermCacheTime);
-=======
-            return _orderItemRepository.GetById(orderItemId,
-                cache => cache.PrepareKeyForShortTermCache(NopEntityCacheDefaults<OrderItem>.ByIdCacheKey, orderItemId));
->>>>>>> 8df5bf22
-        }
-
-        /// <summary>
-        /// Gets a product of specify order item
-        /// </summary>
-        /// <param name="orderItemId">Order item identifier</param>
-        /// <returns>Product</returns>
-        public virtual async Task<Product> GetProductByOrderItemId(int orderItemId)
-        {
-            if (orderItemId == 0)
-                return null;
-
-            return await (from p in _productRepository.Table
-                    join oi in _orderItemRepository.Table on p.Id equals oi.ProductId
-                    where oi.Id == orderItemId
-                    select p).SingleOrDefaultAsync();
-        }
-
-        /// <summary>
-        /// Gets a list items of order
-        /// </summary>
-        /// <param name="orderId">Order identifier</param>
-        /// <param name="isNotReturnable">Value indicating whether this product is returnable; pass null to ignore</param>
-        /// <param name="isShipEnabled">Value indicating whether the entity is ship enabled; pass null to ignore</param>
-        /// <param name="vendorId">Vendor identifier; pass 0 to ignore</param>
-        /// <returns>Result</returns>
-        public virtual async Task<IList<OrderItem>> GetOrderItems(int orderId, bool? isNotReturnable = null, bool? isShipEnabled = null, int vendorId = 0)
-        {
-            if (orderId == 0)
-                return new List<OrderItem>();
-
-            return await (from oi in _orderItemRepository.Table
-                    join p in _productRepository.Table on oi.ProductId equals p.Id
-                    where
-                    oi.OrderId == orderId &&
-                    (!isShipEnabled.HasValue || (p.IsShipEnabled == isShipEnabled.Value)) &&
-                    (!isNotReturnable.HasValue || (p.NotReturnable == isNotReturnable)) &&
-                    (vendorId <= 0 || (p.VendorId == vendorId))
-                    select oi).ToListAsync();
-        }
-
-        /// <summary>
-        /// Gets an item
-        /// </summary>
-        /// <param name="orderItemGuid">Order identifier</param>
-        /// <returns>Order item</returns>
-        public virtual async Task<OrderItem> GetOrderItemByGuid(Guid orderItemGuid)
-        {
-            if (orderItemGuid == Guid.Empty)
-                return null;
-
-            var query = from orderItem in _orderItemRepository.Table
-                        where orderItem.OrderItemGuid == orderItemGuid
-                        select orderItem;
-            var item = await query.FirstOrDefaultAsync();
-            return item;
-        }
-
-        /// <summary>
-        /// Gets all downloadable order items
-        /// </summary>
-        /// <param name="customerId">Customer identifier; null to load all records</param>
-        /// <returns>Order items</returns>
-        public virtual async Task<IList<OrderItem>> GetDownloadableOrderItems(int customerId)
-        {
-            if (customerId == 0)
-                throw new ArgumentOutOfRangeException(nameof(customerId));
-
-            var query = from orderItem in _orderItemRepository.Table
-                        join o in _orderRepository.Table on orderItem.OrderId equals o.Id
-                        join p in _productRepository.Table on orderItem.ProductId equals p.Id
-                        where customerId == o.CustomerId &&
-                        p.IsDownload &&
-                        !o.Deleted
-                        orderby o.CreatedOnUtc descending, orderItem.Id
-                        select orderItem;
-
-            var orderItems = await query.ToListAsync();
-            return orderItems;
-        }
-
-        /// <summary>
-        /// Delete an order item
-        /// </summary>
-        /// <param name="orderItem">The order item</param>
-        public virtual async Task DeleteOrderItem(OrderItem orderItem)
-        {
-<<<<<<< HEAD
-            if (orderItem == null)
-                throw new ArgumentNullException(nameof(orderItem));
-
-            await _orderItemRepository.Delete(orderItem);
-
-            //event notification
-            await _eventPublisher.EntityDeleted(orderItem);
-=======
-            _orderItemRepository.Delete(orderItem);
->>>>>>> 8df5bf22
-        }
-
-        /// <summary>
-        /// Gets a total number of items in all shipments
-        /// </summary>
-        /// <param name="orderItem">Order item</param>
-        /// <returns>Total number of items in all shipments</returns>
-        public virtual async Task<int> GetTotalNumberOfItemsInAllShipment(OrderItem orderItem)
-        {
-            if (orderItem == null)
-                throw new ArgumentNullException(nameof(orderItem));
-
-            var totalInShipments = 0;
-            var shipments = await _shipmentService.GetShipmentsByOrderId(orderItem.OrderId);
-
-            for (var i = 0; i < shipments.Count; i++)
-            {
-                var shipment = shipments[i];
-                var si = (await _shipmentService.GetShipmentItemsByShipmentId(shipment.Id))
-                    .FirstOrDefault(x => x.OrderItemId == orderItem.Id);
-                if (si != null)
-                {
-                    totalInShipments += si.Quantity;
-                }
-            }
-
-            return totalInShipments;
-        }
-
-        /// <summary>
-        /// Gets a total number of already items which can be added to new shipments
-        /// </summary>
-        /// <param name="orderItem">Order item</param>
-        /// <returns>Total number of already delivered items which can be added to new shipments</returns>
-        public virtual async Task<int> GetTotalNumberOfItemsCanBeAddedToShipment(OrderItem orderItem)
-        {
-            if (orderItem == null)
-                throw new ArgumentNullException(nameof(orderItem));
-
-            var totalInShipments = await GetTotalNumberOfItemsInAllShipment(orderItem);
-
-            var qtyOrdered = orderItem.Quantity;
-            var qtyCanBeAddedToShipmentTotal = qtyOrdered - totalInShipments;
-            if (qtyCanBeAddedToShipmentTotal < 0)
-                qtyCanBeAddedToShipmentTotal = 0;
-
-            return qtyCanBeAddedToShipmentTotal;
-        }
-
-        /// <summary>
-        /// Gets a total number of not yet shipped items (but added to shipments)
-        /// </summary>
-        /// <param name="orderItem">Order item</param>
-        /// <returns>Total number of not yet shipped items (but added to shipments)</returns>
-        public virtual async Task<int> GetTotalNumberOfNotYetShippedItems(OrderItem orderItem)
-        {
-            if (orderItem == null)
-                throw new ArgumentNullException(nameof(orderItem));
-
-            var result = 0;
-            var shipments = await _shipmentService.GetShipmentsByOrderId(orderItem.OrderId);
-            for (var i = 0; i < shipments.Count; i++)
-            {
-                var shipment = shipments[i];
-                if (shipment.ShippedDateUtc.HasValue)
-                    //already shipped
-                    continue;
-
-                var si = (await _shipmentService.GetShipmentItemsByShipmentId(shipment.Id))
-                    .FirstOrDefault(x => x.OrderItemId == orderItem.Id);
-                if (si != null)
-                {
-                    result += si.Quantity;
-                }
-            }
-
-            return result;
-        }
-
-        /// <summary>
-        /// Gets a total number of already shipped items
-        /// </summary>
-        /// <param name="orderItem">Order item</param>
-        /// <returns>Total number of already shipped items</returns>
-        public virtual async Task<int> GetTotalNumberOfShippedItems(OrderItem orderItem)
-        {
-            if (orderItem == null)
-                throw new ArgumentNullException(nameof(orderItem));
-
-            var result = 0;
-            var shipments = await _shipmentService.GetShipmentsByOrderId(orderItem.OrderId);
-            for (var i = 0; i < shipments.Count; i++)
-            {
-                var shipment = shipments[i];
-                if (!shipment.ShippedDateUtc.HasValue)
-                    //not shipped yet
-                    continue;
-
-                var si = (await _shipmentService.GetShipmentItemsByShipmentId(shipment.Id))
-                    .FirstOrDefault(x => x.OrderItemId == orderItem.Id);
-                if (si != null)
-                {
-                    result += si.Quantity;
-                }
-            }
-
-            return result;
-        }
-
-        /// <summary>
-        /// Gets a total number of already delivered items
-        /// </summary>
-        /// <param name="orderItem">Order item</param>
-        /// <returns>Total number of already delivered items</returns>
-        public virtual async Task<int> GetTotalNumberOfDeliveredItems(OrderItem orderItem)
-        {
-            if (orderItem == null)
-                throw new ArgumentNullException(nameof(orderItem));
-
-            var result = 0;
-            var shipments = await _shipmentService.GetShipmentsByOrderId(orderItem.OrderId);
-
-            for (var i = 0; i < shipments.Count; i++)
-            {
-                var shipment = shipments[i];
-                if (!shipment.DeliveryDateUtc.HasValue)
-                    //not delivered yet
-                    continue;
-
-                var si = (await _shipmentService.GetShipmentItemsByShipmentId(shipment.Id))
-                    .FirstOrDefault(x => x.OrderItemId == orderItem.Id);
-                if (si != null)
-                {
-                    result += si.Quantity;
-                }
-            }
-
-            return result;
-        }
-
-        /// <summary>
-        /// Gets a value indicating whether download is allowed
-        /// </summary>
-        /// <param name="orderItem">Order item to check</param>
-        /// <returns>True if download is allowed; otherwise, false.</returns>
-        public virtual async Task<bool> IsDownloadAllowed(OrderItem orderItem)
-        {
-            if (orderItem is null)
-                return false;
-
-            var order = await GetOrderById(orderItem.OrderId);
-            if (order == null || order.Deleted)
-                return false;
-
-            //order status
-            if (order.OrderStatus == OrderStatus.Cancelled)
-                return false;
-
-            var product = await _productService.GetProductById(orderItem.ProductId);
-
-            if (product == null || !product.IsDownload)
-                return false;
-
-            //payment status
-            switch (product.DownloadActivationType)
-            {
-                case DownloadActivationType.WhenOrderIsPaid:
-                    if (order.PaymentStatus == PaymentStatus.Paid && order.PaidDateUtc.HasValue)
-                    {
-                        //expiration date
-                        if (product.DownloadExpirationDays.HasValue)
-                        {
-                            if (order.PaidDateUtc.Value.AddDays(product.DownloadExpirationDays.Value) > DateTime.UtcNow)
-                            {
-                                return true;
-                            }
-                        }
-                        else
-                        {
-                            return true;
-                        }
-                    }
-
-                    break;
-                case DownloadActivationType.Manually:
-                    if (orderItem.IsDownloadActivated)
-                    {
-                        //expiration date
-                        if (product.DownloadExpirationDays.HasValue)
-                        {
-                            if (order.CreatedOnUtc.AddDays(product.DownloadExpirationDays.Value) > DateTime.UtcNow)
-                            {
-                                return true;
-                            }
-                        }
-                        else
-                        {
-                            return true;
-                        }
-                    }
-
-                    break;
-                default:
-                    break;
-            }
-
-            return false;
-        }
-
-        /// <summary>
-        /// Gets a value indicating whether license download is allowed
-        /// </summary>
-        /// <param name="orderItem">Order item to check</param>
-        /// <returns>True if license download is allowed; otherwise, false.</returns>
-        public virtual async Task<bool> IsLicenseDownloadAllowed(OrderItem orderItem)
-        {
-            if (orderItem == null)
-                return false;
-
-            return await IsDownloadAllowed(orderItem) &&
-                orderItem.LicenseDownloadId.HasValue &&
-                orderItem.LicenseDownloadId > 0;
-        }
-
-        /// <summary>
-        /// Inserts a order item
-        /// </summary>
-        /// <param name="orderItem">Order item</param>
-        public virtual async Task InsertOrderItem(OrderItem orderItem)
-        {
-<<<<<<< HEAD
-            if (orderItem is null)
-                throw new ArgumentNullException(nameof(orderItem));
-
-            await _orderItemRepository.Insert(orderItem);
-
-            //event notification
-            await _eventPublisher.EntityInserted(orderItem);
-=======
-            _orderItemRepository.Insert(orderItem);
->>>>>>> 8df5bf22
-        }
-
-        /// <summary>
-        /// Updates a order item
-        /// </summary>
-        /// <param name="orderItem">Order item</param>
-        public virtual async Task UpdateOrderItem(OrderItem orderItem)
-        {
-<<<<<<< HEAD
-            if (orderItem == null)
-                throw new ArgumentNullException(nameof(orderItem));
-
-            await _orderItemRepository.Update(orderItem);
-
-            //event notification
-            await _eventPublisher.EntityUpdated(orderItem);
-=======
-            _orderItemRepository.Update(orderItem);
->>>>>>> 8df5bf22
-        }
-
-        #endregion
-
-        #region Orders notes
-
-        /// <summary>
-        /// Gets an order note
-        /// </summary>
-        /// <param name="orderNoteId">The order note identifier</param>
-        /// <returns>Order note</returns>
-        public virtual async Task<OrderNote> GetOrderNoteById(int orderNoteId)
-        {
-<<<<<<< HEAD
-            if (orderNoteId == 0)
-                return null;
-
-            return await _orderNoteRepository.GetById(orderNoteId);
-=======
-            return _orderNoteRepository.GetById(orderNoteId);
->>>>>>> 8df5bf22
-        }
-
-        /// <summary>
-        /// Gets a list notes of order
-        /// </summary>
-        /// <param name="orderId">Order identifier</param>
-        /// <param name="displayToCustomer">Value indicating whether a customer can see a note; pass null to ignore</param>
-        /// <returns>Result</returns>
-        public virtual async Task<IList<OrderNote>> GetOrderNotesByOrderId(int orderId, bool? displayToCustomer = null)
-        {
-            if (orderId == 0)
-                return new List<OrderNote>();
-
-            var query = _orderNoteRepository.Table.Where(on => on.OrderId == orderId);
-
-            if (displayToCustomer.HasValue)
-            {
-                query = query.Where(on => on.DisplayToCustomer == displayToCustomer);
-            }
-
-            return await query.ToListAsync();
-        }
-
-        /// <summary>
-        /// Deletes an order note
-        /// </summary>
-        /// <param name="orderNote">The order note</param>
-        public virtual async Task DeleteOrderNote(OrderNote orderNote)
-        {
-<<<<<<< HEAD
-            if (orderNote == null)
-                throw new ArgumentNullException(nameof(orderNote));
-
-            await _orderNoteRepository.Delete(orderNote);
-
-            //event notification
-            await _eventPublisher.EntityDeleted(orderNote);
-=======
-            _orderNoteRepository.Delete(orderNote);
->>>>>>> 8df5bf22
-        }
-
-        /// <summary>
-        /// Formats the order note text
-        /// </summary>
-        /// <param name="orderNote">Order note</param>
-        /// <returns>Formatted text</returns>
-        public virtual string FormatOrderNoteText(OrderNote orderNote)
-        {
-            if (orderNote == null)
-                throw new ArgumentNullException(nameof(orderNote));
-
-            var text = orderNote.Note;
-
-            if (string.IsNullOrEmpty(text))
-                return string.Empty;
-
-            text = HtmlHelper.FormatText(text, false, true, false, false, false, false);
-
-            return text;
-        }
-
-        /// <summary>
-        /// Inserts an order note
-        /// </summary>
-        /// <param name="orderNote">The order note</param>
-        public virtual async Task InsertOrderNote(OrderNote orderNote)
-        {
-<<<<<<< HEAD
-            if (orderNote is null)
-                throw new ArgumentNullException(nameof(orderNote));
-
-            await _orderNoteRepository.Insert(orderNote);
-
-            //event notification
-            await _eventPublisher.EntityInserted(orderNote);
-=======
-            _orderNoteRepository.Insert(orderNote);
->>>>>>> 8df5bf22
-        }
-
-        #endregion
-
-        #region Recurring payments
-
-        /// <summary>
-        /// Deletes a recurring payment
-        /// </summary>
-        /// <param name="recurringPayment">Recurring payment</param>
-        public virtual async Task DeleteRecurringPayment(RecurringPayment recurringPayment)
-        {
-<<<<<<< HEAD
-            if (recurringPayment == null)
-                throw new ArgumentNullException(nameof(recurringPayment));
-
-            recurringPayment.Deleted = true;
-            await UpdateRecurringPayment(recurringPayment);
-
-            //event notification
-            await _eventPublisher.EntityDeleted(recurringPayment);
-=======
-            _recurringPaymentRepository.Delete(recurringPayment);
->>>>>>> 8df5bf22
-        }
-
-        /// <summary>
-        /// Gets a recurring payment
-        /// </summary>
-        /// <param name="recurringPaymentId">The recurring payment identifier</param>
-        /// <returns>Recurring payment</returns>
-        public virtual async Task<RecurringPayment> GetRecurringPaymentById(int recurringPaymentId)
-        {
-<<<<<<< HEAD
-            if (recurringPaymentId == 0)
-                return null;
-
-            return await _recurringPaymentRepository.ToCachedGetById(recurringPaymentId);
-=======
-            return _recurringPaymentRepository.GetById(recurringPaymentId, cache => default);
->>>>>>> 8df5bf22
-        }
-
-        /// <summary>
-        /// Inserts a recurring payment
-        /// </summary>
-        /// <param name="recurringPayment">Recurring payment</param>
-        public virtual async Task InsertRecurringPayment(RecurringPayment recurringPayment)
-        {
-<<<<<<< HEAD
-            if (recurringPayment == null)
-                throw new ArgumentNullException(nameof(recurringPayment));
-
-            await _recurringPaymentRepository.Insert(recurringPayment);
-
-            //event notification
-            await _eventPublisher.EntityInserted(recurringPayment);
-=======
-            _recurringPaymentRepository.Insert(recurringPayment);
->>>>>>> 8df5bf22
-        }
-
-        /// <summary>
-        /// Updates the recurring payment
-        /// </summary>
-        /// <param name="recurringPayment">Recurring payment</param>
-        public virtual async Task UpdateRecurringPayment(RecurringPayment recurringPayment)
-        {
-<<<<<<< HEAD
-            if (recurringPayment == null)
-                throw new ArgumentNullException(nameof(recurringPayment));
-
-            await _recurringPaymentRepository.Update(recurringPayment);
-
-            //event notification
-            await _eventPublisher.EntityUpdated(recurringPayment);
-=======
-            _recurringPaymentRepository.Update(recurringPayment);
->>>>>>> 8df5bf22
-        }
-
-        /// <summary>
-        /// Search recurring payments
-        /// </summary>
-        /// <param name="storeId">The store identifier; 0 to load all records</param>
-        /// <param name="customerId">The customer identifier; 0 to load all records</param>
-        /// <param name="initialOrderId">The initial order identifier; 0 to load all records</param>
-        /// <param name="initialOrderStatus">Initial order status identifier; null to load all records</param>
-        /// <param name="pageIndex">Page index</param>
-        /// <param name="pageSize">Page size</param>
-        /// <param name="showHidden">A value indicating whether to show hidden records</param>
-        /// <returns>Recurring payments</returns>
-        public virtual async Task<IPagedList<RecurringPayment>> SearchRecurringPayments(int storeId = 0,
-            int customerId = 0, int initialOrderId = 0, OrderStatus? initialOrderStatus = null,
-            int pageIndex = 0, int pageSize = int.MaxValue, bool showHidden = false)
-        {
-            int? initialOrderStatusId = null;
-            if (initialOrderStatus.HasValue)
-                initialOrderStatusId = (int)initialOrderStatus.Value;
-
-            var query1 = from rp in _recurringPaymentRepository.Table
-                         join o in _orderRepository.Table on rp.InitialOrderId equals o.Id
-                         join c in _customerRepository.Table on o.CustomerId equals c.Id
-                         where
-                         !rp.Deleted &&
-                         (showHidden || !o.Deleted) &&
-                         (showHidden || !c.Deleted) &&
-                         (showHidden || rp.IsActive) &&
-                         (customerId == 0 || o.CustomerId == customerId) &&
-                         (storeId == 0 || o.StoreId == storeId) &&
-                         (initialOrderId == 0 || o.Id == initialOrderId) &&
-                         (!initialOrderStatusId.HasValue || initialOrderStatusId.Value == 0 ||
-                          o.OrderStatusId == initialOrderStatusId.Value)
-                         select rp.Id;
-
-            var query2 = from rp in _recurringPaymentRepository.Table
-                         where query1.Contains(rp.Id)
-                         orderby rp.StartDateUtc, rp.Id
-                         select rp;
-
-            var recurringPayments = await query2.ToPagedList(pageIndex, pageSize);
-            
-            return recurringPayments;
-        }
-
-        #endregion
-
-        #region Recurring payments history
-
-        /// <summary>
-        /// Gets a recurring payment history
-        /// </summary>
-        /// <param name="recurringPayment">The recurring payment</param>
-        /// <returns>Result</returns>
-        public virtual async Task<IList<RecurringPaymentHistory>> GetRecurringPaymentHistory(RecurringPayment recurringPayment)
-        {
-            if (recurringPayment is null)
-                throw new ArgumentNullException(nameof(recurringPayment));
-
-            return await _recurringPaymentHistoryRepository.Table.Where(rph => rph.RecurringPaymentId == recurringPayment.Id).ToListAsync();
-        }
-
-        /// <summary>
-        /// Inserts a recurring payment history entry
-        /// </summary>
-        /// <param name="recurringPaymentHistory">Recurring payment history entry</param>
-        public virtual async Task InsertRecurringPaymentHistory(RecurringPaymentHistory recurringPaymentHistory)
-        {
-<<<<<<< HEAD
-            if (recurringPaymentHistory == null)
-                throw new ArgumentNullException(nameof(recurringPaymentHistory));
-
-            await _recurringPaymentHistoryRepository.Insert(recurringPaymentHistory);
-
-            //event notification
-            await _eventPublisher.EntityInserted(recurringPaymentHistory);
-=======
-            _recurringPaymentHistoryRepository.Insert(recurringPaymentHistory);
->>>>>>> 8df5bf22
-        }
-
-        #endregion
-
-        #endregion
-    }
+﻿using System;
+using System.Collections.Generic;
+using System.Globalization;
+using System.Linq;
+using System.Threading.Tasks;
+using LinqToDB;
+using Nop.Core;
+using Nop.Core.Caching;
+using Nop.Core.Domain.Catalog;
+using Nop.Core.Domain.Common;
+using Nop.Core.Domain.Customers;
+using Nop.Core.Domain.Orders;
+using Nop.Core.Domain.Payments;
+using Nop.Core.Html;
+using Nop.Data;
+using Nop.Services.Catalog;
+using Nop.Services.Shipping;
+
+namespace Nop.Services.Orders
+{
+    /// <summary>
+    /// Order service
+    /// </summary>
+    public partial class OrderService : IOrderService
+    {
+        #region Fields
+
+        private readonly IProductService _productService;
+        private readonly IRepository<Address> _addressRepository;
+        private readonly IRepository<Customer> _customerRepository;
+        private readonly IRepository<Order> _orderRepository;
+        private readonly IRepository<OrderItem> _orderItemRepository;
+        private readonly IRepository<OrderNote> _orderNoteRepository;
+        private readonly IRepository<Product> _productRepository;
+        private readonly IRepository<ProductWarehouseInventory> _productWarehouseInventoryRepository;
+        private readonly IRepository<RecurringPayment> _recurringPaymentRepository;
+        private readonly IRepository<RecurringPaymentHistory> _recurringPaymentHistoryRepository;
+        private readonly IShipmentService _shipmentService;
+
+        #endregion
+
+        #region Ctor
+
+        public OrderService(IProductService productService,
+            IRepository<Address> addressRepository,
+            IRepository<Customer> customerRepository,
+            IRepository<Order> orderRepository,
+            IRepository<OrderItem> orderItemRepository,
+            IRepository<OrderNote> orderNoteRepository,
+            IRepository<Product> productRepository,
+            IRepository<ProductWarehouseInventory> productWarehouseInventoryRepository,
+            IRepository<RecurringPayment> recurringPaymentRepository,
+            IRepository<RecurringPaymentHistory> recurringPaymentHistoryRepository,
+            IShipmentService shipmentService)
+        {
+            _productService = productService;
+            _addressRepository = addressRepository;
+            _customerRepository = customerRepository;
+            _orderRepository = orderRepository;
+            _orderItemRepository = orderItemRepository;
+            _orderNoteRepository = orderNoteRepository;
+            _productRepository = productRepository;
+            _productWarehouseInventoryRepository = productWarehouseInventoryRepository;
+            _recurringPaymentRepository = recurringPaymentRepository;
+            _recurringPaymentHistoryRepository = recurringPaymentHistoryRepository;
+            _shipmentService = shipmentService;
+        }
+
+        #endregion
+
+        #region Methods
+
+        #region Orders
+
+        /// <summary>
+        /// Gets an order
+        /// </summary>
+        /// <param name="orderId">The order identifier</param>
+        /// <returns>Order</returns>
+        public virtual async Task<Order> GetOrderById(int orderId)
+        {
+            return await _orderRepository.GetById(orderId,
+                cache => cache.PrepareKeyForShortTermCache(NopEntityCacheDefaults<Order>.ByIdCacheKey, orderId));
+        }
+
+        /// <summary>
+        /// Gets an order
+        /// </summary>
+        /// <param name="customOrderNumber">The custom order number</param>
+        /// <returns>Order</returns>
+        public virtual async Task<Order> GetOrderByCustomOrderNumber(string customOrderNumber)
+        {
+            if (string.IsNullOrEmpty(customOrderNumber))
+                return null;
+
+            return await _orderRepository.Table.FirstOrDefaultAsync(o => o.CustomOrderNumber == customOrderNumber);
+        }
+
+        /// <summary>
+        /// Gets an order by order item identifier
+        /// </summary>
+        /// <param name="orderItemId">The order item identifier</param>
+        /// <returns>Order</returns>
+        public virtual async Task<Order> GetOrderByOrderItem(int orderItemId)
+        {
+            if (orderItemId == 0)
+                return null;
+
+            return await (from o in _orderRepository.Table
+                    join oi in _orderItemRepository.Table on o.Id equals oi.OrderId
+                    where oi.Id == orderItemId
+                    select o).FirstOrDefaultAsync();
+        }
+
+        /// <summary>
+        /// Get orders by identifiers
+        /// </summary>
+        /// <param name="orderIds">Order identifiers</param>
+        /// <returns>Order</returns>
+        public virtual async Task<IList<Order>> GetOrdersByIds(int[] orderIds) 
+        {
+            return await _orderRepository.GetByIds(orderIds);
+        }
+
+        /// <summary>
+        /// Gets an order
+        /// </summary>
+        /// <param name="orderGuid">The order identifier</param>
+        /// <returns>Order</returns>
+        public virtual async Task<Order> GetOrderByGuid(Guid orderGuid)
+        {
+            if (orderGuid == Guid.Empty)
+                return null;
+
+            var query = from o in _orderRepository.Table
+                        where o.OrderGuid == orderGuid
+                        select o;
+            var order = await query.FirstOrDefaultAsync();
+
+            return order;
+        }
+
+        /// <summary>
+        /// Deletes an order
+        /// </summary>
+        /// <param name="order">The order</param>
+        public virtual async Task DeleteOrder(Order order)
+        {
+            await _orderRepository.Delete(order);
+        }
+
+        /// <summary>
+        /// Search orders
+        /// </summary>
+        /// <param name="storeId">Store identifier; 0 to load all orders</param>
+        /// <param name="vendorId">Vendor identifier; null to load all orders</param>
+        /// <param name="customerId">Customer identifier; 0 to load all orders</param>
+        /// <param name="productId">Product identifier which was purchased in an order; 0 to load all orders</param>
+        /// <param name="affiliateId">Affiliate identifier; 0 to load all orders</param>
+        /// <param name="billingCountryId">Billing country identifier; 0 to load all orders</param>
+        /// <param name="warehouseId">Warehouse identifier, only orders with products from a specified warehouse will be loaded; 0 to load all orders</param>
+        /// <param name="paymentMethodSystemName">Payment method system name; null to load all records</param>
+        /// <param name="createdFromUtc">Created date from (UTC); null to load all records</param>
+        /// <param name="createdToUtc">Created date to (UTC); null to load all records</param>
+        /// <param name="osIds">Order status identifiers; null to load all orders</param>
+        /// <param name="psIds">Payment status identifiers; null to load all orders</param>
+        /// <param name="ssIds">Shipping status identifiers; null to load all orders</param>
+        /// <param name="billingPhone">Billing phone. Leave empty to load all records.</param>
+        /// <param name="billingEmail">Billing email. Leave empty to load all records.</param>
+        /// <param name="billingLastName">Billing last name. Leave empty to load all records.</param>
+        /// <param name="orderNotes">Search in order notes. Leave empty to load all records.</param>
+        /// <param name="pageIndex">Page index</param>
+        /// <param name="pageSize">Page size</param>
+        /// <param name="getOnlyTotalCount">A value in indicating whether you want to load only total number of records. Set to "true" if you don't want to load data from database</param>
+        /// <returns>Orders</returns>
+        public virtual async Task<IPagedList<Order>> SearchOrders(int storeId = 0,
+            int vendorId = 0, int customerId = 0,
+            int productId = 0, int affiliateId = 0, int warehouseId = 0,
+            int billingCountryId = 0, string paymentMethodSystemName = null,
+            DateTime? createdFromUtc = null, DateTime? createdToUtc = null,
+            List<int> osIds = null, List<int> psIds = null, List<int> ssIds = null,
+            string billingPhone = null, string billingEmail = null, string billingLastName = "",
+            string orderNotes = null, int pageIndex = 0, int pageSize = int.MaxValue, bool getOnlyTotalCount = false)
+        {
+            var query = _orderRepository.Table;
+
+            if (storeId > 0)
+                query = query.Where(o => o.StoreId == storeId);
+
+            if (vendorId > 0)
+            {
+                query = from o in query
+                    join oi in _orderItemRepository.Table on o.Id equals oi.OrderId
+                    join p in _productRepository.Table on oi.ProductId equals p.Id
+                    where p.VendorId == vendorId
+                    select o;
+
+                query = query.Distinct();
+            }
+
+            if (customerId > 0)
+                query = query.Where(o => o.CustomerId == customerId);
+
+            if (productId > 0)
+                query = from o in query
+                    join oi in _orderItemRepository.Table on o.Id equals oi.OrderId
+                    where oi.ProductId == productId
+                    select o;
+
+            if (warehouseId > 0)
+            {
+                var manageStockInventoryMethodId = (int)ManageInventoryMethod.ManageStock;
+
+                query = from o in query
+                    join oi in _orderItemRepository.Table on o.Id equals oi.OrderId
+                    join p in _productRepository.Table on oi.ProductId equals p.Id
+                    join pwi in _productWarehouseInventoryRepository.Table on p.Id equals pwi.ProductId
+                    where
+                        //"Use multiple warehouses" enabled
+                        //we search in each warehouse
+                        (p.ManageInventoryMethodId == manageStockInventoryMethodId && p.UseMultipleWarehouses && pwi.WarehouseId == warehouseId) ||
+                        //"Use multiple warehouses" disabled
+                        //we use standard "warehouse" property
+                        ((p.ManageInventoryMethodId != manageStockInventoryMethodId || !p.UseMultipleWarehouses) && p.WarehouseId == warehouseId)
+                    select o;
+            }
+
+            if (!string.IsNullOrEmpty(paymentMethodSystemName))
+                query = query.Where(o => o.PaymentMethodSystemName == paymentMethodSystemName);
+
+            if (affiliateId > 0)
+                query = query.Where(o => o.AffiliateId == affiliateId);
+
+            if (createdFromUtc.HasValue)
+                query = query.Where(o => createdFromUtc.Value <= o.CreatedOnUtc);
+
+            if (createdToUtc.HasValue)
+                query = query.Where(o => createdToUtc.Value >= o.CreatedOnUtc);
+
+            if (osIds != null && osIds.Any())
+                query = query.Where(o => osIds.Contains(o.OrderStatusId));
+
+            if (psIds != null && psIds.Any())
+                query = query.Where(o => psIds.Contains(o.PaymentStatusId));
+
+            if (ssIds != null && ssIds.Any())
+                query = query.Where(o => ssIds.Contains(o.ShippingStatusId));
+
+            if (!string.IsNullOrEmpty(orderNotes))
+                query = query.Where(o => _orderNoteRepository.Table.Any(oNote => oNote.OrderId == o.Id && oNote.Note.Contains(orderNotes)));
+
+            query = from o in query
+                join oba in _addressRepository.Table on o.BillingAddressId equals oba.Id
+                where
+                    (billingCountryId <= 0 || (oba.CountryId == billingCountryId)) &&
+                    (string.IsNullOrEmpty(billingPhone) || (!string.IsNullOrEmpty(oba.PhoneNumber) && oba.PhoneNumber.Contains(billingPhone))) &&
+                    (string.IsNullOrEmpty(billingEmail) || (!string.IsNullOrEmpty(oba.Email) && oba.Email.Contains(billingEmail))) &&
+                    (string.IsNullOrEmpty(billingLastName) || (!string.IsNullOrEmpty(oba.LastName) && oba.LastName.Contains(billingLastName)))
+                select o;
+
+            query = query.Where(o => !o.Deleted);
+            query = query.OrderByDescending(o => o.CreatedOnUtc);
+
+            //database layer paging
+            return await query.ToPagedList(pageIndex, pageSize, getOnlyTotalCount);
+        }
+
+        /// <summary>
+        /// Inserts an order
+        /// </summary>
+        /// <param name="order">Order</param>
+        public virtual async Task InsertOrder(Order order)
+        {
+            await _orderRepository.Insert(order);
+        }
+
+        /// <summary>
+        /// Updates the order
+        /// </summary>
+        /// <param name="order">The order</param>
+        public virtual async Task UpdateOrder(Order order)
+        {
+            await _orderRepository.Update(order);
+        }
+
+        /// <summary>
+        /// Get an order by authorization transaction ID and payment method system name
+        /// </summary>
+        /// <param name="authorizationTransactionId">Authorization transaction ID</param>
+        /// <param name="paymentMethodSystemName">Payment method system name</param>
+        /// <returns>Order</returns>
+        public virtual async Task<Order> GetOrderByAuthorizationTransactionIdAndPaymentMethod(string authorizationTransactionId,
+            string paymentMethodSystemName)
+        {
+            var query = _orderRepository.Table;
+            if (!string.IsNullOrWhiteSpace(authorizationTransactionId))
+                query = query.Where(o => o.AuthorizationTransactionId == authorizationTransactionId);
+
+            if (!string.IsNullOrWhiteSpace(paymentMethodSystemName))
+                query = query.Where(o => o.PaymentMethodSystemName == paymentMethodSystemName);
+
+            query = query.OrderByDescending(o => o.CreatedOnUtc);
+            var order = await query.FirstOrDefaultAsync();
+
+            return order;
+        }
+
+        /// <summary>
+        /// Parse tax rates
+        /// </summary>
+        /// <param name="order">Order</param>
+        /// <param name="taxRatesStr"></param>
+        /// <returns>Rates</returns>
+        public virtual SortedDictionary<decimal, decimal> ParseTaxRates(Order order, string taxRatesStr)
+        {
+            var taxRatesDictionary = new SortedDictionary<decimal, decimal>();
+
+            if (string.IsNullOrEmpty(taxRatesStr))
+                return taxRatesDictionary;
+
+            var lines = taxRatesStr.Split(new[] { ';' }, StringSplitOptions.RemoveEmptyEntries);
+            foreach (var line in lines)
+            {
+                if (string.IsNullOrEmpty(line.Trim()))
+                    continue;
+
+                var taxes = line.Split(':');
+                if (taxes.Length != 2)
+                    continue;
+
+                try
+                {
+                    var taxRate = decimal.Parse(taxes[0].Trim(), CultureInfo.InvariantCulture);
+                    var taxValue = decimal.Parse(taxes[1].Trim(), CultureInfo.InvariantCulture);
+                    taxRatesDictionary.Add(taxRate, taxValue);
+                }
+                catch
+                {
+                    // ignored
+                }
+            }
+
+            //add at least one tax rate (0%)
+            if (!taxRatesDictionary.Any())
+                taxRatesDictionary.Add(decimal.Zero, decimal.Zero);
+
+            return taxRatesDictionary;
+        }
+
+        /// <summary>
+        /// Gets a value indicating whether an order has items to be added to a shipment
+        /// </summary>
+        /// <param name="order">Order</param>
+        /// <returns>A value indicating whether an order has items to be added to a shipment</returns>
+        public virtual async Task<bool> HasItemsToAddToShipment(Order order)
+        {
+            if (order == null)
+                throw new ArgumentNullException(nameof(order));
+
+            foreach (var orderItem in await GetOrderItems(order.Id, isShipEnabled: true)) //we can ship only shippable products
+            {
+                var totalNumberOfItemsCanBeAddedToShipment = await GetTotalNumberOfItemsCanBeAddedToShipment(orderItem);
+                if (totalNumberOfItemsCanBeAddedToShipment <= 0)
+                    continue;
+
+                //yes, we have at least one item to create a new shipment
+                return true;
+            }
+
+            return false;
+        }
+
+        /// <summary>
+        /// Gets a value indicating whether an order has items to ship
+        /// </summary>
+        /// <param name="order">Order</param>
+        /// <returns>A value indicating whether an order has items to ship</returns>
+        public virtual async Task<bool> HasItemsToShip(Order order)
+        {
+            if (order == null)
+                throw new ArgumentNullException(nameof(order));
+
+            foreach (var orderItem in await GetOrderItems(order.Id, isShipEnabled: true)) //we can ship only shippable products
+            {
+                var totalNumberOfNotYetShippedItems = await GetTotalNumberOfNotYetShippedItems(orderItem);
+                if (totalNumberOfNotYetShippedItems <= 0)
+                    continue;
+
+                //yes, we have at least one item to ship
+                return true;
+            }
+
+            return false;
+        }
+
+        /// <summary>
+        /// Gets a value indicating whether an order has items to deliver
+        /// </summary>
+        /// <param name="order">Order</param>
+        /// <returns>A value indicating whether an order has items to deliver</returns>
+        public virtual async Task<bool> HasItemsToDeliver(Order order)
+        {
+            if (order == null)
+                throw new ArgumentNullException(nameof(order));
+
+            foreach (var orderItem in await GetOrderItems(order.Id, isShipEnabled: true)) //we can ship only shippable products
+            {
+                var totalNumberOfShippedItems = await GetTotalNumberOfShippedItems(orderItem);
+                var totalNumberOfDeliveredItems = await GetTotalNumberOfDeliveredItems(orderItem);
+                if (totalNumberOfShippedItems <= totalNumberOfDeliveredItems)
+                    continue;
+
+                //yes, we have at least one item to deliver
+                return true;
+            }
+
+            return false;
+        }
+
+        #endregion
+
+        #region Orders items
+
+        /// <summary>
+        /// Gets an order item
+        /// </summary>
+        /// <param name="orderItemId">Order item identifier</param>
+        /// <returns>Order item</returns>
+        public virtual async Task<OrderItem> GetOrderItemById(int orderItemId)
+        {
+            return await _orderItemRepository.GetById(orderItemId,
+                cache => cache.PrepareKeyForShortTermCache(NopEntityCacheDefaults<OrderItem>.ByIdCacheKey, orderItemId));
+        }
+
+        /// <summary>
+        /// Gets a product of specify order item
+        /// </summary>
+        /// <param name="orderItemId">Order item identifier</param>
+        /// <returns>Product</returns>
+        public virtual async Task<Product> GetProductByOrderItemId(int orderItemId)
+        {
+            if (orderItemId == 0)
+                return null;
+
+            return await (from p in _productRepository.Table
+                    join oi in _orderItemRepository.Table on p.Id equals oi.ProductId
+                    where oi.Id == orderItemId
+                    select p).SingleOrDefaultAsync();
+        }
+
+        /// <summary>
+        /// Gets a list items of order
+        /// </summary>
+        /// <param name="orderId">Order identifier</param>
+        /// <param name="isNotReturnable">Value indicating whether this product is returnable; pass null to ignore</param>
+        /// <param name="isShipEnabled">Value indicating whether the entity is ship enabled; pass null to ignore</param>
+        /// <param name="vendorId">Vendor identifier; pass 0 to ignore</param>
+        /// <returns>Result</returns>
+        public virtual async Task<IList<OrderItem>> GetOrderItems(int orderId, bool? isNotReturnable = null, bool? isShipEnabled = null, int vendorId = 0)
+        {
+            if (orderId == 0)
+                return new List<OrderItem>();
+
+            return await (from oi in _orderItemRepository.Table
+                    join p in _productRepository.Table on oi.ProductId equals p.Id
+                    where
+                    oi.OrderId == orderId &&
+                    (!isShipEnabled.HasValue || (p.IsShipEnabled == isShipEnabled.Value)) &&
+                    (!isNotReturnable.HasValue || (p.NotReturnable == isNotReturnable)) &&
+                    (vendorId <= 0 || (p.VendorId == vendorId))
+                    select oi).ToListAsync();
+        }
+
+        /// <summary>
+        /// Gets an item
+        /// </summary>
+        /// <param name="orderItemGuid">Order identifier</param>
+        /// <returns>Order item</returns>
+        public virtual async Task<OrderItem> GetOrderItemByGuid(Guid orderItemGuid)
+        {
+            if (orderItemGuid == Guid.Empty)
+                return null;
+
+            var query = from orderItem in _orderItemRepository.Table
+                        where orderItem.OrderItemGuid == orderItemGuid
+                        select orderItem;
+            var item = await query.FirstOrDefaultAsync();
+            return item;
+        }
+
+        /// <summary>
+        /// Gets all downloadable order items
+        /// </summary>
+        /// <param name="customerId">Customer identifier; null to load all records</param>
+        /// <returns>Order items</returns>
+        public virtual async Task<IList<OrderItem>> GetDownloadableOrderItems(int customerId)
+        {
+            if (customerId == 0)
+                throw new ArgumentOutOfRangeException(nameof(customerId));
+
+            var query = from orderItem in _orderItemRepository.Table
+                        join o in _orderRepository.Table on orderItem.OrderId equals o.Id
+                        join p in _productRepository.Table on orderItem.ProductId equals p.Id
+                        where customerId == o.CustomerId &&
+                        p.IsDownload &&
+                        !o.Deleted
+                        orderby o.CreatedOnUtc descending, orderItem.Id
+                        select orderItem;
+
+            var orderItems = await query.ToListAsync();
+            return orderItems;
+        }
+
+        /// <summary>
+        /// Delete an order item
+        /// </summary>
+        /// <param name="orderItem">The order item</param>
+        public virtual async Task DeleteOrderItem(OrderItem orderItem)
+        {
+            await _orderItemRepository.Delete(orderItem);
+        }
+
+        /// <summary>
+        /// Gets a total number of items in all shipments
+        /// </summary>
+        /// <param name="orderItem">Order item</param>
+        /// <returns>Total number of items in all shipments</returns>
+        public virtual async Task<int> GetTotalNumberOfItemsInAllShipment(OrderItem orderItem)
+        {
+            if (orderItem == null)
+                throw new ArgumentNullException(nameof(orderItem));
+
+            var totalInShipments = 0;
+            var shipments = await _shipmentService.GetShipmentsByOrderId(orderItem.OrderId);
+
+            for (var i = 0; i < shipments.Count; i++)
+            {
+                var shipment = shipments[i];
+                var si = (await _shipmentService.GetShipmentItemsByShipmentId(shipment.Id))
+                    .FirstOrDefault(x => x.OrderItemId == orderItem.Id);
+                if (si != null)
+                {
+                    totalInShipments += si.Quantity;
+                }
+            }
+
+            return totalInShipments;
+        }
+
+        /// <summary>
+        /// Gets a total number of already items which can be added to new shipments
+        /// </summary>
+        /// <param name="orderItem">Order item</param>
+        /// <returns>Total number of already delivered items which can be added to new shipments</returns>
+        public virtual async Task<int> GetTotalNumberOfItemsCanBeAddedToShipment(OrderItem orderItem)
+        {
+            if (orderItem == null)
+                throw new ArgumentNullException(nameof(orderItem));
+
+            var totalInShipments = await GetTotalNumberOfItemsInAllShipment(orderItem);
+
+            var qtyOrdered = orderItem.Quantity;
+            var qtyCanBeAddedToShipmentTotal = qtyOrdered - totalInShipments;
+            if (qtyCanBeAddedToShipmentTotal < 0)
+                qtyCanBeAddedToShipmentTotal = 0;
+
+            return qtyCanBeAddedToShipmentTotal;
+        }
+
+        /// <summary>
+        /// Gets a total number of not yet shipped items (but added to shipments)
+        /// </summary>
+        /// <param name="orderItem">Order item</param>
+        /// <returns>Total number of not yet shipped items (but added to shipments)</returns>
+        public virtual async Task<int> GetTotalNumberOfNotYetShippedItems(OrderItem orderItem)
+        {
+            if (orderItem == null)
+                throw new ArgumentNullException(nameof(orderItem));
+
+            var result = 0;
+            var shipments = await _shipmentService.GetShipmentsByOrderId(orderItem.OrderId);
+            for (var i = 0; i < shipments.Count; i++)
+            {
+                var shipment = shipments[i];
+                if (shipment.ShippedDateUtc.HasValue)
+                    //already shipped
+                    continue;
+
+                var si = (await _shipmentService.GetShipmentItemsByShipmentId(shipment.Id))
+                    .FirstOrDefault(x => x.OrderItemId == orderItem.Id);
+                if (si != null)
+                {
+                    result += si.Quantity;
+                }
+            }
+
+            return result;
+        }
+
+        /// <summary>
+        /// Gets a total number of already shipped items
+        /// </summary>
+        /// <param name="orderItem">Order item</param>
+        /// <returns>Total number of already shipped items</returns>
+        public virtual async Task<int> GetTotalNumberOfShippedItems(OrderItem orderItem)
+        {
+            if (orderItem == null)
+                throw new ArgumentNullException(nameof(orderItem));
+
+            var result = 0;
+            var shipments = await _shipmentService.GetShipmentsByOrderId(orderItem.OrderId);
+            for (var i = 0; i < shipments.Count; i++)
+            {
+                var shipment = shipments[i];
+                if (!shipment.ShippedDateUtc.HasValue)
+                    //not shipped yet
+                    continue;
+
+                var si = (await _shipmentService.GetShipmentItemsByShipmentId(shipment.Id))
+                    .FirstOrDefault(x => x.OrderItemId == orderItem.Id);
+                if (si != null)
+                {
+                    result += si.Quantity;
+                }
+            }
+
+            return result;
+        }
+
+        /// <summary>
+        /// Gets a total number of already delivered items
+        /// </summary>
+        /// <param name="orderItem">Order item</param>
+        /// <returns>Total number of already delivered items</returns>
+        public virtual async Task<int> GetTotalNumberOfDeliveredItems(OrderItem orderItem)
+        {
+            if (orderItem == null)
+                throw new ArgumentNullException(nameof(orderItem));
+
+            var result = 0;
+            var shipments = await _shipmentService.GetShipmentsByOrderId(orderItem.OrderId);
+
+            for (var i = 0; i < shipments.Count; i++)
+            {
+                var shipment = shipments[i];
+                if (!shipment.DeliveryDateUtc.HasValue)
+                    //not delivered yet
+                    continue;
+
+                var si = (await _shipmentService.GetShipmentItemsByShipmentId(shipment.Id))
+                    .FirstOrDefault(x => x.OrderItemId == orderItem.Id);
+                if (si != null)
+                {
+                    result += si.Quantity;
+                }
+            }
+
+            return result;
+        }
+
+        /// <summary>
+        /// Gets a value indicating whether download is allowed
+        /// </summary>
+        /// <param name="orderItem">Order item to check</param>
+        /// <returns>True if download is allowed; otherwise, false.</returns>
+        public virtual async Task<bool> IsDownloadAllowed(OrderItem orderItem)
+        {
+            if (orderItem is null)
+                return false;
+
+            var order = await GetOrderById(orderItem.OrderId);
+            if (order == null || order.Deleted)
+                return false;
+
+            //order status
+            if (order.OrderStatus == OrderStatus.Cancelled)
+                return false;
+
+            var product = await _productService.GetProductById(orderItem.ProductId);
+
+            if (product == null || !product.IsDownload)
+                return false;
+
+            //payment status
+            switch (product.DownloadActivationType)
+            {
+                case DownloadActivationType.WhenOrderIsPaid:
+                    if (order.PaymentStatus == PaymentStatus.Paid && order.PaidDateUtc.HasValue)
+                    {
+                        //expiration date
+                        if (product.DownloadExpirationDays.HasValue)
+                        {
+                            if (order.PaidDateUtc.Value.AddDays(product.DownloadExpirationDays.Value) > DateTime.UtcNow)
+                            {
+                                return true;
+                            }
+                        }
+                        else
+                        {
+                            return true;
+                        }
+                    }
+
+                    break;
+                case DownloadActivationType.Manually:
+                    if (orderItem.IsDownloadActivated)
+                    {
+                        //expiration date
+                        if (product.DownloadExpirationDays.HasValue)
+                        {
+                            if (order.CreatedOnUtc.AddDays(product.DownloadExpirationDays.Value) > DateTime.UtcNow)
+                            {
+                                return true;
+                            }
+                        }
+                        else
+                        {
+                            return true;
+                        }
+                    }
+
+                    break;
+                default:
+                    break;
+            }
+
+            return false;
+        }
+
+        /// <summary>
+        /// Gets a value indicating whether license download is allowed
+        /// </summary>
+        /// <param name="orderItem">Order item to check</param>
+        /// <returns>True if license download is allowed; otherwise, false.</returns>
+        public virtual async Task<bool> IsLicenseDownloadAllowed(OrderItem orderItem)
+        {
+            if (orderItem == null)
+                return false;
+
+            return await IsDownloadAllowed(orderItem) &&
+                orderItem.LicenseDownloadId.HasValue &&
+                orderItem.LicenseDownloadId > 0;
+        }
+
+        /// <summary>
+        /// Inserts a order item
+        /// </summary>
+        /// <param name="orderItem">Order item</param>
+        public virtual async Task InsertOrderItem(OrderItem orderItem)
+        {
+            await _orderItemRepository.Insert(orderItem);
+        }
+
+        /// <summary>
+        /// Updates a order item
+        /// </summary>
+        /// <param name="orderItem">Order item</param>
+        public virtual async Task UpdateOrderItem(OrderItem orderItem)
+        {
+            await _orderItemRepository.Update(orderItem);
+        }
+
+        #endregion
+
+        #region Orders notes
+
+        /// <summary>
+        /// Gets an order note
+        /// </summary>
+        /// <param name="orderNoteId">The order note identifier</param>
+        /// <returns>Order note</returns>
+        public virtual async Task<OrderNote> GetOrderNoteById(int orderNoteId)
+        {
+            return await _orderNoteRepository.GetById(orderNoteId);
+        }
+
+        /// <summary>
+        /// Gets a list notes of order
+        /// </summary>
+        /// <param name="orderId">Order identifier</param>
+        /// <param name="displayToCustomer">Value indicating whether a customer can see a note; pass null to ignore</param>
+        /// <returns>Result</returns>
+        public virtual async Task<IList<OrderNote>> GetOrderNotesByOrderId(int orderId, bool? displayToCustomer = null)
+        {
+            if (orderId == 0)
+                return new List<OrderNote>();
+
+            var query = _orderNoteRepository.Table.Where(on => on.OrderId == orderId);
+
+            if (displayToCustomer.HasValue)
+            {
+                query = query.Where(on => on.DisplayToCustomer == displayToCustomer);
+            }
+
+            return await query.ToListAsync();
+        }
+
+        /// <summary>
+        /// Deletes an order note
+        /// </summary>
+        /// <param name="orderNote">The order note</param>
+        public virtual async Task DeleteOrderNote(OrderNote orderNote)
+        {
+            await _orderNoteRepository.Delete(orderNote);
+        }
+
+        /// <summary>
+        /// Formats the order note text
+        /// </summary>
+        /// <param name="orderNote">Order note</param>
+        /// <returns>Formatted text</returns>
+        public virtual string FormatOrderNoteText(OrderNote orderNote)
+        {
+            if (orderNote == null)
+                throw new ArgumentNullException(nameof(orderNote));
+
+            var text = orderNote.Note;
+
+            if (string.IsNullOrEmpty(text))
+                return string.Empty;
+
+            text = HtmlHelper.FormatText(text, false, true, false, false, false, false);
+
+            return text;
+        }
+
+        /// <summary>
+        /// Inserts an order note
+        /// </summary>
+        /// <param name="orderNote">The order note</param>
+        public virtual async Task InsertOrderNote(OrderNote orderNote)
+        {
+            await _orderNoteRepository.Insert(orderNote);
+        }
+
+        #endregion
+
+        #region Recurring payments
+
+        /// <summary>
+        /// Deletes a recurring payment
+        /// </summary>
+        /// <param name="recurringPayment">Recurring payment</param>
+        public virtual async Task DeleteRecurringPayment(RecurringPayment recurringPayment)
+        {
+            await _recurringPaymentRepository.Delete(recurringPayment);
+        }
+
+        /// <summary>
+        /// Gets a recurring payment
+        /// </summary>
+        /// <param name="recurringPaymentId">The recurring payment identifier</param>
+        /// <returns>Recurring payment</returns>
+        public virtual async Task<RecurringPayment> GetRecurringPaymentById(int recurringPaymentId)
+        {
+            return await _recurringPaymentRepository.GetById(recurringPaymentId, cache => default);
+        }
+
+        /// <summary>
+        /// Inserts a recurring payment
+        /// </summary>
+        /// <param name="recurringPayment">Recurring payment</param>
+        public virtual async Task InsertRecurringPayment(RecurringPayment recurringPayment)
+        {
+            await _recurringPaymentRepository.Insert(recurringPayment);
+        }
+
+        /// <summary>
+        /// Updates the recurring payment
+        /// </summary>
+        /// <param name="recurringPayment">Recurring payment</param>
+        public virtual async Task UpdateRecurringPayment(RecurringPayment recurringPayment)
+        {
+            await _recurringPaymentRepository.Update(recurringPayment);
+        }
+
+        /// <summary>
+        /// Search recurring payments
+        /// </summary>
+        /// <param name="storeId">The store identifier; 0 to load all records</param>
+        /// <param name="customerId">The customer identifier; 0 to load all records</param>
+        /// <param name="initialOrderId">The initial order identifier; 0 to load all records</param>
+        /// <param name="initialOrderStatus">Initial order status identifier; null to load all records</param>
+        /// <param name="pageIndex">Page index</param>
+        /// <param name="pageSize">Page size</param>
+        /// <param name="showHidden">A value indicating whether to show hidden records</param>
+        /// <returns>Recurring payments</returns>
+        public virtual async Task<IPagedList<RecurringPayment>> SearchRecurringPayments(int storeId = 0,
+            int customerId = 0, int initialOrderId = 0, OrderStatus? initialOrderStatus = null,
+            int pageIndex = 0, int pageSize = int.MaxValue, bool showHidden = false)
+        {
+            int? initialOrderStatusId = null;
+            if (initialOrderStatus.HasValue)
+                initialOrderStatusId = (int)initialOrderStatus.Value;
+
+            var query1 = from rp in _recurringPaymentRepository.Table
+                         join o in _orderRepository.Table on rp.InitialOrderId equals o.Id
+                         join c in _customerRepository.Table on o.CustomerId equals c.Id
+                         where
+                         !rp.Deleted &&
+                         (showHidden || !o.Deleted) &&
+                         (showHidden || !c.Deleted) &&
+                         (showHidden || rp.IsActive) &&
+                         (customerId == 0 || o.CustomerId == customerId) &&
+                         (storeId == 0 || o.StoreId == storeId) &&
+                         (initialOrderId == 0 || o.Id == initialOrderId) &&
+                         (!initialOrderStatusId.HasValue || initialOrderStatusId.Value == 0 ||
+                          o.OrderStatusId == initialOrderStatusId.Value)
+                         select rp.Id;
+
+            var query2 = from rp in _recurringPaymentRepository.Table
+                         where query1.Contains(rp.Id)
+                         orderby rp.StartDateUtc, rp.Id
+                         select rp;
+
+            var recurringPayments = await query2.ToPagedList(pageIndex, pageSize);
+            
+            return recurringPayments;
+        }
+
+        #endregion
+
+        #region Recurring payments history
+
+        /// <summary>
+        /// Gets a recurring payment history
+        /// </summary>
+        /// <param name="recurringPayment">The recurring payment</param>
+        /// <returns>Result</returns>
+        public virtual async Task<IList<RecurringPaymentHistory>> GetRecurringPaymentHistory(RecurringPayment recurringPayment)
+        {
+            if (recurringPayment is null)
+                throw new ArgumentNullException(nameof(recurringPayment));
+
+            return await _recurringPaymentHistoryRepository.Table.Where(rph => rph.RecurringPaymentId == recurringPayment.Id).ToListAsync();
+        }
+
+        /// <summary>
+        /// Inserts a recurring payment history entry
+        /// </summary>
+        /// <param name="recurringPaymentHistory">Recurring payment history entry</param>
+        public virtual async Task InsertRecurringPaymentHistory(RecurringPaymentHistory recurringPaymentHistory)
+        {
+            await _recurringPaymentHistoryRepository.Insert(recurringPaymentHistory);
+        }
+
+        #endregion
+
+        #endregion
+    }
 }