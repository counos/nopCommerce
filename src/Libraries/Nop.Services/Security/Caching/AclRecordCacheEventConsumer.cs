﻿using Nop.Core.Domain.Security;
using Nop.Services.Caching;
using System.Threading.Tasks;

namespace Nop.Services.Security.Caching
{
    /// <summary>
    /// Represents a ACL record cache event consumer
    /// </summary>
    public partial class AclRecordCacheEventConsumer : CacheEventConsumer<AclRecord>
    {
        /// <summary>
        /// Clear cache data
        /// </summary>
        /// <param name="entity">Entity</param>
        protected override async Task ClearCache(AclRecord entity)
        {
<<<<<<< HEAD
            var cacheKey = _cacheKeyService.PrepareKey(NopSecurityDefaults.AclRecordByEntityIdNameCacheKey, entity.EntityId, entity.EntityName);
            await Remove(cacheKey);
=======
            Remove(NopSecurityDefaults.AclRecordCacheKey, entity.EntityId, entity.EntityName);
>>>>>>> 8df5bf22
        }
    }
}<|MERGE_RESOLUTION|>--- conflicted
+++ resolved
@@ -15,12 +15,7 @@
         /// <param name="entity">Entity</param>
         protected override async Task ClearCache(AclRecord entity)
         {
-<<<<<<< HEAD
-            var cacheKey = _cacheKeyService.PrepareKey(NopSecurityDefaults.AclRecordByEntityIdNameCacheKey, entity.EntityId, entity.EntityName);
-            await Remove(cacheKey);
-=======
-            Remove(NopSecurityDefaults.AclRecordCacheKey, entity.EntityId, entity.EntityName);
->>>>>>> 8df5bf22
+            await Remove(NopSecurityDefaults.AclRecordCacheKey, entity.EntityId, entity.EntityName);
         }
     }
 }