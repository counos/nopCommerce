﻿using Nop.Core.Domain.Stores;
using Nop.Services.Caching;
using System.Threading.Tasks;

namespace Nop.Services.Stores.Caching
{
    /// <summary>
    /// Represents a store mapping cache event consumer
    /// </summary>
    public partial class StoreMappingCacheEventConsumer : CacheEventConsumer<StoreMapping>
    {
        /// <summary>
        /// Clear cache data
        /// </summary>
        /// <param name="entity">Entity</param>
        protected override async Task ClearCache(StoreMapping entity)
        {
<<<<<<< HEAD
            var entityId = entity.EntityId;
            var entityName = entity.EntityName;

            var key = _cacheKeyService.PrepareKey(NopStoreDefaults.StoreMappingsByEntityIdNameCacheKey, entityId, entityName);

            await Remove(key);

            key = _cacheKeyService.PrepareKey(NopStoreDefaults.StoreMappingIdsByEntityIdNameCacheKey, entityId, entityName);
            
            await Remove(key);
=======
            Remove(NopStoreDefaults.StoreMappingsCacheKey, entity.EntityId, entity.EntityName);
            Remove(NopStoreDefaults.StoreMappingIdsCacheKey, entity.EntityId, entity.EntityName);
>>>>>>> 8df5bf22
        }
    }
}<|MERGE_RESOLUTION|>--- conflicted
+++ resolved
@@ -15,21 +15,8 @@
         /// <param name="entity">Entity</param>
         protected override async Task ClearCache(StoreMapping entity)
         {
-<<<<<<< HEAD
-            var entityId = entity.EntityId;
-            var entityName = entity.EntityName;
-
-            var key = _cacheKeyService.PrepareKey(NopStoreDefaults.StoreMappingsByEntityIdNameCacheKey, entityId, entityName);
-
-            await Remove(key);
-
-            key = _cacheKeyService.PrepareKey(NopStoreDefaults.StoreMappingIdsByEntityIdNameCacheKey, entityId, entityName);
-            
-            await Remove(key);
-=======
-            Remove(NopStoreDefaults.StoreMappingsCacheKey, entity.EntityId, entity.EntityName);
-            Remove(NopStoreDefaults.StoreMappingIdsCacheKey, entity.EntityId, entity.EntityName);
->>>>>>> 8df5bf22
+            await Remove(NopStoreDefaults.StoreMappingsCacheKey, entity.EntityId, entity.EntityName);
+            await Remove(NopStoreDefaults.StoreMappingIdsCacheKey, entity.EntityId, entity.EntityName);
         }
     }
 }