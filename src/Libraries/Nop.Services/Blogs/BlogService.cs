--- conflicted
+++ resolved
@@ -1,514 +1,403 @@
-﻿using System;
-using System.Collections.Generic;
-using System.Linq;
-using System.Threading.Tasks;
-using LinqToDB;
-using Nop.Core;
-using Nop.Core.Caching;
-using Nop.Core.Domain.Blogs;
-using Nop.Core.Domain.Catalog;
-using Nop.Core.Domain.Stores;
-using Nop.Data;
-
-namespace Nop.Services.Blogs
-{
-    /// <summary>
-    /// Blog service
-    /// </summary>
-    public partial class BlogService : IBlogService
-    {
-        #region Fields
-
-        private readonly CatalogSettings _catalogSettings;
-        private readonly IRepository<BlogComment> _blogCommentRepository;
-        private readonly IRepository<BlogPost> _blogPostRepository;
-        private readonly IRepository<StoreMapping> _storeMappingRepository;
-        private readonly IStaticCacheManager _staticCacheManager;
-        
-        #endregion
-
-        #region Ctor
-
-        public BlogService(CatalogSettings catalogSettings,
-            IRepository<BlogComment> blogCommentRepository,
-            IRepository<BlogPost> blogPostRepository,
-            IRepository<StoreMapping> storeMappingRepository,
-            IStaticCacheManager staticCacheManager)
-        {
-            _catalogSettings = catalogSettings;
-            _blogCommentRepository = blogCommentRepository;
-            _blogPostRepository = blogPostRepository;
-            _storeMappingRepository = storeMappingRepository;
-            _staticCacheManager = staticCacheManager;
-        }
-
-        #endregion
-
-        #region Methods
-
-        #region Blog posts
-
-        /// <summary>
-        /// Deletes a blog post
-        /// </summary>
-        /// <param name="blogPost">Blog post</param>
-        public virtual async Task DeleteBlogPost(BlogPost blogPost)
-        {
-<<<<<<< HEAD
-            if (blogPost == null)
-                throw new ArgumentNullException(nameof(blogPost));
-
-            await _blogPostRepository.Delete(blogPost);
-
-            //event notification
-            await _eventPublisher.EntityDeleted(blogPost);
-=======
-            _blogPostRepository.Delete(blogPost);
->>>>>>> 8df5bf22
-        }
-
-        /// <summary>
-        /// Gets a blog post
-        /// </summary>
-        /// <param name="blogPostId">Blog post identifier</param>
-        /// <returns>Blog post</returns>
-        public virtual async Task<BlogPost> GetBlogPostById(int blogPostId)
-        {
-<<<<<<< HEAD
-            if (blogPostId == 0)
-                return null;
-
-            return await _blogPostRepository.ToCachedGetById(blogPostId);
-=======
-            return _blogPostRepository.GetById(blogPostId, cache => default);
->>>>>>> 8df5bf22
-        }
-
-        /// <summary>
-        /// Gets all blog posts
-        /// </summary>
-        /// <param name="storeId">The store identifier; pass 0 to load all records</param>
-        /// <param name="languageId">Language identifier; 0 if you want to get all records</param>
-        /// <param name="dateFrom">Filter by created date; null if you want to get all records</param>
-        /// <param name="dateTo">Filter by created date; null if you want to get all records</param>
-        /// <param name="pageIndex">Page index</param>
-        /// <param name="pageSize">Page size</param>
-        /// <param name="showHidden">A value indicating whether to show hidden records</param>
-        /// <param name="title">Filter by blog post title</param>
-        /// <returns>Blog posts</returns>
-        public virtual async Task<IPagedList<BlogPost>> GetAllBlogPosts(int storeId = 0, int languageId = 0,
-            DateTime? dateFrom = null, DateTime? dateTo = null,
-            int pageIndex = 0, int pageSize = int.MaxValue, bool showHidden = false, string title = null)
-        {
-            return _blogPostRepository.GetAllPaged(query =>
-            {
-                if (dateFrom.HasValue)
-                    query = query.Where(b => dateFrom.Value <= (b.StartDateUtc ?? b.CreatedOnUtc));
-                if (dateTo.HasValue)
-                    query = query.Where(b => dateTo.Value >= (b.StartDateUtc ?? b.CreatedOnUtc));
-                if (languageId > 0)
-                    query = query.Where(b => languageId == b.LanguageId);
-                if (!string.IsNullOrEmpty(title))
-                    query = query.Where(b => b.Title.Contains(title));
-                if (!showHidden)
-                {
-                    query = query.Where(b => !b.StartDateUtc.HasValue || b.StartDateUtc <= DateTime.UtcNow);
-                    query = query.Where(b => !b.EndDateUtc.HasValue || b.EndDateUtc >= DateTime.UtcNow);
-                }
-
-                if (storeId > 0 && !_catalogSettings.IgnoreStoreLimitations)
-                {
-                    //Store mapping
-                    query = from bp in query
-                        join sm in _storeMappingRepository.Table
-                            on new {c1 = bp.Id, c2 = nameof(BlogPost)} equals new {c1 = sm.EntityId, c2 = sm.EntityName}
-                            into bp_sm
-                        from sm in bp_sm.DefaultIfEmpty()
-                        where !bp.LimitedToStores || storeId == sm.StoreId
-                        select bp;
-
-                    query = query.Distinct();
-                }
-
-                query = query.OrderByDescending(b => b.StartDateUtc ?? b.CreatedOnUtc);
-
-<<<<<<< HEAD
-            var blogPosts = await query.ToPagedList(pageIndex, pageSize);
-=======
-                return query;
->>>>>>> 8df5bf22
-
-            }, pageIndex, pageSize);
-        }
-
-        /// <summary>
-        /// Gets all blog posts
-        /// </summary>
-        /// <param name="storeId">The store identifier; pass 0 to load all records</param>
-        /// <param name="languageId">Language identifier. 0 if you want to get all blog posts</param>
-        /// <param name="tag">Tag</param>
-        /// <param name="pageIndex">Page index</param>
-        /// <param name="pageSize">Page size</param>
-        /// <param name="showHidden">A value indicating whether to show hidden records</param>
-        /// <returns>Blog posts</returns>
-        public virtual async Task<IPagedList<BlogPost>> GetAllBlogPostsByTag(int storeId = 0,
-            int languageId = 0, string tag = "",
-            int pageIndex = 0, int pageSize = int.MaxValue, bool showHidden = false)
-        {
-            tag = tag.Trim();
-
-            //we load all records and only then filter them by tag
-            var blogPostsAll = await GetAllBlogPosts(storeId: storeId, languageId: languageId, showHidden: showHidden);
-            var taggedBlogPosts = new List<BlogPost>();
-            foreach (var blogPost in blogPostsAll)
-            {
-                var tags = await ParseTags(blogPost);
-                if (!string.IsNullOrEmpty(tags.FirstOrDefault(t => t.Equals(tag, StringComparison.InvariantCultureIgnoreCase))))
-                    taggedBlogPosts.Add(blogPost);
-            }
-
-            //server-side paging
-            var result = new PagedList<BlogPost>(taggedBlogPosts, pageIndex, pageSize);
-            return result;
-        }
-
-        /// <summary>
-        /// Gets all blog post tags
-        /// </summary>
-        /// <param name="storeId">The store identifier; pass 0 to load all records</param>
-        /// <param name="languageId">Language identifier. 0 if you want to get all blog posts</param>
-        /// <param name="showHidden">A value indicating whether to show hidden records</param>
-        /// <returns>Blog post tags</returns>
-        public virtual async Task<IList<BlogPostTag>> GetAllBlogPostTags(int storeId, int languageId, bool showHidden = false)
-        {
-            var cacheKey = _staticCacheManager.PrepareKeyForDefaultCache(NopBlogsDefaults.BlogTagsCacheKey, languageId, storeId, showHidden);
-
-            var blogPostTags = await _staticCacheManager.Get(cacheKey, async () =>
-            {
-                var rezBlogPostTags = new List<BlogPostTag>();
-
-                var blogPosts = await GetAllBlogPosts(storeId, languageId, showHidden: showHidden);
-
-                foreach (var blogPost in blogPosts)
-                {
-                    var tags = await ParseTags(blogPost);
-                    foreach (var tag in tags)
-                    {
-                        var foundBlogPostTag = rezBlogPostTags.Find(bpt =>
-                            bpt.Name.Equals(tag, StringComparison.InvariantCultureIgnoreCase));
-                        if (foundBlogPostTag == null)
-                        {
-                            foundBlogPostTag = new BlogPostTag
-                            {
-                                Name = tag,
-                                BlogPostCount = 1
-                            };
-                            rezBlogPostTags.Add(foundBlogPostTag);
-                        }
-                        else
-                            foundBlogPostTag.BlogPostCount++;
-                    }
-                }
-
-                return rezBlogPostTags;
-            });
-
-            return blogPostTags;
-        }
-
-        /// <summary>
-        /// Inserts a blog post
-        /// </summary>
-        /// <param name="blogPost">Blog post</param>
-        public virtual async Task InsertBlogPost(BlogPost blogPost)
-        {
-<<<<<<< HEAD
-            if (blogPost == null)
-                throw new ArgumentNullException(nameof(blogPost));
-
-            await _blogPostRepository.Insert(blogPost);
-
-            //event notification
-            await _eventPublisher.EntityInserted(blogPost);
-=======
-            _blogPostRepository.Insert(blogPost);
->>>>>>> 8df5bf22
-        }
-
-        /// <summary>
-        /// Updates the blog post
-        /// </summary>
-        /// <param name="blogPost">Blog post</param>
-        public virtual async Task UpdateBlogPost(BlogPost blogPost)
-        {
-<<<<<<< HEAD
-            if (blogPost == null)
-                throw new ArgumentNullException(nameof(blogPost));
-
-            await _blogPostRepository.Update(blogPost);
-
-            //event notification
-            await _eventPublisher.EntityUpdated(blogPost);
-=======
-            _blogPostRepository.Update(blogPost);
->>>>>>> 8df5bf22
-        }
-
-        /// <summary>
-        /// Returns all posts published between the two dates.
-        /// </summary>
-        /// <param name="blogPosts">Source</param>
-        /// <param name="dateFrom">Date from</param>
-        /// <param name="dateTo">Date to</param>
-        /// <returns>Filtered posts</returns>
-        public virtual Task<IList<BlogPost>> GetPostsByDate(IList<BlogPost> blogPosts, DateTime dateFrom, DateTime dateTo)
-        {
-            if (blogPosts == null)
-                throw new ArgumentNullException(nameof(blogPosts));
-
-            var rez = blogPosts
-                .Where(p => dateFrom.Date <= (p.StartDateUtc ?? p.CreatedOnUtc) && (p.StartDateUtc ?? p.CreatedOnUtc).Date <= dateTo)
-                .ToList();
-
-            return Task.FromResult((IList<BlogPost>)rez);
-        }
-
-        /// <summary>
-        /// Parse tags
-        /// </summary>
-        /// <param name="blogPost">Blog post</param>
-        /// <returns>Tags</returns>
-        public virtual Task<IList<string>> ParseTags(BlogPost blogPost) 
-        {
-            if (blogPost == null)
-                throw new ArgumentNullException(nameof(blogPost));
-
-            if (blogPost.Tags == null)
-                return Task.FromResult((IList<string>)new List<string>());
-
-            var tags = blogPost.Tags.Split(new[] { ',' }, StringSplitOptions.RemoveEmptyEntries)
-                .Select(tag => tag.Trim())
-                .Where(tag => !string.IsNullOrEmpty(tag)).ToList();
-
-            return Task.FromResult((IList<string>)tags);
-        }
-
-        /// <summary>
-        /// Get a value indicating whether a blog post is available now (availability dates)
-        /// </summary>
-        /// <param name="blogPost">Blog post</param>
-        /// <param name="dateTime">Datetime to check; pass null to use current date</param>
-        /// <returns>Result</returns>
-        public virtual bool BlogPostIsAvailable(BlogPost blogPost, DateTime? dateTime = null)
-        {
-            if (blogPost == null)
-                throw new ArgumentNullException(nameof(blogPost));
-
-            if (blogPost.StartDateUtc.HasValue && blogPost.StartDateUtc.Value >= (dateTime ?? DateTime.UtcNow))
-                return false;
-
-            if (blogPost.EndDateUtc.HasValue && blogPost.EndDateUtc.Value <= (dateTime ?? DateTime.UtcNow))
-                return false;
-
-            return true;
-        }
-
-        #endregion
-
-        #region Blog comments
-
-        /// <summary>
-        /// Gets all comments
-        /// </summary>
-        /// <param name="customerId">Customer identifier; 0 to load all records</param>
-        /// <param name="storeId">Store identifier; pass 0 to load all records</param>
-        /// <param name="blogPostId">Blog post ID; 0 or null to load all records</param>
-        /// <param name="approved">A value indicating whether to content is approved; null to load all records</param> 
-        /// <param name="fromUtc">Item creation from; null to load all records</param>
-        /// <param name="toUtc">Item creation to; null to load all records</param>
-        /// <param name="commentText">Search comment text; null to load all records</param>
-        /// <returns>Comments</returns>
-        public virtual async Task<IList<BlogComment>> GetAllComments(int customerId = 0, int storeId = 0, int? blogPostId = null,
-            bool? approved = null, DateTime? fromUtc = null, DateTime? toUtc = null, string commentText = null)
-        {
-            return _blogCommentRepository.GetAll(query =>
-            {
-                if (approved.HasValue)
-                    query = query.Where(comment => comment.IsApproved == approved);
-
-                if (blogPostId > 0)
-                    query = query.Where(comment => comment.BlogPostId == blogPostId);
-
-                if (customerId > 0)
-                    query = query.Where(comment => comment.CustomerId == customerId);
-
-                if (storeId > 0)
-                    query = query.Where(comment => comment.StoreId == storeId);
-
-                if (fromUtc.HasValue)
-                    query = query.Where(comment => fromUtc.Value <= comment.CreatedOnUtc);
-
-                if (toUtc.HasValue)
-                    query = query.Where(comment => toUtc.Value >= comment.CreatedOnUtc);
-
-                if (!string.IsNullOrEmpty(commentText))
-                    query = query.Where(c => c.CommentText.Contains(commentText));
-
-                query = query.OrderBy(comment => comment.CreatedOnUtc);
-
-<<<<<<< HEAD
-            return await query.ToListAsync();
-=======
-                return query;
-            });
->>>>>>> 8df5bf22
-        }
-
-        /// <summary>
-        /// Gets a blog comment
-        /// </summary>
-        /// <param name="blogCommentId">Blog comment identifier</param>
-        /// <returns>Blog comment</returns>
-        public virtual async Task<BlogComment> GetBlogCommentById(int blogCommentId)
-        {
-<<<<<<< HEAD
-            if (blogCommentId == 0)
-                return null;
-
-            return await _blogCommentRepository.ToCachedGetById(blogCommentId);
-=======
-            return _blogCommentRepository.GetById(blogCommentId, cache => default);
->>>>>>> 8df5bf22
-        }
-
-        /// <summary>
-        /// Get blog comments by identifiers
-        /// </summary>
-        /// <param name="commentIds">Blog comment identifiers</param>
-        /// <returns>Blog comments</returns>
-        public virtual async Task<IList<BlogComment>> GetBlogCommentsByIds(int[] commentIds)
-        {
-<<<<<<< HEAD
-            if (commentIds == null || commentIds.Length == 0)
-                return new List<BlogComment>();
-
-            var query = from bc in _blogCommentRepository.Table
-                        where commentIds.Contains(bc.Id)
-                        select bc;
-            var comments =  await query.ToListAsync();
-            //sort by passed identifiers
-            var sortedComments = new List<BlogComment>();
-            foreach (var id in commentIds)
-            {
-                var comment = comments.Find(x => x.Id == id);
-                if (comment != null)
-                    sortedComments.Add(comment);
-            }
-
-            return sortedComments;
-=======
-            return _blogCommentRepository.GetByIds(commentIds);
->>>>>>> 8df5bf22
-        }
-
-        /// <summary>
-        /// Get the count of blog comments
-        /// </summary>
-        /// <param name="blogPost">Blog post</param>
-        /// <param name="storeId">Store identifier; pass 0 to load all records</param>
-        /// <param name="isApproved">A value indicating whether to count only approved or not approved comments; pass null to get number of all comments</param>
-        /// <returns>Number of blog comments</returns>
-        public virtual async Task<int> GetBlogCommentsCount(BlogPost blogPost, int storeId = 0, bool? isApproved = null)
-        {
-            var query = _blogCommentRepository.Table.Where(comment => comment.BlogPostId == blogPost.Id);
-
-            if (storeId > 0)
-                query = query.Where(comment => comment.StoreId == storeId);
-
-            if (isApproved.HasValue)
-                query = query.Where(comment => comment.IsApproved == isApproved.Value);
-
-            var cacheKey = _staticCacheManager.PrepareKeyForDefaultCache(NopBlogsDefaults.BlogCommentsNumberCacheKey, blogPost, storeId, isApproved);
-            
-            return await _staticCacheManager.Get(cacheKey, () => query.CountAsync());
-        }
-
-        /// <summary>
-        /// Deletes a blog comment
-        /// </summary>
-        /// <param name="blogComment">Blog comment</param>
-        public virtual async Task DeleteBlogComment(BlogComment blogComment)
-        {
-<<<<<<< HEAD
-            if (blogComment == null)
-                throw new ArgumentNullException(nameof(blogComment));
-
-            await _blogCommentRepository.Delete(blogComment);
-
-            //event notification
-            await _eventPublisher.EntityDeleted(blogComment);
-=======
-            _blogCommentRepository.Delete(blogComment);
->>>>>>> 8df5bf22
-        }
-
-        /// <summary>
-        /// Deletes blog comments
-        /// </summary>
-        /// <param name="blogComments">Blog comments</param>
-        public virtual async Task DeleteBlogComments(IList<BlogComment> blogComments)
-        {
-<<<<<<< HEAD
-            if (blogComments == null)
-                throw new ArgumentNullException(nameof(blogComments));
-
-            foreach (var blogComment in blogComments) 
-                await DeleteBlogComment(blogComment);
-=======
-            _blogCommentRepository.Delete(blogComments);
->>>>>>> 8df5bf22
-        }
-
-        /// <summary>
-        /// Inserts a blog comment
-        /// </summary>
-        /// <param name="blogComment">Blog comment</param>
-        public virtual async Task InsertBlogComment(BlogComment blogComment)
-        {
-<<<<<<< HEAD
-            if (blogComment == null)
-                throw new ArgumentNullException(nameof(blogComment));
-
-            await _blogCommentRepository.Insert(blogComment);
-
-            //event notification
-            await _eventPublisher.EntityInserted(blogComment);
-=======
-            _blogCommentRepository.Insert(blogComment);
->>>>>>> 8df5bf22
-        }
-
-        /// <summary>
-        /// Update a blog comment
-        /// </summary>
-        /// <param name="blogComment">Blog comment</param>
-        public virtual async Task UpdateBlogComment(BlogComment blogComment)
-        {
-<<<<<<< HEAD
-            if (blogComment == null)
-                throw new ArgumentNullException(nameof(blogComment));
-
-            await _blogCommentRepository.Update(blogComment);
-
-            //event notification
-            await _eventPublisher.EntityUpdated(blogComment);
-=======
-            _blogCommentRepository.Update(blogComment);
->>>>>>> 8df5bf22
-        }
-
-        #endregion
-
-        #endregion
-    }
+﻿using System;
+using System.Collections.Generic;
+using System.Linq;
+using System.Threading.Tasks;
+using LinqToDB;
+using Nop.Core;
+using Nop.Core.Caching;
+using Nop.Core.Domain.Blogs;
+using Nop.Core.Domain.Catalog;
+using Nop.Core.Domain.Stores;
+using Nop.Data;
+
+namespace Nop.Services.Blogs
+{
+    /// <summary>
+    /// Blog service
+    /// </summary>
+    public partial class BlogService : IBlogService
+    {
+        #region Fields
+
+        private readonly CatalogSettings _catalogSettings;
+        private readonly IRepository<BlogComment> _blogCommentRepository;
+        private readonly IRepository<BlogPost> _blogPostRepository;
+        private readonly IRepository<StoreMapping> _storeMappingRepository;
+        private readonly IStaticCacheManager _staticCacheManager;
+        
+        #endregion
+
+        #region Ctor
+
+        public BlogService(CatalogSettings catalogSettings,
+            IRepository<BlogComment> blogCommentRepository,
+            IRepository<BlogPost> blogPostRepository,
+            IRepository<StoreMapping> storeMappingRepository,
+            IStaticCacheManager staticCacheManager)
+        {
+            _catalogSettings = catalogSettings;
+            _blogCommentRepository = blogCommentRepository;
+            _blogPostRepository = blogPostRepository;
+            _storeMappingRepository = storeMappingRepository;
+            _staticCacheManager = staticCacheManager;
+        }
+
+        #endregion
+
+        #region Methods
+
+        #region Blog posts
+
+        /// <summary>
+        /// Deletes a blog post
+        /// </summary>
+        /// <param name="blogPost">Blog post</param>
+        public virtual async Task DeleteBlogPost(BlogPost blogPost)
+        {
+            await _blogPostRepository.Delete(blogPost);
+        }
+
+        /// <summary>
+        /// Gets a blog post
+        /// </summary>
+        /// <param name="blogPostId">Blog post identifier</param>
+        /// <returns>Blog post</returns>
+        public virtual async Task<BlogPost> GetBlogPostById(int blogPostId)
+        {
+            return await _blogPostRepository.GetById(blogPostId, cache => default);
+        }
+
+        /// <summary>
+        /// Gets all blog posts
+        /// </summary>
+        /// <param name="storeId">The store identifier; pass 0 to load all records</param>
+        /// <param name="languageId">Language identifier; 0 if you want to get all records</param>
+        /// <param name="dateFrom">Filter by created date; null if you want to get all records</param>
+        /// <param name="dateTo">Filter by created date; null if you want to get all records</param>
+        /// <param name="pageIndex">Page index</param>
+        /// <param name="pageSize">Page size</param>
+        /// <param name="showHidden">A value indicating whether to show hidden records</param>
+        /// <param name="title">Filter by blog post title</param>
+        /// <returns>Blog posts</returns>
+        public virtual async Task<IPagedList<BlogPost>> GetAllBlogPosts(int storeId = 0, int languageId = 0,
+            DateTime? dateFrom = null, DateTime? dateTo = null,
+            int pageIndex = 0, int pageSize = int.MaxValue, bool showHidden = false, string title = null)
+        {
+            return await _blogPostRepository.GetAllPaged(query =>
+            {
+                if (dateFrom.HasValue)
+                    query = query.Where(b => dateFrom.Value <= (b.StartDateUtc ?? b.CreatedOnUtc));
+                if (dateTo.HasValue)
+                    query = query.Where(b => dateTo.Value >= (b.StartDateUtc ?? b.CreatedOnUtc));
+                if (languageId > 0)
+                    query = query.Where(b => languageId == b.LanguageId);
+                if (!string.IsNullOrEmpty(title))
+                    query = query.Where(b => b.Title.Contains(title));
+                if (!showHidden)
+                {
+                    query = query.Where(b => !b.StartDateUtc.HasValue || b.StartDateUtc <= DateTime.UtcNow);
+                    query = query.Where(b => !b.EndDateUtc.HasValue || b.EndDateUtc >= DateTime.UtcNow);
+                }
+
+                if (storeId > 0 && !_catalogSettings.IgnoreStoreLimitations)
+                {
+                    //Store mapping
+                    query = from bp in query
+                        join sm in _storeMappingRepository.Table
+                            on new {c1 = bp.Id, c2 = nameof(BlogPost)} equals new {c1 = sm.EntityId, c2 = sm.EntityName}
+                            into bp_sm
+                        from sm in bp_sm.DefaultIfEmpty()
+                        where !bp.LimitedToStores || storeId == sm.StoreId
+                        select bp;
+
+                    query = query.Distinct();
+                }
+
+                query = query.OrderByDescending(b => b.StartDateUtc ?? b.CreatedOnUtc);
+
+                return query;
+            }, pageIndex, pageSize);
+        }
+
+        /// <summary>
+        /// Gets all blog posts
+        /// </summary>
+        /// <param name="storeId">The store identifier; pass 0 to load all records</param>
+        /// <param name="languageId">Language identifier. 0 if you want to get all blog posts</param>
+        /// <param name="tag">Tag</param>
+        /// <param name="pageIndex">Page index</param>
+        /// <param name="pageSize">Page size</param>
+        /// <param name="showHidden">A value indicating whether to show hidden records</param>
+        /// <returns>Blog posts</returns>
+        public virtual async Task<IPagedList<BlogPost>> GetAllBlogPostsByTag(int storeId = 0,
+            int languageId = 0, string tag = "",
+            int pageIndex = 0, int pageSize = int.MaxValue, bool showHidden = false)
+        {
+            tag = tag.Trim();
+
+            //we load all records and only then filter them by tag
+            var blogPostsAll = await GetAllBlogPosts(storeId: storeId, languageId: languageId, showHidden: showHidden);
+            var taggedBlogPosts = new List<BlogPost>();
+            foreach (var blogPost in blogPostsAll)
+            {
+                var tags = await ParseTags(blogPost);
+                if (!string.IsNullOrEmpty(tags.FirstOrDefault(t => t.Equals(tag, StringComparison.InvariantCultureIgnoreCase))))
+                    taggedBlogPosts.Add(blogPost);
+            }
+
+            //server-side paging
+            var result = new PagedList<BlogPost>(taggedBlogPosts, pageIndex, pageSize);
+            return result;
+        }
+
+        /// <summary>
+        /// Gets all blog post tags
+        /// </summary>
+        /// <param name="storeId">The store identifier; pass 0 to load all records</param>
+        /// <param name="languageId">Language identifier. 0 if you want to get all blog posts</param>
+        /// <param name="showHidden">A value indicating whether to show hidden records</param>
+        /// <returns>Blog post tags</returns>
+        public virtual async Task<IList<BlogPostTag>> GetAllBlogPostTags(int storeId, int languageId, bool showHidden = false)
+        {
+            var cacheKey = _staticCacheManager.PrepareKeyForDefaultCache(NopBlogsDefaults.BlogTagsCacheKey, languageId, storeId, showHidden);
+
+            var blogPostTags = await _staticCacheManager.Get(cacheKey, async () =>
+            {
+                var rezBlogPostTags = new List<BlogPostTag>();
+
+                var blogPosts = await GetAllBlogPosts(storeId, languageId, showHidden: showHidden);
+
+                foreach (var blogPost in blogPosts)
+                {
+                    var tags = await ParseTags(blogPost);
+                    foreach (var tag in tags)
+                    {
+                        var foundBlogPostTag = rezBlogPostTags.Find(bpt =>
+                            bpt.Name.Equals(tag, StringComparison.InvariantCultureIgnoreCase));
+                        if (foundBlogPostTag == null)
+                        {
+                            foundBlogPostTag = new BlogPostTag
+                            {
+                                Name = tag,
+                                BlogPostCount = 1
+                            };
+                            rezBlogPostTags.Add(foundBlogPostTag);
+                        }
+                        else
+                            foundBlogPostTag.BlogPostCount++;
+                    }
+                }
+
+                return rezBlogPostTags;
+            });
+
+            return blogPostTags;
+        }
+
+        /// <summary>
+        /// Inserts a blog post
+        /// </summary>
+        /// <param name="blogPost">Blog post</param>
+        public virtual async Task InsertBlogPost(BlogPost blogPost)
+        {
+            await _blogPostRepository.Insert(blogPost);
+        }
+
+        /// <summary>
+        /// Updates the blog post
+        /// </summary>
+        /// <param name="blogPost">Blog post</param>
+        public virtual async Task UpdateBlogPost(BlogPost blogPost)
+        {
+            await _blogPostRepository.Update(blogPost);
+        }
+
+        /// <summary>
+        /// Returns all posts published between the two dates.
+        /// </summary>
+        /// <param name="blogPosts">Source</param>
+        /// <param name="dateFrom">Date from</param>
+        /// <param name="dateTo">Date to</param>
+        /// <returns>Filtered posts</returns>
+        public virtual Task<IList<BlogPost>> GetPostsByDate(IList<BlogPost> blogPosts, DateTime dateFrom, DateTime dateTo)
+        {
+            if (blogPosts == null)
+                throw new ArgumentNullException(nameof(blogPosts));
+
+            var rez = blogPosts
+                .Where(p => dateFrom.Date <= (p.StartDateUtc ?? p.CreatedOnUtc) && (p.StartDateUtc ?? p.CreatedOnUtc).Date <= dateTo)
+                .ToList();
+
+            return Task.FromResult((IList<BlogPost>)rez);
+        }
+
+        /// <summary>
+        /// Parse tags
+        /// </summary>
+        /// <param name="blogPost">Blog post</param>
+        /// <returns>Tags</returns>
+        public virtual Task<IList<string>> ParseTags(BlogPost blogPost) 
+        {
+            if (blogPost == null)
+                throw new ArgumentNullException(nameof(blogPost));
+
+            if (blogPost.Tags == null)
+                return Task.FromResult((IList<string>)new List<string>());
+
+            var tags = blogPost.Tags.Split(new[] { ',' }, StringSplitOptions.RemoveEmptyEntries)
+                .Select(tag => tag.Trim())
+                .Where(tag => !string.IsNullOrEmpty(tag)).ToList();
+
+            return Task.FromResult((IList<string>)tags);
+        }
+
+        /// <summary>
+        /// Get a value indicating whether a blog post is available now (availability dates)
+        /// </summary>
+        /// <param name="blogPost">Blog post</param>
+        /// <param name="dateTime">Datetime to check; pass null to use current date</param>
+        /// <returns>Result</returns>
+        public virtual bool BlogPostIsAvailable(BlogPost blogPost, DateTime? dateTime = null)
+        {
+            if (blogPost == null)
+                throw new ArgumentNullException(nameof(blogPost));
+
+            if (blogPost.StartDateUtc.HasValue && blogPost.StartDateUtc.Value >= (dateTime ?? DateTime.UtcNow))
+                return false;
+
+            if (blogPost.EndDateUtc.HasValue && blogPost.EndDateUtc.Value <= (dateTime ?? DateTime.UtcNow))
+                return false;
+
+            return true;
+        }
+
+        #endregion
+
+        #region Blog comments
+
+        /// <summary>
+        /// Gets all comments
+        /// </summary>
+        /// <param name="customerId">Customer identifier; 0 to load all records</param>
+        /// <param name="storeId">Store identifier; pass 0 to load all records</param>
+        /// <param name="blogPostId">Blog post ID; 0 or null to load all records</param>
+        /// <param name="approved">A value indicating whether to content is approved; null to load all records</param> 
+        /// <param name="fromUtc">Item creation from; null to load all records</param>
+        /// <param name="toUtc">Item creation to; null to load all records</param>
+        /// <param name="commentText">Search comment text; null to load all records</param>
+        /// <returns>Comments</returns>
+        public virtual async Task<IList<BlogComment>> GetAllComments(int customerId = 0, int storeId = 0, int? blogPostId = null,
+            bool? approved = null, DateTime? fromUtc = null, DateTime? toUtc = null, string commentText = null)
+        {
+            return await _blogCommentRepository.GetAll(query =>
+            {
+                if (approved.HasValue)
+                    query = query.Where(comment => comment.IsApproved == approved);
+
+                if (blogPostId > 0)
+                    query = query.Where(comment => comment.BlogPostId == blogPostId);
+
+                if (customerId > 0)
+                    query = query.Where(comment => comment.CustomerId == customerId);
+
+                if (storeId > 0)
+                    query = query.Where(comment => comment.StoreId == storeId);
+
+                if (fromUtc.HasValue)
+                    query = query.Where(comment => fromUtc.Value <= comment.CreatedOnUtc);
+
+                if (toUtc.HasValue)
+                    query = query.Where(comment => toUtc.Value >= comment.CreatedOnUtc);
+
+                if (!string.IsNullOrEmpty(commentText))
+                    query = query.Where(c => c.CommentText.Contains(commentText));
+
+                query = query.OrderBy(comment => comment.CreatedOnUtc);
+
+                return query;
+            });
+        }
+
+        /// <summary>
+        /// Gets a blog comment
+        /// </summary>
+        /// <param name="blogCommentId">Blog comment identifier</param>
+        /// <returns>Blog comment</returns>
+        public virtual async Task<BlogComment> GetBlogCommentById(int blogCommentId)
+        {
+            return await _blogCommentRepository.GetById(blogCommentId, cache => default);
+        }
+
+        /// <summary>
+        /// Get blog comments by identifiers
+        /// </summary>
+        /// <param name="commentIds">Blog comment identifiers</param>
+        /// <returns>Blog comments</returns>
+        public virtual async Task<IList<BlogComment>> GetBlogCommentsByIds(int[] commentIds)
+        {
+            return await _blogCommentRepository.GetByIds(commentIds);
+        }
+
+        /// <summary>
+        /// Get the count of blog comments
+        /// </summary>
+        /// <param name="blogPost">Blog post</param>
+        /// <param name="storeId">Store identifier; pass 0 to load all records</param>
+        /// <param name="isApproved">A value indicating whether to count only approved or not approved comments; pass null to get number of all comments</param>
+        /// <returns>Number of blog comments</returns>
+        public virtual async Task<int> GetBlogCommentsCount(BlogPost blogPost, int storeId = 0, bool? isApproved = null)
+        {
+            var query = _blogCommentRepository.Table.Where(comment => comment.BlogPostId == blogPost.Id);
+
+            if (storeId > 0)
+                query = query.Where(comment => comment.StoreId == storeId);
+
+            if (isApproved.HasValue)
+                query = query.Where(comment => comment.IsApproved == isApproved.Value);
+
+            var cacheKey = _staticCacheManager.PrepareKeyForDefaultCache(NopBlogsDefaults.BlogCommentsNumberCacheKey, blogPost, storeId, isApproved);
+            
+            return await _staticCacheManager.Get(cacheKey, () => query.CountAsync());
+        }
+
+        /// <summary>
+        /// Deletes a blog comment
+        /// </summary>
+        /// <param name="blogComment">Blog comment</param>
+        public virtual async Task DeleteBlogComment(BlogComment blogComment)
+        {
+            await _blogCommentRepository.Delete(blogComment);
+        }
+
+        /// <summary>
+        /// Deletes blog comments
+        /// </summary>
+        /// <param name="blogComments">Blog comments</param>
+        public virtual async Task DeleteBlogComments(IList<BlogComment> blogComments)
+        {
+            await _blogCommentRepository.Delete(blogComments);
+        }
+
+        /// <summary>
+        /// Inserts a blog comment
+        /// </summary>
+        /// <param name="blogComment">Blog comment</param>
+        public virtual async Task InsertBlogComment(BlogComment blogComment)
+        {
+            await _blogCommentRepository.Insert(blogComment);
+        }
+
+        /// <summary>
+        /// Update a blog comment
+        /// </summary>
+        /// <param name="blogComment">Blog comment</param>
+        public virtual async Task UpdateBlogComment(BlogComment blogComment)
+        {
+            await _blogCommentRepository.Update(blogComment);
+        }
+
+        #endregion
+
+        #endregion
+    }
 }