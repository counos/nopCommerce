﻿using System.Threading.Tasks;
using Nop.Core.Domain.Gdpr;
using Nop.Services.Caching;

namespace Nop.Services.Gdpr.Caching
{
    /// <summary>
    /// Represents a GDPR consent cache event consumer
    /// </summary>
    public partial class GdprConsentCacheEventConsumer : CacheEventConsumer<GdprConsent>
    {
<<<<<<< HEAD
        /// <summary>
        /// Clear cache data
        /// </summary>
        /// <param name="entity">Entity</param>
        protected override async Task ClearCache(GdprConsent entity)
        {
            await Remove(NopGdprDefaults.ConsentsAllCacheKey);
        }
=======
>>>>>>> 8df5bf22
    }
}<|MERGE_RESOLUTION|>--- conflicted
+++ resolved
@@ -9,16 +9,5 @@
     /// </summary>
     public partial class GdprConsentCacheEventConsumer : CacheEventConsumer<GdprConsent>
     {
-<<<<<<< HEAD
-        /// <summary>
-        /// Clear cache data
-        /// </summary>
-        /// <param name="entity">Entity</param>
-        protected override async Task ClearCache(GdprConsent entity)
-        {
-            await Remove(NopGdprDefaults.ConsentsAllCacheKey);
-        }
-=======
->>>>>>> 8df5bf22
     }
 }