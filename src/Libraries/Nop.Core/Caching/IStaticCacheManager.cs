﻿using System;
using System.Threading.Tasks;

namespace Nop.Core.Caching
{
    /// <summary>
    /// Represents a manager for caching between HTTP requests (long term caching)
    /// </summary>
    public interface IStaticCacheManager : IDisposable
    {
        /// <summary>
        /// Get a cached item. If it's not in the cache yet, then load and cache it
        /// </summary>
        /// <typeparam name="T">Type of cached item</typeparam>
        /// <param name="key">Cache key</param>
        /// <param name="acquire">Function to load item if it's not in the cache yet</param>
        /// <returns>The cached value associated with the specified key</returns>
        Task<T> Get<T>(CacheKey key, Func<Task<T>> acquire);

        /// <summary>
        /// Remove the value with the specified key from the cache
        /// </summary>
<<<<<<< HEAD
        /// <param name="key">Key of cached item</param>
        Task Remove(CacheKey key);
=======
        /// <param name="cacheKey">Cache key</param>
        /// <param name="cacheKeyParameters">Parameters to create cache key</param>
        void Remove(CacheKey cacheKey, params object[] cacheKeyParameters);
>>>>>>> 8df5bf22

        /// <summary>
        /// Add the specified key and object to the cache
        /// </summary>
        /// <param name="key">Key of cached item</param>
        /// <param name="data">Value for caching</param>
        Task Set(CacheKey key, object data);

        /// <summary>
        /// Get a value indicating whether the value associated with the specified key is cached
        /// </summary>
        /// <param name="key">Key of cached item</param>
        /// <returns>True if item already is in cache; otherwise false</returns>
        Task<bool> IsSet(CacheKey key);

        /// <summary>
        /// Remove items by cache key prefix
        /// </summary>
<<<<<<< HEAD
        /// <param name="prefix">String key prefix</param>
        Task RemoveByPrefix(string prefix);
=======
        /// <param name="prefix">Cache key prefix</param>
        /// <param name="prefixParameters">Parameters to create cache key prefix</param>
        void RemoveByPrefix(string prefix, params object[] prefixParameters);
>>>>>>> 8df5bf22

        /// <summary>
        /// Clear all cache data
        /// </summary>
<<<<<<< HEAD
        Task Clear();
=======
        void Clear();

        #region Cache key

        /// <summary>
        /// Create a copy of cache key and fills it by passed parameters
        /// </summary>
        /// <param name="cacheKey">Initial cache key</param>
        /// <param name="cacheKeyParameters">Parameters to create cache key</param>
        /// <returns>Cache key</returns>
        CacheKey PrepareKey(CacheKey cacheKey, params object[] cacheKeyParameters);

        /// <summary>
        /// Create a copy of cache key using the default cache time and fills it by passed parameters
        /// </summary>
        /// <param name="cacheKey">Initial cache key</param>
        /// <param name="cacheKeyParameters">Parameters to create cache key</param>
        /// <returns>Cache key</returns>
        CacheKey PrepareKeyForDefaultCache(CacheKey cacheKey, params object[] cacheKeyParameters);

        /// <summary>
        /// Create a copy of cache key using the short cache time and fills it by passed parameters
        /// </summary>
        /// <param name="cacheKey">Initial cache key</param>
        /// <param name="cacheKeyParameters">Parameters to create cache key</param>
        /// <returns>Cache key</returns>
        CacheKey PrepareKeyForShortTermCache(CacheKey cacheKey, params object[] cacheKeyParameters);

        #endregion
>>>>>>> 8df5bf22
    }
}<|MERGE_RESOLUTION|>--- conflicted
+++ resolved
@@ -20,14 +20,9 @@
         /// <summary>
         /// Remove the value with the specified key from the cache
         /// </summary>
-<<<<<<< HEAD
-        /// <param name="key">Key of cached item</param>
-        Task Remove(CacheKey key);
-=======
         /// <param name="cacheKey">Cache key</param>
         /// <param name="cacheKeyParameters">Parameters to create cache key</param>
-        void Remove(CacheKey cacheKey, params object[] cacheKeyParameters);
->>>>>>> 8df5bf22
+        Task Remove(CacheKey cacheKey, params object[] cacheKeyParameters);
 
         /// <summary>
         /// Add the specified key and object to the cache
@@ -46,22 +41,14 @@
         /// <summary>
         /// Remove items by cache key prefix
         /// </summary>
-<<<<<<< HEAD
-        /// <param name="prefix">String key prefix</param>
-        Task RemoveByPrefix(string prefix);
-=======
         /// <param name="prefix">Cache key prefix</param>
         /// <param name="prefixParameters">Parameters to create cache key prefix</param>
-        void RemoveByPrefix(string prefix, params object[] prefixParameters);
->>>>>>> 8df5bf22
+        Task RemoveByPrefix(string prefix, params object[] prefixParameters);
 
         /// <summary>
         /// Clear all cache data
         /// </summary>
-<<<<<<< HEAD
         Task Clear();
-=======
-        void Clear();
 
         #region Cache key
 
@@ -90,6 +77,5 @@
         CacheKey PrepareKeyForShortTermCache(CacheKey cacheKey, params object[] cacheKeyParameters);
 
         #endregion
->>>>>>> 8df5bf22
     }
 }