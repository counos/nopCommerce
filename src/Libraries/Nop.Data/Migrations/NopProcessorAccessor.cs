﻿using System;
using System.Collections.Generic;
using System.Linq;
using FluentMigrator;
using FluentMigrator.Exceptions;
using FluentMigrator.Runner.Processors;

namespace Nop.Data.Migrations
{
    /// <summary>
    /// An <see cref="IProcessorAccessor"/> implementation that selects one generator by data settings
    /// </summary>
    public class NopProcessorAccessor : IProcessorAccessor
    {
        #region Ctor

        public NopProcessorAccessor(IEnumerable<IMigrationProcessor> processors)
        {
<<<<<<< HEAD
            var dataSettings = DataSettingsManager.LoadSettings().Result;
=======
            ConfigureProcessor(processors.ToList());
        }

        #endregion

        #region Utils

        /// <summary>
        /// Configure processor
        /// </summary>
        /// <param name="processors">Collection of migration processors</param>
        protected virtual void ConfigureProcessor(IList<IMigrationProcessor> processors)
        {
            var dataSettings = DataSettingsManager.LoadSettings();
>>>>>>> 8df5bf22

            if (processors.Count == 0)
                throw new ProcessorFactoryNotFoundException("No migration processor registered.");

            if (dataSettings is null)
                Processor = processors.FirstOrDefault();
            else
                Processor = dataSettings.DataProvider switch
                {
                    DataProviderType.SqlServer => FindGenerator(processors, "SqlServer"),
                    DataProviderType.MySql => FindGenerator(processors, "MySQL"),
                    _ => throw new ProcessorFactoryNotFoundException(
                        $@"A migration generator for Data provider type {dataSettings.DataProvider} couldn't be found.")
                };
        }

        /// <summary>
        /// Gets single processor by DatabaseType or DatabaseTypeAlias
        /// </summary>
        /// <param name="processors">Collection of migration processors</param>
        /// <param name="processorsId">DatabaseType or DatabaseTypeAlias</param>
        /// <returns></returns>
        protected IMigrationProcessor FindGenerator(IList<IMigrationProcessor> processors,
            string processorsId)
        {
            if (processors.FirstOrDefault(p =>
                    p.DatabaseType.Equals(processorsId, StringComparison.OrdinalIgnoreCase) ||
                    p.DatabaseTypeAliases.Any(a => a.Equals(processorsId, StringComparison.OrdinalIgnoreCase))) is
                IMigrationProcessor processor)
                return processor;

            var generatorNames = string.Join(", ",
                processors.Select(p => p.DatabaseType).Union(processors.SelectMany(p => p.DatabaseTypeAliases)));

            throw new ProcessorFactoryNotFoundException(
                $@"A migration generator with the ID {processorsId} couldn't be found. Available generators are: {generatorNames}");
        }

        #endregion

        #region  Properties

        public IMigrationProcessor Processor { get; protected set; }

        #endregion
    }
}<|MERGE_RESOLUTION|>--- conflicted
+++ resolved
@@ -16,9 +16,6 @@
 
         public NopProcessorAccessor(IEnumerable<IMigrationProcessor> processors)
         {
-<<<<<<< HEAD
-            var dataSettings = DataSettingsManager.LoadSettings().Result;
-=======
             ConfigureProcessor(processors.ToList());
         }
 
@@ -32,8 +29,7 @@
         /// <param name="processors">Collection of migration processors</param>
         protected virtual void ConfigureProcessor(IList<IMigrationProcessor> processors)
         {
-            var dataSettings = DataSettingsManager.LoadSettings();
->>>>>>> 8df5bf22
+            var dataSettings = DataSettingsManager.LoadSettings().Result;
 
             if (processors.Count == 0)
                 throw new ProcessorFactoryNotFoundException("No migration processor registered.");
