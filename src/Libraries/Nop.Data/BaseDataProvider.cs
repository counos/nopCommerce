--- conflicted
+++ resolved
@@ -156,6 +156,19 @@
         }
 
         /// <summary>
+        /// Performs bulk insert entities operation
+        /// </summary>
+        /// <typeparam name="TEntity">Entity type</typeparam>
+        /// <param name="entities">Collection of Entities</param>
+        public virtual void BulkInsertEntities<TEntity>(IEnumerable<TEntity> entities) where TEntity : BaseEntity
+        {
+            using (var currentConnection = new NopDataConnection())
+            {
+                currentConnection.BulkCopy(entities);
+            }
+        }
+
+        /// <summary>
         /// Returns mapped entity descriptor
         /// </summary>
         /// <typeparam name="TEntity">Type of entity</typeparam>
@@ -200,21 +213,8 @@
             }
         }
 
-        /// <summary>
-<<<<<<< HEAD
-        /// Performs bulk insert entities operation
-        /// </summary>
-        /// <typeparam name="TEntity">Entity type</typeparam>
-        /// <param name="entities">Collection of Entities</param>
-        public virtual void BulkInsertEntities<TEntity>(IEnumerable<TEntity> entities) where TEntity : BaseEntity
-        {
-            if (_dataConnection == null && !DataSettingsManager.DatabaseIsInstalled)
-                _dataConnection = new NopDataConnection();
-            _dataConnection.BulkCopy(entities);
-        }
-
-        public virtual IEnumerable<T> QueryProc<T>(string procedureName, params DataParameter[] parameters)
-=======
+        
+        /// <summary>
         /// Executes command using System.Data.CommandType.StoredProcedure command type and
         /// returns results as collection of values of specified type
         /// </summary>
@@ -223,7 +223,6 @@
         /// <param name="parameters">Command parameters</param>
         /// <returns>Returns collection of query result records</returns>
         public virtual IList<T> QueryProc<T>(string procedureName, params DataParameter[] parameters)
->>>>>>> 80036040
         {
             using (var currentConnection = new NopDataConnection())
             {
