﻿using System;
using System.Collections.Generic;
using System.Data;
using System.Data.SqlClient;
using System.Linq;
using System.Text;
using System.Text.RegularExpressions;
using System.Threading;
using LinqToDB.Data;
using LinqToDB.DataProvider;
using LinqToDB.DataProvider.SqlServer;
using Nop.Core;
using Nop.Core.Infrastructure;
using Nop.Data.Migrations;

namespace Nop.Data
{
    /// <summary>
    /// Represents the MS SQL Server data provider
    /// </summary>
    public partial class MsSqlNopDataProvider : BaseDataProvider, INopDataProvider
    {
        #region Utils

        protected virtual SqlConnectionStringBuilder GetConnectionStringBuilder()
        {
            var connectionString = DataSettingsManager.LoadSettings().ConnectionString;

            return new SqlConnectionStringBuilder(connectionString);
        }

        #endregion

        #region Methods


        /// <summary>
        /// Gets a connection to the database for a current data provider
        /// </summary>
        /// <param name="connectionString">Connection string</param>
        /// <returns>Connection to a database</returns>
        protected override IDbConnection GetInternalDbConnection(string connectionString)
        {
            if(string.IsNullOrEmpty(connectionString))
                throw new ArgumentException(nameof(connectionString));

            return new SqlConnection(connectionString);
        }

        /// <summary>
        /// Create the database
        /// </summary>
        /// <param name="collation">Collation</param>
        /// <param name="triesToConnect">Count of tries to connect to the database after creating; set 0 if no need to connect after creating</param>
        public void CreateDatabase(string collation, int triesToConnect = 10)
        {
            if (DatabaseExists())
                return;

            var builder = GetConnectionStringBuilder();

            //gets database name
            var databaseName = builder.InitialCatalog;

            //now create connection string to 'master' dabatase. It always exists.
            builder.InitialCatalog = "master";

            using (var connection = new SqlConnection(builder.ConnectionString))
            {
                var query = $"CREATE DATABASE [{databaseName}]";
                if (!string.IsNullOrWhiteSpace(collation))
                    query = $"{query} COLLATE {collation}";

                var command = new SqlCommand(query, connection);
                command.Connection.Open();

                command.ExecuteNonQuery();
            }

            //try connect
            if (triesToConnect <= 0)
                return;

            //sometimes on slow servers (hosting) there could be situations when database requires some time to be created.
            //but we have already started creation of tables and sample data.
            //as a result there is an exception thrown and the installation process cannot continue.
            //that's why we are in a cycle of "triesToConnect" times trying to connect to a database with a delay of one second.
            for (var i = 0; i <= triesToConnect; i++)
            {
                if (i == triesToConnect)
                    throw new Exception("Unable to connect to the new database. Please try one more time");

                if (!DatabaseExists())
                    Thread.Sleep(1000);
                else
                    break;
            }
        }

        /// <summary>
        /// Checks if the specified database exists, returns true if database exists
        /// </summary>
        /// <returns>Returns true if the database exists.</returns>
        public bool DatabaseExists()
        {
            try
            {
                using (var connection = new SqlConnection(GetConnectionStringBuilder().ConnectionString))
                {
                    //just try to connect
                    connection.Open();
                }

                return true;
            }
            catch
            {
                return false;
            }
        }

        /// <summary>
        /// Initialize database
        /// </summary>
        public void InitializeDatabase()
        {
            var migrationManager = EngineContext.Current.Resolve<IMigrationManager>();
<<<<<<< HEAD
            migrationManager.ApplyUpMigrations();
=======
            migrationManager.ApplyUpMigrations(typeof(NopDbStartup).Assembly);

            //create stored procedures 
            var fileProvider = EngineContext.Current.Resolve<INopFileProvider>();
            ExecuteSqlScriptFromFile(fileProvider, NopDataDefaults.SqlServerStoredProceduresFilePath);
>>>>>>> 1181d885
        }

        /// <summary>
        /// Get the current identity value
        /// </summary>
        /// <typeparam name="T">Entity</typeparam>
        /// <returns>Integer identity; null if cannot get the result</returns>
        public virtual int? GetTableIdent<T>() where T : BaseEntity
        {
            using var currentConnection = CreateDataConnection();
            var tableName = currentConnection.GetTable<T>().TableName;

            var result = currentConnection.Query<decimal?>($"SELECT IDENT_CURRENT('[{tableName}]') as Value")
                .FirstOrDefault();

            return result.HasValue ? Convert.ToInt32(result) : 1;
        }

        /// <summary>
        /// Set table identity (is supported)
        /// </summary>
        /// <typeparam name="TEntity">Entity</typeparam>
        /// <param name="ident">Identity value</param>
        public virtual void SetTableIdent<TEntity>(int ident) where TEntity : BaseEntity
        {
            using var currentConnection = CreateDataConnection();
            var currentIdent = GetTableIdent<TEntity>();
            if (!currentIdent.HasValue || ident <= currentIdent.Value)
                return;

            var tableName = currentConnection.GetTable<TEntity>().TableName;

            currentConnection.Execute($"DBCC CHECKIDENT([{tableName}], RESEED, {ident})");
        }

        /// <summary>
        /// Creates a backup of the database
        /// </summary>
        public virtual void BackupDatabase(string fileName)
        {
            using var currentConnection = CreateDataConnection();
            var commandText = $"BACKUP DATABASE [{currentConnection.Connection.Database}] TO DISK = '{fileName}' WITH FORMAT";
            currentConnection.Execute(commandText);
        }

        /// <summary>
        /// Restores the database from a backup
        /// </summary>
        /// <param name="backupFileName">The name of the backup file</param>
        public virtual void RestoreDatabase(string backupFileName)
        {
            using var currentConnection = CreateDataConnection();
            var commandText = string.Format(
                "DECLARE @ErrorMessage NVARCHAR(4000)\n" +
                "ALTER DATABASE [{0}] SET OFFLINE WITH ROLLBACK IMMEDIATE\n" +
                "BEGIN TRY\n" +
                "RESTORE DATABASE [{0}] FROM DISK = '{1}' WITH REPLACE\n" +
                "END TRY\n" +
                "BEGIN CATCH\n" +
                "SET @ErrorMessage = ERROR_MESSAGE()\n" +
                "END CATCH\n" +
                "ALTER DATABASE [{0}] SET MULTI_USER WITH ROLLBACK IMMEDIATE\n" +
                "IF (@ErrorMessage is not NULL)\n" +
                "BEGIN\n" +
                "RAISERROR (@ErrorMessage, 16, 1)\n" +
                "END",
                currentConnection.Connection.Database,
                backupFileName);

            currentConnection.Execute(commandText);
        }

        /// <summary>
        /// Re-index database tables
        /// </summary>
        public virtual void ReIndexTables()
        {
            using var currentConnection = CreateDataConnection();
            var commandText = $@"
                    DECLARE @TableName sysname 
                    DECLARE cur_reindex CURSOR FOR
                    SELECT table_name
                    FROM [{currentConnection.Connection.Database}].information_schema.tables
                    WHERE table_type = 'base table'
                    OPEN cur_reindex
                    FETCH NEXT FROM cur_reindex INTO @TableName
                    WHILE @@FETCH_STATUS = 0
                        BEGIN
                            exec('ALTER INDEX ALL ON [' + @TableName + '] REBUILD')
                            FETCH NEXT FROM cur_reindex INTO @TableName
                        END
                    CLOSE cur_reindex
                    DEALLOCATE cur_reindex";

            currentConnection.Execute(commandText);
        }

        /// <summary>
        /// Build the connection string
        /// </summary>
        /// <param name="nopConnectionString">Connection string info</param>
        /// <returns>Connection string</returns>
        public virtual string BuildConnectionString(INopConnectionStringInfo nopConnectionString)
        {
            if (nopConnectionString is null)
                throw new ArgumentNullException(nameof(nopConnectionString));

            var builder = new SqlConnectionStringBuilder
            {
                DataSource = nopConnectionString.ServerName,
                InitialCatalog = nopConnectionString.DatabaseName,
                PersistSecurityInfo = false,
                IntegratedSecurity = nopConnectionString.IntegratedSecurity
            };

            if (!nopConnectionString.IntegratedSecurity)
            {
                builder.UserID = nopConnectionString.Username;
                builder.Password = nopConnectionString.Password;
            }

            return builder.ConnectionString;
        }

        /// <summary>
        /// Gets the name of a foreign key
        /// </summary>
        /// <param name="foreignTable">Foreign key table</param>
        /// <param name="foreignColumn">Foreign key column name</param>
        /// <param name="primaryTable">Primary table</param>
        /// <param name="primaryColumn">Primary key column name</param>
        /// <returns>Name of a foreign key</returns>
        public virtual string CreateForeignKeyName(string foreignTable, string foreignColumn, string primaryTable, string primaryColumn)
        {
            return $"FK_{foreignTable}_{foreignColumn}_{primaryTable}_{primaryColumn}";
        }

        /// <summary>
        /// Gets the name of an index
        /// </summary>
        /// <param name="targetTable">Target table name</param>
        /// <param name="targetColumn">Target column name</param>
        /// <returns>Name of an index</returns>
        public virtual string GetIndexName(string targetTable, string targetColumn)
        {
            return $"IX_{targetTable}_{targetColumn}";
        }

        #endregion

        #region Properties

        /// <summary>
        /// Sql server data provider
        /// </summary>
        protected override IDataProvider LinqToDbDataProvider => SqlServerTools.GetDataProvider(SqlServerVersion.v2008, SqlServerProvider.SystemDataSqlClient);

        /// <summary>
        /// Gets allowed a limit input value of the data for hashing functions, returns 0 if not limited
        /// </summary>
        public int SupportedLengthOfBinaryHash { get; } = 8000;

        /// <summary>
        /// Gets a value indicating whether this data provider supports backup
        /// </summary>
        public virtual bool BackupSupported => true;

        #endregion
    }
}<|MERGE_RESOLUTION|>--- conflicted
+++ resolved
@@ -125,15 +125,7 @@
         public void InitializeDatabase()
         {
             var migrationManager = EngineContext.Current.Resolve<IMigrationManager>();
-<<<<<<< HEAD
-            migrationManager.ApplyUpMigrations();
-=======
             migrationManager.ApplyUpMigrations(typeof(NopDbStartup).Assembly);
-
-            //create stored procedures 
-            var fileProvider = EngineContext.Current.Resolve<INopFileProvider>();
-            ExecuteSqlScriptFromFile(fileProvider, NopDataDefaults.SqlServerStoredProceduresFilePath);
->>>>>>> 1181d885
         }
 
         /// <summary>
