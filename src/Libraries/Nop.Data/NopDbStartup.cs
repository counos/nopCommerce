--- conflicted
+++ resolved
@@ -57,16 +57,7 @@
         /// <param name="application">Builder for configuring an application's request pipeline</param>
         public void Configure(IApplicationBuilder application)
         {
-<<<<<<< HEAD
             
-=======
-            //further actions are performed only when the database is installed
-            if (!DataSettingsManager.DatabaseIsInstalled)
-                return;
-
-            EngineContext.Current.Resolve<ILocker>().PerformActionWithLock(typeof(NopDbStartup).FullName, TimeSpan.FromSeconds(300),
-                () => EngineContext.Current.Resolve<IDataProvider>().ApplyUpMigrations());
->>>>>>> 743abdcd
         }
 
         /// <summary>
