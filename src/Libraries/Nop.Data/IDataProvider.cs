--- conflicted
+++ resolved
@@ -19,69 +19,13 @@
         /// </summary>
         void InitializeDatabase();
 
-<<<<<<< HEAD
         /// <summary>
         /// Checks if the specified database exists, returns true if database exists
         /// </summary>
         /// <returns>Returns true if the database exists.</returns>
         bool IsDatabaseExists();
 
-        /// <summary>
-        /// Get string parameter
-        /// </summary>
-        /// <param name="parameterName">Parameter name</param>
-        /// <param name="parameterValue">Parameter value</param>
-        /// <returns>Parameter</returns>
-        DataParameter GetStringParameter(string parameterName, string parameterValue);
-
-        /// <summary>
-        /// Get output string parameter
-        /// </summary>
-        /// <param name="parameterName">Parameter name</param>
-        /// <returns>Parameter</returns>
-        DataParameter GetOutputStringParameter(string parameterName);
-
-        /// <summary>
-        /// Get int parameter
-        /// </summary>
-        /// <param name="parameterName">Parameter name</param>
-        /// <param name="parameterValue">Parameter value</param>
-        /// <returns>Parameter</returns>
-        DataParameter GetInt32Parameter(string parameterName, int? parameterValue);
-
-        /// <summary>
-        /// Get output int32 parameter
-        /// </summary>
-        /// <param name="parameterName">Parameter name</param>
-        /// <returns>Parameter</returns>
-        DataParameter GetOutputInt32Parameter(string parameterName);
-
-        /// <summary>
-        /// Get boolean parameter
-        /// </summary>
-        /// <param name="parameterName">Parameter name</param>
-        /// <param name="parameterValue">Parameter value</param>
-        /// <returns>Parameter</returns>
-        DataParameter GetBooleanParameter(string parameterName, bool? parameterValue);
-
-        /// <summary>
-        /// Get decimal parameter
-        /// </summary>
-        /// <param name="parameterName">Parameter name</param>
-        /// <param name="parameterValue">Parameter value</param>
-        /// <returns>Parameter</returns>
-        DataParameter GetDecimalParameter(string parameterName, decimal? parameterValue);
-
-        /// <summary>
-        /// Get datetime parameter
-        /// </summary>
-        /// <param name="parameterName">Parameter name</param>
-        /// <param name="parameterValue">Parameter value</param>
-        /// <returns>Parameter</returns>
-        DataParameter GetDateTimeParameter(string parameterName, DateTime? parameterValue);
-=======
         void DeletePluginData(Type pluginType);
->>>>>>> ea0fd1cb
 
         /// <summary>
         /// Get the current identity value
