--- conflicted
+++ resolved
@@ -1,30 +1,27 @@
-﻿<Project Sdk="Microsoft.NET.Sdk">
-
-  <PropertyGroup>
-    <TargetFramework>netcoreapp2.1</TargetFramework>
-    <Copyright>Copyright © Nop Solutions, Ltd</Copyright>
-    <Company>Nop Solutions, Ltd</Company>
-    <Authors>Nop Solutions, Ltd</Authors>
-    <Version>4.1.0.0</Version>
-    <Description>The project contains a set of classes for testing of web projects</Description>
-    <PackageLicenseUrl>http://www.nopcommerce.com/licensev3.aspx</PackageLicenseUrl>
-    <PackageProjectUrl>http://www.nopcommerce.com/</PackageProjectUrl>
-    <RepositoryUrl>https://github.com/nopSolutions/nopCommerce</RepositoryUrl>
-    <RepositoryType>Git</RepositoryType>
-  </PropertyGroup>
-
-  <ItemGroup>
-    <PackageReference Include="Microsoft.NET.Test.Sdk" Version="15.6.0" />
-    <PackageReference Include="NUnit" Version="3.10.1" />
-    <PackageReference Include="NUnit3TestAdapter" Version="3.10.0" />
-  </ItemGroup>
-
-<<<<<<< HEAD
-=======
-  <ItemGroup>
-    <ProjectReference Include="..\..\Presentation\Nop.Web\Nop.Web.csproj" />
-    <ProjectReference Include="..\Nop.Tests\Nop.Tests.csproj" />
-  </ItemGroup>
-
->>>>>>> eb1a99e1
+﻿<Project Sdk="Microsoft.NET.Sdk">
+
+  <PropertyGroup>
+    <TargetFramework>netcoreapp2.1</TargetFramework>
+    <Copyright>Copyright © Nop Solutions, Ltd</Copyright>
+    <Company>Nop Solutions, Ltd</Company>
+    <Authors>Nop Solutions, Ltd</Authors>
+    <Version>4.1.0.0</Version>
+    <Description>The project contains a set of classes for testing of web projects</Description>
+    <PackageLicenseUrl>http://www.nopcommerce.com/licensev3.aspx</PackageLicenseUrl>
+    <PackageProjectUrl>http://www.nopcommerce.com/</PackageProjectUrl>
+    <RepositoryUrl>https://github.com/nopSolutions/nopCommerce</RepositoryUrl>
+    <RepositoryType>Git</RepositoryType>
+  </PropertyGroup>
+
+  <ItemGroup>
+    <PackageReference Include="Microsoft.NET.Test.Sdk" Version="15.6.0" />
+    <PackageReference Include="NUnit" Version="3.10.1" />
+    <PackageReference Include="NUnit3TestAdapter" Version="3.10.0" />
+  </ItemGroup>
+
+  <ItemGroup>
+    <ProjectReference Include="..\..\Presentation\Nop.Web\Nop.Web.csproj" />
+    <ProjectReference Include="..\Nop.Tests\Nop.Tests.csproj" />
+  </ItemGroup>
+  
 </Project>