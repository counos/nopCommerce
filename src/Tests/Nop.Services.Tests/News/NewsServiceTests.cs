﻿using System;
using FluentAssertions;
using Nop.Core.Domain.News;
using Nop.Services.News;
using NUnit.Framework;

namespace Nop.Services.Tests.News
{
    [TestFixture]
    public class NewsServiceTests : ServiceTest
    {
        private INewsService _newsService;

        [SetUp]
        public void SetUp()
        {
<<<<<<< HEAD
            _newsService = new NewsService(null, null, null, null, new TestCacheManager());
=======
            _newsService = GetService<INewsService>();
>>>>>>> a6e3e6a9
        }

        [Test]
        public void ShouldBeAvailableWhenStartDateIsNotSet()
        {
            var newsItem = new NewsItem
            {
                StartDateUtc = null
            };

            _newsService.IsNewsAvailable(newsItem, new DateTime(2010, 01, 03)).Should().BeTrue();
        }

        [Test]
        public void ShouldBeAvailableWhenStartDateIsLessThanSomeDate()
        {
            var newsItem = new NewsItem
            {
                StartDateUtc = new DateTime(2010, 01, 02)
            };

            _newsService.IsNewsAvailable(newsItem, new DateTime(2010, 01, 03)).Should().BeTrue();
        }

        [Test]
        public void ShouldNotBeAvailableWhenStartDateIsGreaterThanSomeDate()
        {
            var newsItem = new NewsItem
            {
                StartDateUtc = new DateTime(2010, 01, 02)
            };

            _newsService.IsNewsAvailable(newsItem, new DateTime(2010, 01, 01)).Should().BeFalse();
        }

        [Test]
        public void ShouldBeAvailableWhenEndDateIsNotSet()
        {
            var newsItem = new NewsItem
            {
                EndDateUtc = null
            };

            _newsService.IsNewsAvailable(newsItem, new DateTime(2010, 01, 03)).Should().BeTrue();
        }

        [Test]
        public void ShouldBeAvailableWhenEndDateIsGreaterThanSomeDate()
        {
            var newsItem = new NewsItem
            {
                EndDateUtc = new DateTime(2010, 01, 02)
            };

            _newsService.IsNewsAvailable(newsItem, new DateTime(2010, 01, 01)).Should().BeTrue();
        }

        [Test]
        public void ShouldNotBeAvailableWhenEndDateIsLessThanSomeDate()
        {
            var newsItem = new NewsItem
            {
                EndDateUtc = new DateTime(2010, 01, 02)
            };

            _newsService.IsNewsAvailable(newsItem, new DateTime(2010, 01, 03)).Should().BeFalse();
        }
    }
}<|MERGE_RESOLUTION|>--- conflicted
+++ resolved
@@ -14,11 +14,7 @@
         [SetUp]
         public void SetUp()
         {
-<<<<<<< HEAD
-            _newsService = new NewsService(null, null, null, null, new TestCacheManager());
-=======
             _newsService = GetService<INewsService>();
->>>>>>> a6e3e6a9
         }
 
         [Test]
