--- conflicted
+++ resolved
@@ -1,117 +1,110 @@
-﻿using System.Collections.Generic;
-using System.Linq;
-using FluentAssertions;
-using Nop.Core.Domain.Orders;
-<<<<<<< HEAD
-using Nop.Core.Domain.Payments;
-using Nop.Core.Events;
-using Nop.Services.Configuration;
-using Nop.Services.Customers;
-=======
->>>>>>> a6e3e6a9
-using Nop.Services.Payments;
-using NUnit.Framework;
-
-namespace Nop.Services.Tests.Payments
-{
-    [TestFixture]
-    public class PaymentServiceTests : ServiceTest
-    {
-        private IPaymentPluginManager _paymentPluginManager;
-        private IPaymentService _paymentService;
-
-        [SetUp]
-        public void SetUp()
-        {
-            _paymentService = GetService<IPaymentService>();
-            _paymentPluginManager = GetService<IPaymentPluginManager>();
-        }
-
-        [Test]
-        public void CanLoadPaymentMethods()
-        {
-            var paymentMethods = _paymentPluginManager.LoadAllPlugins();
-            paymentMethods.Should().NotBeNull();
-        }
-
-        [Test]
-        public void CanLoadPaymentMethodBySystemKeyword()
-        {
-            var paymentMethod = _paymentPluginManager.LoadPluginBySystemName("Payments.TestMethod");
-            paymentMethod.Should().NotBeNull();
-        }
-
-        [Test]
-        public void CanLoadActivePaymentMethods()
-        {
-            var paymentMethods = _paymentPluginManager.LoadActivePlugins(new List<string> { "Payments.TestMethod" });
-            paymentMethods.Should().NotBeNull();
-            paymentMethods.Any().Should().BeTrue();
-        }
-
-        [Test]
-        public void CanGetMaskedCreditCardNumber()
-        {
-            _paymentService.GetMaskedCreditCardNumber(string.Empty).Should().Be(string.Empty);
-            _paymentService.GetMaskedCreditCardNumber("123").Should().Be("123");
-            _paymentService.GetMaskedCreditCardNumber("1234567890123456").Should().Be("************3456");
-        }
-
-        [Test]
-        public void CanDeserializeEmptyString()
-        {
-            var deserialized = _paymentService.DeserializeCustomValues(new Order { CustomValuesXml = string.Empty });
-
-            deserialized.Should().NotBeNull();
-            deserialized.Count.Should().Be(0);
-        }
-
-        [Test]
-        public void CanDeserializeNullString()
-        {
-            var deserialized = _paymentService.DeserializeCustomValues(new Order { CustomValuesXml = null });
-
-            deserialized.Should().NotBeNull();
-            deserialized.Count.Should().Be(0);
-        }
-
-        [Test]
-        public void CanSerializeAndDeserializeEmptyCustomValues()
-        {
-            var processPaymentRequest = new ProcessPaymentRequest();
-            var serializedXml = _paymentService.SerializeCustomValues(processPaymentRequest);
-            var deserialized = _paymentService.DeserializeCustomValues(new Order { CustomValuesXml = serializedXml });
-
-            deserialized.Should().NotBeNull();
-            deserialized.Count.Should().Be(0);
-        }
-
-        [Test]
-        public void CanSerializeAndDeserializeCustomValues()
-        {
-            var processPaymentRequest = new ProcessPaymentRequest();
-            processPaymentRequest.CustomValues.Add("key1", "value1");
-            processPaymentRequest.CustomValues.Add("key2", null);
-            processPaymentRequest.CustomValues.Add("key3", 3);
-            processPaymentRequest.CustomValues.Add("<test key4>", "<test value 4>");
-            var serializedXml = _paymentService.SerializeCustomValues(processPaymentRequest);
-            var deserialized = _paymentService.DeserializeCustomValues(new Order { CustomValuesXml = serializedXml });
-
-            deserialized.Should().NotBeNull();
-            deserialized.Count.Should().Be(4);
-
-            deserialized.ContainsKey("key1").Should().BeTrue();
-            deserialized["key1"].Should().Be("value1");
-
-            deserialized.ContainsKey("key2").Should().BeTrue();
-            //deserialized["key2"].Should().Be(null);
-            deserialized["key2"].Should().Be(string.Empty);
-
-            deserialized.ContainsKey("key3").Should().BeTrue();
-            deserialized["key3"].Should().Be("3");
-
-            deserialized.ContainsKey("<test key4>").Should().BeTrue();
-            deserialized["<test key4>"].Should().Be("<test value 4>");
-        }
-    }
-}
+﻿using System.Collections.Generic;
+using System.Linq;
+using FluentAssertions;
+using Nop.Core.Domain.Orders;
+using Nop.Services.Payments;
+using NUnit.Framework;
+
+namespace Nop.Services.Tests.Payments
+{
+    [TestFixture]
+    public class PaymentServiceTests : ServiceTest
+    {
+        private IPaymentPluginManager _paymentPluginManager;
+        private IPaymentService _paymentService;
+
+        [SetUp]
+        public void SetUp()
+        {
+            _paymentService = GetService<IPaymentService>();
+            _paymentPluginManager = GetService<IPaymentPluginManager>();
+        }
+
+        [Test]
+        public void CanLoadPaymentMethods()
+        {
+            var paymentMethods = _paymentPluginManager.LoadAllPlugins();
+            paymentMethods.Should().NotBeNull();
+        }
+
+        [Test]
+        public void CanLoadPaymentMethodBySystemKeyword()
+        {
+            var paymentMethod = _paymentPluginManager.LoadPluginBySystemName("Payments.TestMethod");
+            paymentMethod.Should().NotBeNull();
+        }
+
+        [Test]
+        public void CanLoadActivePaymentMethods()
+        {
+            var paymentMethods = _paymentPluginManager.LoadActivePlugins(new List<string> { "Payments.TestMethod" });
+            paymentMethods.Should().NotBeNull();
+            paymentMethods.Any().Should().BeTrue();
+        }
+
+        [Test]
+        public void CanGetMaskedCreditCardNumber()
+        {
+            _paymentService.GetMaskedCreditCardNumber(string.Empty).Should().Be(string.Empty);
+            _paymentService.GetMaskedCreditCardNumber("123").Should().Be("123");
+            _paymentService.GetMaskedCreditCardNumber("1234567890123456").Should().Be("************3456");
+        }
+
+        [Test]
+        public void CanDeserializeEmptyString()
+        {
+            var deserialized = _paymentService.DeserializeCustomValues(new Order { CustomValuesXml = string.Empty });
+
+            deserialized.Should().NotBeNull();
+            deserialized.Count.Should().Be(0);
+        }
+
+        [Test]
+        public void CanDeserializeNullString()
+        {
+            var deserialized = _paymentService.DeserializeCustomValues(new Order { CustomValuesXml = null });
+
+            deserialized.Should().NotBeNull();
+            deserialized.Count.Should().Be(0);
+        }
+
+        [Test]
+        public void CanSerializeAndDeserializeEmptyCustomValues()
+        {
+            var processPaymentRequest = new ProcessPaymentRequest();
+            var serializedXml = _paymentService.SerializeCustomValues(processPaymentRequest);
+            var deserialized = _paymentService.DeserializeCustomValues(new Order { CustomValuesXml = serializedXml });
+
+            deserialized.Should().NotBeNull();
+            deserialized.Count.Should().Be(0);
+        }
+
+        [Test]
+        public void CanSerializeAndDeserializeCustomValues()
+        {
+            var processPaymentRequest = new ProcessPaymentRequest();
+            processPaymentRequest.CustomValues.Add("key1", "value1");
+            processPaymentRequest.CustomValues.Add("key2", null);
+            processPaymentRequest.CustomValues.Add("key3", 3);
+            processPaymentRequest.CustomValues.Add("<test key4>", "<test value 4>");
+            var serializedXml = _paymentService.SerializeCustomValues(processPaymentRequest);
+            var deserialized = _paymentService.DeserializeCustomValues(new Order { CustomValuesXml = serializedXml });
+
+            deserialized.Should().NotBeNull();
+            deserialized.Count.Should().Be(4);
+
+            deserialized.ContainsKey("key1").Should().BeTrue();
+            deserialized["key1"].Should().Be("value1");
+
+            deserialized.ContainsKey("key2").Should().BeTrue();
+            //deserialized["key2"].Should().Be(null);
+            deserialized["key2"].Should().Be(string.Empty);
+
+            deserialized.ContainsKey("key3").Should().BeTrue();
+            deserialized["key3"].Should().Be("3");
+
+            deserialized.ContainsKey("<test key4>").Should().BeTrue();
+            deserialized["<test key4>"].Should().Be("<test value 4>");
+        }
+    }
+}