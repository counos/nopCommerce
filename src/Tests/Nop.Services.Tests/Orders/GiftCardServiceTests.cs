<<<<<<< HEAD
﻿using FluentAssertions;
using Nop.Core.Domain.Orders;
=======
﻿using System.Collections.Generic;
using System.Linq;
using Moq;
using Nop.Data;
using Nop.Core.Domain.Orders;
using Nop.Services.Events;
>>>>>>> 743abdcd
using Nop.Services.Orders;
using NUnit.Framework;

namespace Nop.Services.Tests.Orders
{
    [TestFixture]
    public class GiftCardServiceTests : ServiceTest
    {
        private Mock<IRepository<GiftCard>> _giftCardRepository;
        private Mock<IRepository<GiftCardUsageHistory>> _giftCardUsageHistoryRepository;
        private Mock<IRepository<OrderItem>> _orderItemRepository;
        private Mock<IEventPublisher> _eventPublisher;
        private IGiftCardService _giftCardService;

        [SetUp]
        public new void SetUp()
        {
            _eventPublisher = new Mock<IEventPublisher>();

            _giftCardRepository = new Mock<IRepository<GiftCard>>();

            var giftCardStore = new List<GiftCard>();

            _giftCardRepository.Setup(r => r.Insert(It.IsAny<GiftCard>())).Callback((GiftCard gc) => giftCardStore.Add(gc));
            _giftCardRepository.Setup(r => r.Table).Returns(giftCardStore.AsQueryable());

            _giftCardRepository.Setup(r => r.GetById(It.IsAny<int>())).Returns((int id) => _giftCardRepository.Object.Table.FirstOrDefault(x => x.Id == id));

            _giftCardRepository.Object.Insert(
                new GiftCard
                {
                    Id = 1,
                    Amount = 100,
                    IsGiftCardActivated = true
                });

            _giftCardRepository.Object.Insert(
                new GiftCard
                {
                    Id = 2,
                    Amount = 100
                });

            _giftCardUsageHistoryRepository = new Mock<IRepository<GiftCardUsageHistory>>();

            var giftCardUsageHistoryStore = new List<GiftCardUsageHistory>();

            _giftCardUsageHistoryRepository.Setup(r => r.Insert(It.IsAny<GiftCardUsageHistory>())).Callback((GiftCardUsageHistory gcuh) => giftCardUsageHistoryStore.Add(gcuh));
            _giftCardUsageHistoryRepository.Setup(r => r.Table).Returns(giftCardUsageHistoryStore.AsQueryable());

            _orderItemRepository = new Mock<IRepository<OrderItem>>();

            _giftCardService = new GiftCardService(null, _eventPublisher.Object, _giftCardRepository.Object, _giftCardUsageHistoryRepository.Object, _orderItemRepository.Object);
        }

        [Test]
        public void Can_validate_giftCard()
        {
            RunWithTestServiceProvider(()=>{
            var gc = _giftCardService.GetGiftCardById(1);

            _giftCardService.InsertGiftCardUsageHistory(
                new GiftCardUsageHistory
                {
                    GiftCardId = gc.Id,
                    UsedValue = 30
                });

            _giftCardService.InsertGiftCardUsageHistory(
                new GiftCardUsageHistory
                {
                    GiftCardId = gc.Id,
                    UsedValue = 20
                });

            _giftCardService.InsertGiftCardUsageHistory(
                new GiftCardUsageHistory
                {
                    GiftCardId = gc.Id,
                    UsedValue = 5
                });


            //valid
            _giftCardService.IsGiftCardValid(gc).Should().BeTrue();

            //mark as not active
            gc.IsGiftCardActivated = false;
            _giftCardService.IsGiftCardValid(gc).Should().BeFalse();

            //again active
            gc.IsGiftCardActivated = true;
            _giftCardService.IsGiftCardValid(gc).Should().BeTrue();

            //add usage history record
<<<<<<< HEAD
            gc.GiftCardUsageHistory.Add(new GiftCardUsageHistory
            {
                UsedValue = 1000
            });
            _giftCardService.IsGiftCardValid(gc).Should().BeFalse();
=======
            _giftCardService.InsertGiftCardUsageHistory(
                new GiftCardUsageHistory
                {
                    GiftCardId = gc.Id,
                    UsedValue = 1000
                });

            _giftCardService.IsGiftCardValid(gc).ShouldEqual(false);
            });
>>>>>>> 743abdcd
        }

        [Test]
        public void Can_calculate_giftCard_remainingAmount()
        {
            RunWithTestServiceProvider(()=>{
            var gc = _giftCardService.GetGiftCardById(2);

            _giftCardService.InsertGiftCardUsageHistory(
                new GiftCardUsageHistory
                {
                    GiftCardId = gc.Id,
                    UsedValue = 30
                });

            _giftCardService.InsertGiftCardUsageHistory(
                new GiftCardUsageHistory
                {
                    GiftCardId = gc.Id,
                    UsedValue = 20
                });

            _giftCardService.InsertGiftCardUsageHistory(
                new GiftCardUsageHistory
                {
                    GiftCardId = gc.Id,
                    UsedValue = 5
                });

<<<<<<< HEAD
            _giftCardService.GetGiftCardRemainingAmount(gc).Should().Be(45);
=======
            _giftCardService.GetGiftCardRemainingAmount(gc).ShouldEqual(45);
            });
>>>>>>> 743abdcd
        }
    }
}<|MERGE_RESOLUTION|>--- conflicted
+++ resolved
@@ -1,14 +1,10 @@
-<<<<<<< HEAD
-﻿using FluentAssertions;
+﻿﻿using FluentAssertions;
 using Nop.Core.Domain.Orders;
-=======
 ﻿using System.Collections.Generic;
 using System.Linq;
 using Moq;
 using Nop.Data;
-using Nop.Core.Domain.Orders;
 using Nop.Services.Events;
->>>>>>> 743abdcd
 using Nop.Services.Orders;
 using NUnit.Framework;
 
@@ -104,13 +100,6 @@
             _giftCardService.IsGiftCardValid(gc).Should().BeTrue();
 
             //add usage history record
-<<<<<<< HEAD
-            gc.GiftCardUsageHistory.Add(new GiftCardUsageHistory
-            {
-                UsedValue = 1000
-            });
-            _giftCardService.IsGiftCardValid(gc).Should().BeFalse();
-=======
             _giftCardService.InsertGiftCardUsageHistory(
                 new GiftCardUsageHistory
                 {
@@ -118,9 +107,8 @@
                     UsedValue = 1000
                 });
 
-            _giftCardService.IsGiftCardValid(gc).ShouldEqual(false);
+            _giftCardService.IsGiftCardValid(gc).Should().BeFalse();
             });
->>>>>>> 743abdcd
         }
 
         [Test]
@@ -150,12 +138,8 @@
                     UsedValue = 5
                 });
 
-<<<<<<< HEAD
             _giftCardService.GetGiftCardRemainingAmount(gc).Should().Be(45);
-=======
-            _giftCardService.GetGiftCardRemainingAmount(gc).ShouldEqual(45);
             });
->>>>>>> 743abdcd
         }
     }
 }