﻿using System.Linq;
using FluentAssertions;
<<<<<<< HEAD
using Moq;
using Nop.Core;
=======
>>>>>>> a6e3e6a9
using Nop.Core.Domain.Catalog;
using Nop.Core.Domain.Customers;
using Nop.Core.Domain.Orders;
<<<<<<< HEAD
using Nop.Services.Catalog;
using Nop.Services.Directory;
using Nop.Services.Localization;
using Nop.Services.Media;
=======
>>>>>>> a6e3e6a9
using Nop.Services.Orders;
using NUnit.Framework;

namespace Nop.Services.Tests.Orders
{
    [TestFixture]
    public class CheckoutAttributeParserAndFormatterTests : ServiceTest
    {
<<<<<<< HEAD
        private FakeRepository<CheckoutAttribute> _checkoutAttributeRepo;
        private FakeRepository<CheckoutAttributeValue> _checkoutAttributeValueRepo;
        private Mock<IStoreMappingService> _storeMappingService;
        private ICheckoutAttributeService _checkoutAttributeService;
=======
>>>>>>> a6e3e6a9
        private ICheckoutAttributeParser _checkoutAttributeParser;
        private ICheckoutAttributeFormatter _checkoutAttributeFormatter;
        private ICheckoutAttributeService _checkoutAttributeService;

        private CheckoutAttribute _ca1, _ca2, _ca3;
        private CheckoutAttributeValue _cav11, _cav12, _cav21, _cav22;

        [SetUp]
        public void SetUp()
        {
            _checkoutAttributeParser = GetService<ICheckoutAttributeParser>();
            _checkoutAttributeFormatter = GetService<ICheckoutAttributeFormatter>();
            _checkoutAttributeService = GetService<ICheckoutAttributeService>();

            //color (dropdownlist)
            _ca1 = new CheckoutAttribute
            {
                Name = "Color",
                TextPrompt = "Select color:",
                IsRequired = true,
                AttributeControlType = AttributeControlType.DropdownList,
                DisplayOrder = 1
            };

            _checkoutAttributeService.InsertCheckoutAttribute(_ca1);

            _cav11 = new CheckoutAttributeValue
            {
                Name = "Green",
                DisplayOrder = 1,
                CheckoutAttributeId = _ca1.Id
            };
            _cav12 = new CheckoutAttributeValue
            {
                Name = "Red",
                DisplayOrder = 2,
                CheckoutAttributeId = _ca1.Id
            };

            _checkoutAttributeService.InsertCheckoutAttributeValue(_cav11);
            _checkoutAttributeService.InsertCheckoutAttributeValue(_cav12);

            //custom option (checkboxes)
            _ca2 = new CheckoutAttribute
            {
                Name = "Custom option",
                TextPrompt = "Select custom option:",
                IsRequired = true,
                AttributeControlType = AttributeControlType.Checkboxes,
                DisplayOrder = 2
            };

            _checkoutAttributeService.InsertCheckoutAttribute(_ca2);

            _cav21 = new CheckoutAttributeValue
            {
                Name = "Option 1",
                DisplayOrder = 1,
                CheckoutAttributeId = _ca2.Id
            };
            _cav22 = new CheckoutAttributeValue
            {
                Name = "Option 2",
                DisplayOrder = 2,
                CheckoutAttributeId = _ca2.Id
            };

            _checkoutAttributeService.InsertCheckoutAttributeValue(_cav21);
            _checkoutAttributeService.InsertCheckoutAttributeValue(_cav22);

            //custom text
            _ca3 = new CheckoutAttribute
            {
                Name = "Custom text",
                TextPrompt = "Enter custom text:",
                IsRequired = true,
                AttributeControlType = AttributeControlType.MultilineTextbox,
                DisplayOrder = 3
            };

            _checkoutAttributeService.InsertCheckoutAttribute(_ca3);
        }

<<<<<<< HEAD
            #endregion

            _checkoutAttributeRepo = new FakeRepository<CheckoutAttribute>(new List<CheckoutAttribute> { ca1, ca2, ca3 });

            _checkoutAttributeValueRepo = new FakeRepository<CheckoutAttributeValue>(new List<CheckoutAttributeValue> { cav1_1, cav1_2, cav2_1, cav2_2 });

            var staticCacheManager = new TestCacheManager();

            _storeMappingService = new Mock<IStoreMappingService>();

            _checkoutAttributeService = new CheckoutAttributeService(staticCacheManager,
                _checkoutAttributeRepo, _checkoutAttributeValueRepo, _storeMappingService.Object);

            _checkoutAttributeParser = new CheckoutAttributeParser(_checkoutAttributeService);

            var workingLanguage = new Language();
            _workContext = new Mock<IWorkContext>();
            _workContext.Setup(x => x.WorkingLanguage).Returns(workingLanguage);
            _currencyService = new Mock<ICurrencyService>();
            _taxService = new Mock<ITaxService>();
            _priceFormatter = new Mock<IPriceFormatter>();
            _downloadService = new Mock<IDownloadService>();
            _webHelper = new Mock<IWebHelper>();
            _localizationService = TestLocalizationService.Init();
=======
        [TearDown]
        public void TearDown()
        {
            _checkoutAttributeService.DeleteCheckoutAttributeValue(_cav11);
            _checkoutAttributeService.DeleteCheckoutAttributeValue(_cav12);
            _checkoutAttributeService.DeleteCheckoutAttribute(_ca1);
>>>>>>> a6e3e6a9

            _checkoutAttributeService.DeleteCheckoutAttributeValue(_cav21);
            _checkoutAttributeService.DeleteCheckoutAttributeValue(_cav22);
            _checkoutAttributeService.DeleteCheckoutAttribute(_ca2);

            _checkoutAttributeService.DeleteCheckoutAttribute(_ca3);
        }

        [Test]
        public void CanAddAndParseCheckoutAttributes()
        {
            var attributes = string.Empty;
            //color: green
            attributes = _checkoutAttributeParser.AddCheckoutAttribute(attributes, _ca1, _cav11.Id.ToString());
            //custom option: option 1, option 2
            attributes = _checkoutAttributeParser.AddCheckoutAttribute(attributes, _ca2, _cav21.Id.ToString());
            attributes = _checkoutAttributeParser.AddCheckoutAttribute(attributes, _ca2, _cav22.Id.ToString());
            //custom text
            attributes = _checkoutAttributeParser.AddCheckoutAttribute(attributes, _ca3, "Some custom text goes here");

            var parsedAttributeValues = _checkoutAttributeParser.ParseCheckoutAttributeValues(attributes).ToList();
            parsedAttributeValues.SelectMany(x => x.values.Select(p => p.Id)).Contains(_cav11.Id).Should().BeTrue();
            parsedAttributeValues.SelectMany(x => x.values.Select(p => p.Id)).Contains(_cav12.Id).Should().BeFalse();
            parsedAttributeValues.SelectMany(x => x.values.Select(p => p.Id)).Contains(_cav21.Id).Should().BeTrue();
            parsedAttributeValues.SelectMany(x => x.values.Select(p => p.Id)).Contains(_cav22.Id).Should().BeTrue();
            parsedAttributeValues.SelectMany(x => x.values.Select(p => p.Id)).Contains(_cav22.Id).Should().BeTrue();

            var parsedValues = _checkoutAttributeParser.ParseValues(attributes, _ca3.Id);
            parsedValues.Count.Should().Be(1);
            parsedValues.Contains("Some custom text goes here").Should().BeTrue();
            parsedValues.Contains("Some other custom text").Should().BeFalse();
        }

        [Test]
        public void CanAddRenderAttributesWithoutPrices()
        {
            var attributes = string.Empty;
            //color: green
            attributes = _checkoutAttributeParser.AddCheckoutAttribute(attributes, _ca1, _cav11.Id.ToString());
            //custom option: option 1, option 2
            attributes = _checkoutAttributeParser.AddCheckoutAttribute(attributes, _ca2, _cav21.Id.ToString());
            attributes = _checkoutAttributeParser.AddCheckoutAttribute(attributes, _ca2, _cav22.Id.ToString());
            //custom text
            attributes = _checkoutAttributeParser.AddCheckoutAttribute(attributes, _ca3, "Some custom text goes here");

            var customer = new Customer();

            var formattedAttributes =
                _checkoutAttributeFormatter.FormatAttributes(attributes, customer, "<br />", false, false);
            formattedAttributes.Should()
                .Be(
                    "Color: Green<br />Custom option: Option 1<br />Custom option: Option 2<br />Custom text: Some custom text goes here");
        }

        [Test]
        public void CanAddAndRemoveCheckoutAttributes()
        {
            var attributes = string.Empty;
            //color: green
            attributes = _checkoutAttributeParser.AddCheckoutAttribute(attributes, _ca1, _cav11.Id.ToString());
            //custom option: option 1, option 2
            attributes = _checkoutAttributeParser.AddCheckoutAttribute(attributes, _ca2, _cav21.Id.ToString());
            attributes = _checkoutAttributeParser.AddCheckoutAttribute(attributes, _ca2, _cav22.Id.ToString());
            //custom text
            attributes = _checkoutAttributeParser.AddCheckoutAttribute(attributes, _ca3, "Some custom text goes here");
            //delete some of them
            attributes = _checkoutAttributeParser.RemoveCheckoutAttribute(attributes, _ca2);
            attributes = _checkoutAttributeParser.RemoveCheckoutAttribute(attributes, _ca3);

            var parsedAttributeValues = _checkoutAttributeParser.ParseCheckoutAttributeValues(attributes).ToList();
            parsedAttributeValues.SelectMany(x => x.values.Select(p => p.Id)).Contains(_cav11.Id).Should().BeTrue();
            parsedAttributeValues.SelectMany(x => x.values.Select(p => p.Id)).Contains(_cav12.Id).Should().BeFalse();
            parsedAttributeValues.SelectMany(x => x.values.Select(p => p.Id)).Contains(_cav21.Id).Should().BeFalse();
            parsedAttributeValues.SelectMany(x => x.values.Select(p => p.Id)).Contains(_cav22.Id).Should().BeFalse();
            parsedAttributeValues.SelectMany(x => x.values.Select(p => p.Id)).Contains(_cav22.Id).Should().BeFalse();

            var parsedValues = _checkoutAttributeParser.ParseValues(attributes, _ca3.Id);
            parsedValues.Count.Should().Be(0);
        }
    }
}
<|MERGE_RESOLUTION|>--- conflicted
+++ resolved
@@ -1,229 +1,183 @@
-﻿using System.Linq;
-using FluentAssertions;
-<<<<<<< HEAD
-using Moq;
-using Nop.Core;
-=======
->>>>>>> a6e3e6a9
-using Nop.Core.Domain.Catalog;
-using Nop.Core.Domain.Customers;
-using Nop.Core.Domain.Orders;
-<<<<<<< HEAD
-using Nop.Services.Catalog;
-using Nop.Services.Directory;
-using Nop.Services.Localization;
-using Nop.Services.Media;
-=======
->>>>>>> a6e3e6a9
-using Nop.Services.Orders;
-using NUnit.Framework;
-
-namespace Nop.Services.Tests.Orders
-{
-    [TestFixture]
-    public class CheckoutAttributeParserAndFormatterTests : ServiceTest
-    {
-<<<<<<< HEAD
-        private FakeRepository<CheckoutAttribute> _checkoutAttributeRepo;
-        private FakeRepository<CheckoutAttributeValue> _checkoutAttributeValueRepo;
-        private Mock<IStoreMappingService> _storeMappingService;
-        private ICheckoutAttributeService _checkoutAttributeService;
-=======
->>>>>>> a6e3e6a9
-        private ICheckoutAttributeParser _checkoutAttributeParser;
-        private ICheckoutAttributeFormatter _checkoutAttributeFormatter;
-        private ICheckoutAttributeService _checkoutAttributeService;
-
-        private CheckoutAttribute _ca1, _ca2, _ca3;
-        private CheckoutAttributeValue _cav11, _cav12, _cav21, _cav22;
-
-        [SetUp]
-        public void SetUp()
-        {
-            _checkoutAttributeParser = GetService<ICheckoutAttributeParser>();
-            _checkoutAttributeFormatter = GetService<ICheckoutAttributeFormatter>();
-            _checkoutAttributeService = GetService<ICheckoutAttributeService>();
-
-            //color (dropdownlist)
-            _ca1 = new CheckoutAttribute
-            {
-                Name = "Color",
-                TextPrompt = "Select color:",
-                IsRequired = true,
-                AttributeControlType = AttributeControlType.DropdownList,
-                DisplayOrder = 1
-            };
-
-            _checkoutAttributeService.InsertCheckoutAttribute(_ca1);
-
-            _cav11 = new CheckoutAttributeValue
-            {
-                Name = "Green",
-                DisplayOrder = 1,
-                CheckoutAttributeId = _ca1.Id
-            };
-            _cav12 = new CheckoutAttributeValue
-            {
-                Name = "Red",
-                DisplayOrder = 2,
-                CheckoutAttributeId = _ca1.Id
-            };
-
-            _checkoutAttributeService.InsertCheckoutAttributeValue(_cav11);
-            _checkoutAttributeService.InsertCheckoutAttributeValue(_cav12);
-
-            //custom option (checkboxes)
-            _ca2 = new CheckoutAttribute
-            {
-                Name = "Custom option",
-                TextPrompt = "Select custom option:",
-                IsRequired = true,
-                AttributeControlType = AttributeControlType.Checkboxes,
-                DisplayOrder = 2
-            };
-
-            _checkoutAttributeService.InsertCheckoutAttribute(_ca2);
-
-            _cav21 = new CheckoutAttributeValue
-            {
-                Name = "Option 1",
-                DisplayOrder = 1,
-                CheckoutAttributeId = _ca2.Id
-            };
-            _cav22 = new CheckoutAttributeValue
-            {
-                Name = "Option 2",
-                DisplayOrder = 2,
-                CheckoutAttributeId = _ca2.Id
-            };
-
-            _checkoutAttributeService.InsertCheckoutAttributeValue(_cav21);
-            _checkoutAttributeService.InsertCheckoutAttributeValue(_cav22);
-
-            //custom text
-            _ca3 = new CheckoutAttribute
-            {
-                Name = "Custom text",
-                TextPrompt = "Enter custom text:",
-                IsRequired = true,
-                AttributeControlType = AttributeControlType.MultilineTextbox,
-                DisplayOrder = 3
-            };
-
-            _checkoutAttributeService.InsertCheckoutAttribute(_ca3);
-        }
-
-<<<<<<< HEAD
-            #endregion
-
-            _checkoutAttributeRepo = new FakeRepository<CheckoutAttribute>(new List<CheckoutAttribute> { ca1, ca2, ca3 });
-
-            _checkoutAttributeValueRepo = new FakeRepository<CheckoutAttributeValue>(new List<CheckoutAttributeValue> { cav1_1, cav1_2, cav2_1, cav2_2 });
-
-            var staticCacheManager = new TestCacheManager();
-
-            _storeMappingService = new Mock<IStoreMappingService>();
-
-            _checkoutAttributeService = new CheckoutAttributeService(staticCacheManager,
-                _checkoutAttributeRepo, _checkoutAttributeValueRepo, _storeMappingService.Object);
-
-            _checkoutAttributeParser = new CheckoutAttributeParser(_checkoutAttributeService);
-
-            var workingLanguage = new Language();
-            _workContext = new Mock<IWorkContext>();
-            _workContext.Setup(x => x.WorkingLanguage).Returns(workingLanguage);
-            _currencyService = new Mock<ICurrencyService>();
-            _taxService = new Mock<ITaxService>();
-            _priceFormatter = new Mock<IPriceFormatter>();
-            _downloadService = new Mock<IDownloadService>();
-            _webHelper = new Mock<IWebHelper>();
-            _localizationService = TestLocalizationService.Init();
-=======
-        [TearDown]
-        public void TearDown()
-        {
-            _checkoutAttributeService.DeleteCheckoutAttributeValue(_cav11);
-            _checkoutAttributeService.DeleteCheckoutAttributeValue(_cav12);
-            _checkoutAttributeService.DeleteCheckoutAttribute(_ca1);
->>>>>>> a6e3e6a9
-
-            _checkoutAttributeService.DeleteCheckoutAttributeValue(_cav21);
-            _checkoutAttributeService.DeleteCheckoutAttributeValue(_cav22);
-            _checkoutAttributeService.DeleteCheckoutAttribute(_ca2);
-
-            _checkoutAttributeService.DeleteCheckoutAttribute(_ca3);
-        }
-
-        [Test]
-        public void CanAddAndParseCheckoutAttributes()
-        {
-            var attributes = string.Empty;
-            //color: green
-            attributes = _checkoutAttributeParser.AddCheckoutAttribute(attributes, _ca1, _cav11.Id.ToString());
-            //custom option: option 1, option 2
-            attributes = _checkoutAttributeParser.AddCheckoutAttribute(attributes, _ca2, _cav21.Id.ToString());
-            attributes = _checkoutAttributeParser.AddCheckoutAttribute(attributes, _ca2, _cav22.Id.ToString());
-            //custom text
-            attributes = _checkoutAttributeParser.AddCheckoutAttribute(attributes, _ca3, "Some custom text goes here");
-
-            var parsedAttributeValues = _checkoutAttributeParser.ParseCheckoutAttributeValues(attributes).ToList();
-            parsedAttributeValues.SelectMany(x => x.values.Select(p => p.Id)).Contains(_cav11.Id).Should().BeTrue();
-            parsedAttributeValues.SelectMany(x => x.values.Select(p => p.Id)).Contains(_cav12.Id).Should().BeFalse();
-            parsedAttributeValues.SelectMany(x => x.values.Select(p => p.Id)).Contains(_cav21.Id).Should().BeTrue();
-            parsedAttributeValues.SelectMany(x => x.values.Select(p => p.Id)).Contains(_cav22.Id).Should().BeTrue();
-            parsedAttributeValues.SelectMany(x => x.values.Select(p => p.Id)).Contains(_cav22.Id).Should().BeTrue();
-
-            var parsedValues = _checkoutAttributeParser.ParseValues(attributes, _ca3.Id);
-            parsedValues.Count.Should().Be(1);
-            parsedValues.Contains("Some custom text goes here").Should().BeTrue();
-            parsedValues.Contains("Some other custom text").Should().BeFalse();
-        }
-
-        [Test]
-        public void CanAddRenderAttributesWithoutPrices()
-        {
-            var attributes = string.Empty;
-            //color: green
-            attributes = _checkoutAttributeParser.AddCheckoutAttribute(attributes, _ca1, _cav11.Id.ToString());
-            //custom option: option 1, option 2
-            attributes = _checkoutAttributeParser.AddCheckoutAttribute(attributes, _ca2, _cav21.Id.ToString());
-            attributes = _checkoutAttributeParser.AddCheckoutAttribute(attributes, _ca2, _cav22.Id.ToString());
-            //custom text
-            attributes = _checkoutAttributeParser.AddCheckoutAttribute(attributes, _ca3, "Some custom text goes here");
-
-            var customer = new Customer();
-
-            var formattedAttributes =
-                _checkoutAttributeFormatter.FormatAttributes(attributes, customer, "<br />", false, false);
-            formattedAttributes.Should()
-                .Be(
-                    "Color: Green<br />Custom option: Option 1<br />Custom option: Option 2<br />Custom text: Some custom text goes here");
-        }
-
-        [Test]
-        public void CanAddAndRemoveCheckoutAttributes()
-        {
-            var attributes = string.Empty;
-            //color: green
-            attributes = _checkoutAttributeParser.AddCheckoutAttribute(attributes, _ca1, _cav11.Id.ToString());
-            //custom option: option 1, option 2
-            attributes = _checkoutAttributeParser.AddCheckoutAttribute(attributes, _ca2, _cav21.Id.ToString());
-            attributes = _checkoutAttributeParser.AddCheckoutAttribute(attributes, _ca2, _cav22.Id.ToString());
-            //custom text
-            attributes = _checkoutAttributeParser.AddCheckoutAttribute(attributes, _ca3, "Some custom text goes here");
-            //delete some of them
-            attributes = _checkoutAttributeParser.RemoveCheckoutAttribute(attributes, _ca2);
-            attributes = _checkoutAttributeParser.RemoveCheckoutAttribute(attributes, _ca3);
-
-            var parsedAttributeValues = _checkoutAttributeParser.ParseCheckoutAttributeValues(attributes).ToList();
-            parsedAttributeValues.SelectMany(x => x.values.Select(p => p.Id)).Contains(_cav11.Id).Should().BeTrue();
-            parsedAttributeValues.SelectMany(x => x.values.Select(p => p.Id)).Contains(_cav12.Id).Should().BeFalse();
-            parsedAttributeValues.SelectMany(x => x.values.Select(p => p.Id)).Contains(_cav21.Id).Should().BeFalse();
-            parsedAttributeValues.SelectMany(x => x.values.Select(p => p.Id)).Contains(_cav22.Id).Should().BeFalse();
-            parsedAttributeValues.SelectMany(x => x.values.Select(p => p.Id)).Contains(_cav22.Id).Should().BeFalse();
-
-            var parsedValues = _checkoutAttributeParser.ParseValues(attributes, _ca3.Id);
-            parsedValues.Count.Should().Be(0);
-        }
-    }
-}
+﻿using System.Linq;
+using FluentAssertions;
+using Nop.Core.Domain.Catalog;
+using Nop.Core.Domain.Customers;
+using Nop.Core.Domain.Orders;
+using Nop.Services.Orders;
+using NUnit.Framework;
+
+namespace Nop.Services.Tests.Orders
+{
+    [TestFixture]
+    public class CheckoutAttributeParserAndFormatterTests : ServiceTest
+    {
+        private ICheckoutAttributeParser _checkoutAttributeParser;
+        private ICheckoutAttributeFormatter _checkoutAttributeFormatter;
+        private ICheckoutAttributeService _checkoutAttributeService;
+
+        private CheckoutAttribute _ca1, _ca2, _ca3;
+        private CheckoutAttributeValue _cav11, _cav12, _cav21, _cav22;
+
+        [SetUp]
+        public void SetUp()
+        {
+            _checkoutAttributeParser = GetService<ICheckoutAttributeParser>();
+            _checkoutAttributeFormatter = GetService<ICheckoutAttributeFormatter>();
+            _checkoutAttributeService = GetService<ICheckoutAttributeService>();
+
+            //color (dropdownlist)
+            _ca1 = new CheckoutAttribute
+            {
+                Name = "Color",
+                TextPrompt = "Select color:",
+                IsRequired = true,
+                AttributeControlType = AttributeControlType.DropdownList,
+                DisplayOrder = 1
+            };
+
+            _checkoutAttributeService.InsertCheckoutAttribute(_ca1);
+
+            _cav11 = new CheckoutAttributeValue
+            {
+                Name = "Green",
+                DisplayOrder = 1,
+                CheckoutAttributeId = _ca1.Id
+            };
+            _cav12 = new CheckoutAttributeValue
+            {
+                Name = "Red",
+                DisplayOrder = 2,
+                CheckoutAttributeId = _ca1.Id
+            };
+
+            _checkoutAttributeService.InsertCheckoutAttributeValue(_cav11);
+            _checkoutAttributeService.InsertCheckoutAttributeValue(_cav12);
+
+            //custom option (checkboxes)
+            _ca2 = new CheckoutAttribute
+            {
+                Name = "Custom option",
+                TextPrompt = "Select custom option:",
+                IsRequired = true,
+                AttributeControlType = AttributeControlType.Checkboxes,
+                DisplayOrder = 2
+            };
+
+            _checkoutAttributeService.InsertCheckoutAttribute(_ca2);
+
+            _cav21 = new CheckoutAttributeValue
+            {
+                Name = "Option 1",
+                DisplayOrder = 1,
+                CheckoutAttributeId = _ca2.Id
+            };
+            _cav22 = new CheckoutAttributeValue
+            {
+                Name = "Option 2",
+                DisplayOrder = 2,
+                CheckoutAttributeId = _ca2.Id
+            };
+
+            _checkoutAttributeService.InsertCheckoutAttributeValue(_cav21);
+            _checkoutAttributeService.InsertCheckoutAttributeValue(_cav22);
+
+            //custom text
+            _ca3 = new CheckoutAttribute
+            {
+                Name = "Custom text",
+                TextPrompt = "Enter custom text:",
+                IsRequired = true,
+                AttributeControlType = AttributeControlType.MultilineTextbox,
+                DisplayOrder = 3
+            };
+
+            _checkoutAttributeService.InsertCheckoutAttribute(_ca3);
+        }
+
+        [TearDown]
+        public void TearDown()
+        {
+            _checkoutAttributeService.DeleteCheckoutAttributeValue(_cav11);
+            _checkoutAttributeService.DeleteCheckoutAttributeValue(_cav12);
+            _checkoutAttributeService.DeleteCheckoutAttribute(_ca1);
+
+            _checkoutAttributeService.DeleteCheckoutAttributeValue(_cav21);
+            _checkoutAttributeService.DeleteCheckoutAttributeValue(_cav22);
+            _checkoutAttributeService.DeleteCheckoutAttribute(_ca2);
+
+            _checkoutAttributeService.DeleteCheckoutAttribute(_ca3);
+        }
+
+        [Test]
+        public void CanAddAndParseCheckoutAttributes()
+        {
+            var attributes = string.Empty;
+            //color: green
+            attributes = _checkoutAttributeParser.AddCheckoutAttribute(attributes, _ca1, _cav11.Id.ToString());
+            //custom option: option 1, option 2
+            attributes = _checkoutAttributeParser.AddCheckoutAttribute(attributes, _ca2, _cav21.Id.ToString());
+            attributes = _checkoutAttributeParser.AddCheckoutAttribute(attributes, _ca2, _cav22.Id.ToString());
+            //custom text
+            attributes = _checkoutAttributeParser.AddCheckoutAttribute(attributes, _ca3, "Some custom text goes here");
+
+            var parsedAttributeValues = _checkoutAttributeParser.ParseCheckoutAttributeValues(attributes).ToList();
+            parsedAttributeValues.SelectMany(x => x.values.Select(p => p.Id)).Contains(_cav11.Id).Should().BeTrue();
+            parsedAttributeValues.SelectMany(x => x.values.Select(p => p.Id)).Contains(_cav12.Id).Should().BeFalse();
+            parsedAttributeValues.SelectMany(x => x.values.Select(p => p.Id)).Contains(_cav21.Id).Should().BeTrue();
+            parsedAttributeValues.SelectMany(x => x.values.Select(p => p.Id)).Contains(_cav22.Id).Should().BeTrue();
+            parsedAttributeValues.SelectMany(x => x.values.Select(p => p.Id)).Contains(_cav22.Id).Should().BeTrue();
+
+            var parsedValues = _checkoutAttributeParser.ParseValues(attributes, _ca3.Id);
+            parsedValues.Count.Should().Be(1);
+            parsedValues.Contains("Some custom text goes here").Should().BeTrue();
+            parsedValues.Contains("Some other custom text").Should().BeFalse();
+        }
+
+        [Test]
+        public void CanAddRenderAttributesWithoutPrices()
+        {
+            var attributes = string.Empty;
+            //color: green
+            attributes = _checkoutAttributeParser.AddCheckoutAttribute(attributes, _ca1, _cav11.Id.ToString());
+            //custom option: option 1, option 2
+            attributes = _checkoutAttributeParser.AddCheckoutAttribute(attributes, _ca2, _cav21.Id.ToString());
+            attributes = _checkoutAttributeParser.AddCheckoutAttribute(attributes, _ca2, _cav22.Id.ToString());
+            //custom text
+            attributes = _checkoutAttributeParser.AddCheckoutAttribute(attributes, _ca3, "Some custom text goes here");
+
+            var customer = new Customer();
+
+            var formattedAttributes =
+                _checkoutAttributeFormatter.FormatAttributes(attributes, customer, "<br />", false, false);
+            formattedAttributes.Should()
+                .Be(
+                    "Color: Green<br />Custom option: Option 1<br />Custom option: Option 2<br />Custom text: Some custom text goes here");
+        }
+
+        [Test]
+        public void CanAddAndRemoveCheckoutAttributes()
+        {
+            var attributes = string.Empty;
+            //color: green
+            attributes = _checkoutAttributeParser.AddCheckoutAttribute(attributes, _ca1, _cav11.Id.ToString());
+            //custom option: option 1, option 2
+            attributes = _checkoutAttributeParser.AddCheckoutAttribute(attributes, _ca2, _cav21.Id.ToString());
+            attributes = _checkoutAttributeParser.AddCheckoutAttribute(attributes, _ca2, _cav22.Id.ToString());
+            //custom text
+            attributes = _checkoutAttributeParser.AddCheckoutAttribute(attributes, _ca3, "Some custom text goes here");
+            //delete some of them
+            attributes = _checkoutAttributeParser.RemoveCheckoutAttribute(attributes, _ca2);
+            attributes = _checkoutAttributeParser.RemoveCheckoutAttribute(attributes, _ca3);
+
+            var parsedAttributeValues = _checkoutAttributeParser.ParseCheckoutAttributeValues(attributes).ToList();
+            parsedAttributeValues.SelectMany(x => x.values.Select(p => p.Id)).Contains(_cav11.Id).Should().BeTrue();
+            parsedAttributeValues.SelectMany(x => x.values.Select(p => p.Id)).Contains(_cav12.Id).Should().BeFalse();
+            parsedAttributeValues.SelectMany(x => x.values.Select(p => p.Id)).Contains(_cav21.Id).Should().BeFalse();
+            parsedAttributeValues.SelectMany(x => x.values.Select(p => p.Id)).Contains(_cav22.Id).Should().BeFalse();
+            parsedAttributeValues.SelectMany(x => x.values.Select(p => p.Id)).Contains(_cav22.Id).Should().BeFalse();
+
+            var parsedValues = _checkoutAttributeParser.ParseValues(attributes, _ca3.Id);
+            parsedValues.Count.Should().Be(0);
+        }
+    }
+}