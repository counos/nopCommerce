﻿using System;
using FluentAssertions;
using Nop.Core.Domain.Customers;
<<<<<<< HEAD
using Nop.Core.Domain.Security;
using Nop.Core.Events;
using Nop.Core.Infrastructure;
using Nop.Services.Common;
using Nop.Services.Customers;
using Nop.Services.Localization;
using Nop.Services.Messages;
using Nop.Services.Orders;
=======
using Nop.Services.Customers;
>>>>>>> a6e3e6a9
using Nop.Services.Security;
using Nop.Tests;
using NUnit.Framework;

namespace Nop.Services.Tests.Customers
{
    [TestFixture]
    public class CustomerRegistrationServiceTests : ServiceTest
    {
        private ICustomerService _customerService;
        private IEncryptionService _encryptionService;
        private ICustomerRegistrationService _customerRegistrationService;

        [SetUp]
        public void SetUp()
        {
            _customerService = GetService<ICustomerService>();
            _encryptionService = GetService<IEncryptionService>();
            _customerRegistrationService = GetService<ICustomerRegistrationService>();
        }

        private Customer CreateCustomer(PasswordFormat passwordFormat, bool isRegistered = true)
        {
            var customer = new Customer
            {
                Username = "test@test.com",
                Email = "test@test.com",
                Active = true
            };

            _customerService.InsertCustomer(customer);

            var password = "password";
            if (passwordFormat == PasswordFormat.Encrypted)
                password = _encryptionService.EncryptText(password);

            _customerService.InsertCustomerPassword(new CustomerPassword
            {
                CustomerId = customer.Id,
                PasswordFormat = passwordFormat,
                Password = password,
                CreatedOnUtc = DateTime.UtcNow
            });

            if (isRegistered)
                _customerService.AddCustomerRoleMapping(new CustomerCustomerRoleMapping
                {
                    CustomerId = customer.Id,
                    CustomerRoleId = _customerService
                        .GetCustomerRoleBySystemName(NopCustomerDefaults.RegisteredRoleName).Id
                });

            return customer;
        }

        private void DeleteCustomer(Customer customer)
        {
            customer.Username = customer.Email = string.Empty;
            customer.Active = false;
            _customerService.UpdateCustomer(customer);
            _customerService.DeleteCustomer(customer);
        }

        [Test]
        public void EnsureOnlyRegisteredCustomersCanLogin()
        {
            var result = _customerRegistrationService.ValidateCustomer(NopTestsDefaults.AdminEmail, NopTestsDefaults.AdminPassword);
            result.Should().Be(CustomerLoginResults.Successful);

            var customer = CreateCustomer(PasswordFormat.Clear, false);

            result = _customerRegistrationService.ValidateCustomer("test@test.com", "password");
            DeleteCustomer(customer);

            result.Should().Be(CustomerLoginResults.NotRegistered);
        }

        [Test]
        public void CanValidateHashedPassword()
        {
            var result = _customerRegistrationService.ValidateCustomer(NopTestsDefaults.AdminEmail, NopTestsDefaults.AdminPassword);
            result.Should().Be(CustomerLoginResults.Successful);
        }

        [Test]
        public void CanValidateClearPassword()
        {
            var customer = CreateCustomer(PasswordFormat.Clear);

            var result = _customerRegistrationService.ValidateCustomer("test@test.com", "password");
            DeleteCustomer(customer);

            result.Should().Be(CustomerLoginResults.Successful);
        }

        [Test]
        public void CanValidateEncryptedPassword()
        {
            var customer = CreateCustomer(PasswordFormat.Encrypted);

            var result = _customerRegistrationService.ValidateCustomer("test@test.com", "password");
            DeleteCustomer(customer);

            result.Should().Be(CustomerLoginResults.Successful);
        }
        
        [Test]
        public void CanChangePassword()
        {
            var customer = CreateCustomer(PasswordFormat.Encrypted);

            var request = new ChangePasswordRequest("test@test.com", true, PasswordFormat.Clear, "password", "password");
            var unSuccess = _customerRegistrationService.ChangePassword(request);
            
            request = new ChangePasswordRequest("test@test.com", true, PasswordFormat.Hashed, "newpassword", "password");
            var success = _customerRegistrationService.ChangePassword(request);

            unSuccess.Success.Should().BeFalse();
            success.Success.Should().BeTrue();

            DeleteCustomer(customer);
        }
    }
}
<|MERGE_RESOLUTION|>--- conflicted
+++ resolved
@@ -1,139 +1,128 @@
-﻿using System;
-using FluentAssertions;
-using Nop.Core.Domain.Customers;
-<<<<<<< HEAD
-using Nop.Core.Domain.Security;
-using Nop.Core.Events;
-using Nop.Core.Infrastructure;
-using Nop.Services.Common;
-using Nop.Services.Customers;
-using Nop.Services.Localization;
-using Nop.Services.Messages;
-using Nop.Services.Orders;
-=======
-using Nop.Services.Customers;
->>>>>>> a6e3e6a9
-using Nop.Services.Security;
-using Nop.Tests;
-using NUnit.Framework;
-
-namespace Nop.Services.Tests.Customers
-{
-    [TestFixture]
-    public class CustomerRegistrationServiceTests : ServiceTest
-    {
-        private ICustomerService _customerService;
-        private IEncryptionService _encryptionService;
-        private ICustomerRegistrationService _customerRegistrationService;
-
-        [SetUp]
-        public void SetUp()
-        {
-            _customerService = GetService<ICustomerService>();
-            _encryptionService = GetService<IEncryptionService>();
-            _customerRegistrationService = GetService<ICustomerRegistrationService>();
-        }
-
-        private Customer CreateCustomer(PasswordFormat passwordFormat, bool isRegistered = true)
-        {
-            var customer = new Customer
-            {
-                Username = "test@test.com",
-                Email = "test@test.com",
-                Active = true
-            };
-
-            _customerService.InsertCustomer(customer);
-
-            var password = "password";
-            if (passwordFormat == PasswordFormat.Encrypted)
-                password = _encryptionService.EncryptText(password);
-
-            _customerService.InsertCustomerPassword(new CustomerPassword
-            {
-                CustomerId = customer.Id,
-                PasswordFormat = passwordFormat,
-                Password = password,
-                CreatedOnUtc = DateTime.UtcNow
-            });
-
-            if (isRegistered)
-                _customerService.AddCustomerRoleMapping(new CustomerCustomerRoleMapping
-                {
-                    CustomerId = customer.Id,
-                    CustomerRoleId = _customerService
-                        .GetCustomerRoleBySystemName(NopCustomerDefaults.RegisteredRoleName).Id
-                });
-
-            return customer;
-        }
-
-        private void DeleteCustomer(Customer customer)
-        {
-            customer.Username = customer.Email = string.Empty;
-            customer.Active = false;
-            _customerService.UpdateCustomer(customer);
-            _customerService.DeleteCustomer(customer);
-        }
-
-        [Test]
-        public void EnsureOnlyRegisteredCustomersCanLogin()
-        {
-            var result = _customerRegistrationService.ValidateCustomer(NopTestsDefaults.AdminEmail, NopTestsDefaults.AdminPassword);
-            result.Should().Be(CustomerLoginResults.Successful);
-
-            var customer = CreateCustomer(PasswordFormat.Clear, false);
-
-            result = _customerRegistrationService.ValidateCustomer("test@test.com", "password");
-            DeleteCustomer(customer);
-
-            result.Should().Be(CustomerLoginResults.NotRegistered);
-        }
-
-        [Test]
-        public void CanValidateHashedPassword()
-        {
-            var result = _customerRegistrationService.ValidateCustomer(NopTestsDefaults.AdminEmail, NopTestsDefaults.AdminPassword);
-            result.Should().Be(CustomerLoginResults.Successful);
-        }
-
-        [Test]
-        public void CanValidateClearPassword()
-        {
-            var customer = CreateCustomer(PasswordFormat.Clear);
-
-            var result = _customerRegistrationService.ValidateCustomer("test@test.com", "password");
-            DeleteCustomer(customer);
-
-            result.Should().Be(CustomerLoginResults.Successful);
-        }
-
-        [Test]
-        public void CanValidateEncryptedPassword()
-        {
-            var customer = CreateCustomer(PasswordFormat.Encrypted);
-
-            var result = _customerRegistrationService.ValidateCustomer("test@test.com", "password");
-            DeleteCustomer(customer);
-
-            result.Should().Be(CustomerLoginResults.Successful);
-        }
-        
-        [Test]
-        public void CanChangePassword()
-        {
-            var customer = CreateCustomer(PasswordFormat.Encrypted);
-
-            var request = new ChangePasswordRequest("test@test.com", true, PasswordFormat.Clear, "password", "password");
-            var unSuccess = _customerRegistrationService.ChangePassword(request);
-            
-            request = new ChangePasswordRequest("test@test.com", true, PasswordFormat.Hashed, "newpassword", "password");
-            var success = _customerRegistrationService.ChangePassword(request);
-
-            unSuccess.Success.Should().BeFalse();
-            success.Success.Should().BeTrue();
-
-            DeleteCustomer(customer);
-        }
-    }
-}
+﻿using System;
+using FluentAssertions;
+using Nop.Core.Domain.Customers;
+using Nop.Services.Customers;
+using Nop.Services.Security;
+using Nop.Tests;
+using NUnit.Framework;
+
+namespace Nop.Services.Tests.Customers
+{
+    [TestFixture]
+    public class CustomerRegistrationServiceTests : ServiceTest
+    {
+        private ICustomerService _customerService;
+        private IEncryptionService _encryptionService;
+        private ICustomerRegistrationService _customerRegistrationService;
+
+        [SetUp]
+        public void SetUp()
+        {
+            _customerService = GetService<ICustomerService>();
+            _encryptionService = GetService<IEncryptionService>();
+            _customerRegistrationService = GetService<ICustomerRegistrationService>();
+        }
+
+        private Customer CreateCustomer(PasswordFormat passwordFormat, bool isRegistered = true)
+        {
+            var customer = new Customer
+            {
+                Username = "test@test.com",
+                Email = "test@test.com",
+                Active = true
+            };
+
+            _customerService.InsertCustomer(customer);
+
+            var password = "password";
+            if (passwordFormat == PasswordFormat.Encrypted)
+                password = _encryptionService.EncryptText(password);
+
+            _customerService.InsertCustomerPassword(new CustomerPassword
+            {
+                CustomerId = customer.Id,
+                PasswordFormat = passwordFormat,
+                Password = password,
+                CreatedOnUtc = DateTime.UtcNow
+            });
+
+            if (isRegistered)
+                _customerService.AddCustomerRoleMapping(new CustomerCustomerRoleMapping
+                {
+                    CustomerId = customer.Id,
+                    CustomerRoleId = _customerService
+                        .GetCustomerRoleBySystemName(NopCustomerDefaults.RegisteredRoleName).Id
+                });
+
+            return customer;
+        }
+
+        private void DeleteCustomer(Customer customer)
+        {
+            customer.Username = customer.Email = string.Empty;
+            customer.Active = false;
+            _customerService.UpdateCustomer(customer);
+            _customerService.DeleteCustomer(customer);
+        }
+
+        [Test]
+        public void EnsureOnlyRegisteredCustomersCanLogin()
+        {
+            var result = _customerRegistrationService.ValidateCustomer(NopTestsDefaults.AdminEmail, NopTestsDefaults.AdminPassword);
+            result.Should().Be(CustomerLoginResults.Successful);
+
+            var customer = CreateCustomer(PasswordFormat.Clear, false);
+
+            result = _customerRegistrationService.ValidateCustomer("test@test.com", "password");
+            DeleteCustomer(customer);
+
+            result.Should().Be(CustomerLoginResults.NotRegistered);
+        }
+
+        [Test]
+        public void CanValidateHashedPassword()
+        {
+            var result = _customerRegistrationService.ValidateCustomer(NopTestsDefaults.AdminEmail, NopTestsDefaults.AdminPassword);
+            result.Should().Be(CustomerLoginResults.Successful);
+        }
+
+        [Test]
+        public void CanValidateClearPassword()
+        {
+            var customer = CreateCustomer(PasswordFormat.Clear);
+
+            var result = _customerRegistrationService.ValidateCustomer("test@test.com", "password");
+            DeleteCustomer(customer);
+
+            result.Should().Be(CustomerLoginResults.Successful);
+        }
+
+        [Test]
+        public void CanValidateEncryptedPassword()
+        {
+            var customer = CreateCustomer(PasswordFormat.Encrypted);
+
+            var result = _customerRegistrationService.ValidateCustomer("test@test.com", "password");
+            DeleteCustomer(customer);
+
+            result.Should().Be(CustomerLoginResults.Successful);
+        }
+        
+        [Test]
+        public void CanChangePassword()
+        {
+            var customer = CreateCustomer(PasswordFormat.Encrypted);
+
+            var request = new ChangePasswordRequest("test@test.com", true, PasswordFormat.Clear, "password", "password");
+            var unSuccess = _customerRegistrationService.ChangePassword(request);
+            
+            request = new ChangePasswordRequest("test@test.com", true, PasswordFormat.Hashed, "newpassword", "password");
+            var success = _customerRegistrationService.ChangePassword(request);
+
+            unSuccess.Success.Should().BeFalse();
+            success.Success.Should().BeTrue();
+
+            DeleteCustomer(customer);
+        }
+    }
+}