--- conflicted
+++ resolved
@@ -108,13 +108,12 @@
                 "RewardPoints.Message.Expired",
                 "ShoppingCart.AddToWishlist.Update",
                 "ShoppingCart.UpdateCartItem",
-                "Tax.SelectType",
+                "Tax.SelectType"
             });
 
             localizationService.AddLocaleResource(new Dictionary<string, string>
             {
                 ["Admin.System.Warnings.PluginNotEnabled.AutoFixAndRestart"] = "Uninstall and delete all not used plugins automatically (site will be restarted)",
-<<<<<<< HEAD
                 ["Admin.Configuration.AppSettings"] = "App settings",
                 ["Admin.Configuration.AppSettings.Cache"] = "Cache configuration",
                 ["Admin.Configuration.AppSettings.Cache.DefaultCacheTime"] = "Default cache time",
@@ -184,8 +183,8 @@
                 ["Admin.Configuration.AppSettings.Common.CrawlerOnlyUserAgentStringsPath"] = "Crawler user agent strings path",
                 ["Admin.Configuration.AppSettings.Common.CrawlerOnlyUserAgentStringsPath.Hint"] = "Specify a path to the file with crawler only user agent strings. Leave empty to always use full version of user agent strings file.",
                 ["Admin.Configuration.AppSettings.Common.UseSessionStateTempDataProvider"] = "Use session state for TempData",
-                ["Admin.Configuration.AppSettings.Common.UseSessionStateTempDataProvider.Hint"] = "Enable this seting to store TempData in the session state. By default the cookie-based TempData provider is used to store TempData in cookies."
-=======
+                ["Admin.Configuration.AppSettings.Common.UseSessionStateTempDataProvider.Hint"] = "Enable this seting to store TempData in the session state. By default the cookie-based TempData provider is used to store TempData in cookies.",
+                ["Admin.System.Warnings.PluginNotEnabled.AutoFixAndRestart"] = "Uninstall and delete all not used plugins automatically (site will be restarted)",
                 ["ActivityLog.AddNewSpecAttributeGroup"] = "Added a new specification attribute group ('{0}')",
                 ["ActivityLog.EditSpecAttributeGroup"] = "Edited a specification attribute group ('{0}')",
                 ["ActivityLog.DeleteSpecAttributeGroup"] = "Deleted a specification attribute group ('{0}')",
@@ -209,7 +208,6 @@
                 ["Admin.Catalog.Attributes.SpecificationAttributes.SpecificationAttributeGroup.Info"] = "Attribute group info",
                 ["Admin.Catalog.Attributes.SpecificationAttributes.SpecificationAttributeGroup.Updated"] = "The attribute group has been updated successfully.",
                 ["Admin.Catalog.Products.SpecificationAttributes.NameFormat"] = "{0} >> {1}",
->>>>>>> 433b5d18
             });
 
             // rename locales
