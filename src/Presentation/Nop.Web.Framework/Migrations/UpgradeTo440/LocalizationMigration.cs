--- conflicted
+++ resolved
@@ -108,17 +108,8 @@
                 "RewardPoints.Message.Expired",
                 "ShoppingCart.AddToWishlist.Update",
                 "ShoppingCart.UpdateCartItem",
-<<<<<<< HEAD
-                "Tax.SelectType"
+                "Tax.SelectType",
             }).Wait();
-
-            localizationService.AddLocaleResource(new Dictionary<string, string>
-            {
-                ["Admin.System.Warnings.PluginNotEnabled.AutoFixAndRestart"] = "Uninstall and delete all not used plugins automatically (site will be restarted)"
-            }).Wait();
-=======
-                "Tax.SelectType",
-            });
 
             localizationService.AddLocaleResource(new Dictionary<string, string>
             {
@@ -254,7 +245,7 @@
                 ["Admin.Configuration.Settings.Catalog.OneReviewPerProductFromCustomer"] = "One review per product from customer",
                 ["Admin.Configuration.Settings.Catalog.OneReviewPerProductFromCustomer.Hint"] = "Check to restrict customer to add just 1 review per product.",
                 ["Reviews.AlreadyAddedProductReviews"] = "Product review is already added for this product",
-            });
+            }).Wait();
 
             // rename locales
             var localesToRename = new[] {
@@ -301,19 +292,16 @@
 
             var languageService = EngineContext.Current.Resolve<ILanguageService>();
 
-            foreach (var lang in languageService.GetAllLanguages(true))
-            {
+            foreach (var lang in languageService.GetAllLanguages(true).Result)
                 foreach (var locale in localesToRename)
                 {
-                    var lsr = localizationService.GetLocaleStringResourceByName(locale.Name, lang.Id, false);
+                    var lsr = localizationService.GetLocaleStringResourceByName(locale.Name, lang.Id, false).Result;
                     if (lsr != null)
                     {
                         lsr.ResourceName = locale.NewName;
                         localizationService.UpdateLocaleStringResource(lsr);
                     }
                 }
-            }
->>>>>>> 8df5bf22
         }
 
         /// <summary>Collects the DOWN migration expressions</summary>
