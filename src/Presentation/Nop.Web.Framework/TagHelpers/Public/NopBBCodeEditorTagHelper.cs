--- conflicted
+++ resolved
@@ -70,11 +70,8 @@
             output.TagMode = TagMode.StartTagAndEndTag;
             output.Attributes.Add("class", "bb-code-editor-wrapper");
 
-<<<<<<< HEAD
-            var storeLocation = _webHelper.GetStoreLocationAsync().Result;
-=======
-            var storeLocation = await _webHelper.GetStoreLocation();
->>>>>>> 1a8a2fcd
+            var storeLocation = await _webHelper.GetStoreLocationAsync();
+
             var bbEditorWebRoot = $"{storeLocation}js/";
 
             var script1 = new TagBuilder("script");
