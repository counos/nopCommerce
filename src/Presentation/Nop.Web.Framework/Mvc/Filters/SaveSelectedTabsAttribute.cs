--- conflicted
+++ resolved
@@ -92,11 +92,7 @@
                     return;
 
                 //ignore AJAX requests
-<<<<<<< HEAD
-                if (_webHelper.IsAjaxRequestAsync(filterContext.HttpContext.Request).Result)
-=======
-                if (await _webHelper.IsAjaxRequest(context.HttpContext.Request))
->>>>>>> 1a8a2fcd
+                if (await _webHelper.IsAjaxRequestAsync(context.HttpContext.Request))
                     return;
 
                 if (!DataSettingsManager.DatabaseIsInstalled)
