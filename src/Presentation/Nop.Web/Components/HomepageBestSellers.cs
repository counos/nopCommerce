--- conflicted
+++ resolved
@@ -50,18 +50,11 @@
                 return Content("");
 
             //load and cache report
-<<<<<<< HEAD
-            var report = await _staticCacheManager.Get(_cacheKeyService.PrepareKeyForDefaultCache(NopModelCacheDefaults.HomepageBestsellersIdsKey, await _storeContext.GetCurrentStore()),
-                async () => (await _orderReportService.BestSellersReport(
+            var report = (await _staticCacheManager.Get(_staticCacheManager.PrepareKeyForDefaultCache(NopModelCacheDefaults.HomepageBestsellersIdsKey, await _storeContext.GetCurrentStore()),
+                async () => await _orderReportService.BestSellersReport(
                         storeId: (await _storeContext.GetCurrentStore()).Id,
-                        pageSize: _catalogSettings.NumberOfBestsellersOnHomepage))
-=======
-            var report = _staticCacheManager.Get(_staticCacheManager.PrepareKeyForDefaultCache(NopModelCacheDefaults.HomepageBestsellersIdsKey, _storeContext.CurrentStore),
-                () => _orderReportService.BestSellersReport(
-                        storeId: _storeContext.CurrentStore.Id,
-                        pageSize: _catalogSettings.NumberOfBestsellersOnHomepage)
->>>>>>> 8df5bf22
-                    .ToList());
+                        pageSize: _catalogSettings.NumberOfBestsellersOnHomepage)))
+                    .ToList();
 
             //load products
             var products = await _productService.GetProductsByIds(report.Select(x => x.ProductId).ToArray());
