--- conflicted
+++ resolved
@@ -1,120 +1,77 @@
-﻿using System.Collections.Generic;
-<<<<<<< HEAD
-using System.Threading.Tasks;
-using Nop.Core.Domain.Catalog;
-using Nop.Core.Domain.Orders;
-using Nop.Web.Models.Catalog;
-
-namespace Nop.Web.Factories
-{
-=======
-using Nop.Core.Domain.Catalog;
-using Nop.Core.Domain.Orders;
-using Nop.Web.Models.Catalog;
-
-namespace Nop.Web.Factories
-{
->>>>>>> 8df5bf22
-    /// <summary>
-    /// Represents the interface of the product model factory
-    /// </summary>
-    public partial interface IProductModelFactory
-    {
-        /// <summary>
-        /// Get the product template view path
-        /// </summary>
-        /// <param name="product">Product</param>
-<<<<<<< HEAD
-        /// <returns>View path</returns>
-        Task<string> PrepareProductTemplateViewPath(Product product);
-
-=======
-        /// <returns>View path</returns>
-        string PrepareProductTemplateViewPath(Product product);
-
->>>>>>> 8df5bf22
-        /// <summary>
-        /// Prepare the product overview models
-        /// </summary>
-        /// <param name="products">Collection of products</param>
-        /// <param name="preparePriceModel">Whether to prepare the price model</param>
-        /// <param name="preparePictureModel">Whether to prepare the picture model</param>
-        /// <param name="productThumbPictureSize">Product thumb picture size (longest side); pass null to use the default value of media settings</param>
-        /// <param name="prepareSpecificationAttributes">Whether to prepare the specification attribute models</param>
-        /// <param name="forceRedirectionAfterAddingToCart">Whether to force redirection after adding to cart</param>
-        /// <returns>Collection of product overview model</returns>
-<<<<<<< HEAD
-        Task<IEnumerable<ProductOverviewModel>> PrepareProductOverviewModels(IEnumerable<Product> products,
-            bool preparePriceModel = true, bool preparePictureModel = true,
-            int? productThumbPictureSize = null, bool prepareSpecificationAttributes = false,
-            bool forceRedirectionAfterAddingToCart = false);
-
-=======
-        IEnumerable<ProductOverviewModel> PrepareProductOverviewModels(IEnumerable<Product> products,
-            bool preparePriceModel = true, bool preparePictureModel = true,
-            int? productThumbPictureSize = null, bool prepareSpecificationAttributes = false,
-            bool forceRedirectionAfterAddingToCart = false);
-
->>>>>>> 8df5bf22
-        /// <summary>
-        /// Prepare the product details model
-        /// </summary>
-        /// <param name="product">Product</param>
-        /// <param name="updatecartitem">Updated shopping cart item</param>
-        /// <param name="isAssociatedProduct">Whether the product is associated</param>
-        /// <returns>Product details model</returns>
-<<<<<<< HEAD
-        Task<ProductDetailsModel> PrepareProductDetailsModel(Product product, ShoppingCartItem updatecartitem = null, bool isAssociatedProduct = false);
-
-=======
-        ProductDetailsModel PrepareProductDetailsModel(Product product, ShoppingCartItem updatecartitem = null, bool isAssociatedProduct = false);
-
->>>>>>> 8df5bf22
-        /// <summary>
-        /// Prepare the product reviews model
-        /// </summary>
-        /// <param name="model">Product reviews model</param>
-        /// <param name="product">Product</param>
-        /// <returns>Product reviews model</returns>
-        Task<ProductReviewsModel> PrepareProductReviewsModel(ProductReviewsModel model, Product product);
-
-        /// <summary>
-        /// Prepare the customer product reviews model
-        /// </summary>
-        /// <param name="page">Number of items page; pass null to load the first page</param>
-        /// <returns>Customer product reviews model</returns>
-<<<<<<< HEAD
-        Task<CustomerProductReviewsModel> PrepareCustomerProductReviewsModel(int? page);
-
-=======
-        CustomerProductReviewsModel PrepareCustomerProductReviewsModel(int? page);
-
->>>>>>> 8df5bf22
-        /// <summary>
-        /// Prepare the product email a friend model
-        /// </summary>
-        /// <param name="model">Product email a friend model</param>
-        /// <param name="product">Product</param>
-        /// <param name="excludeProperties">Whether to exclude populating of model properties from the entity</param>
-        /// <returns>product email a friend model</returns>
-<<<<<<< HEAD
-        Task<ProductEmailAFriendModel> PrepareProductEmailAFriendModel(ProductEmailAFriendModel model, Product product, bool excludeProperties);
-=======
-        ProductEmailAFriendModel PrepareProductEmailAFriendModel(ProductEmailAFriendModel model, Product product, bool excludeProperties);
->>>>>>> 8df5bf22
-
-        /// <summary>
-        /// Prepare the product specification model
-        /// </summary>
-        /// <param name="product">Product</param>
-<<<<<<< HEAD
-        /// <returns>List of product specification model</returns>
-        Task<IList<ProductSpecificationModel>> PrepareProductSpecificationModel(Product product);
-    }
-}
-=======
-        /// <returns>The product specification model</returns>
-        ProductSpecificationModel PrepareProductSpecificationModel(Product product);
-    }
-}
->>>>>>> 8df5bf22
+﻿using System.Collections.Generic;
+using System.Threading.Tasks;
+using Nop.Core.Domain.Catalog;
+using Nop.Core.Domain.Orders;
+using Nop.Web.Models.Catalog;
+
+namespace Nop.Web.Factories
+{
+
+    /// <summary>
+    /// Represents the interface of the product model factory
+    /// </summary>
+    public partial interface IProductModelFactory
+    {
+        /// <summary>
+        /// Get the product template view path
+        /// </summary>
+        /// <param name="product">Product</param>
+        /// <returns>View path</returns>
+        Task<string> PrepareProductTemplateViewPath(Product product);
+
+        /// <summary>
+        /// Prepare the product overview models
+        /// </summary>
+        /// <param name="products">Collection of products</param>
+        /// <param name="preparePriceModel">Whether to prepare the price model</param>
+        /// <param name="preparePictureModel">Whether to prepare the picture model</param>
+        /// <param name="productThumbPictureSize">Product thumb picture size (longest side); pass null to use the default value of media settings</param>
+        /// <param name="prepareSpecificationAttributes">Whether to prepare the specification attribute models</param>
+        /// <param name="forceRedirectionAfterAddingToCart">Whether to force redirection after adding to cart</param>
+        /// <returns>Collection of product overview model</returns>
+        Task<IEnumerable<ProductOverviewModel>> PrepareProductOverviewModels(IEnumerable<Product> products,
+            bool preparePriceModel = true, bool preparePictureModel = true,
+            int? productThumbPictureSize = null, bool prepareSpecificationAttributes = false,
+            bool forceRedirectionAfterAddingToCart = false);
+
+        /// <summary>
+        /// Prepare the product details model
+        /// </summary>
+        /// <param name="product">Product</param>
+        /// <param name="updatecartitem">Updated shopping cart item</param>
+        /// <param name="isAssociatedProduct">Whether the product is associated</param>
+        /// <returns>Product details model</returns>
+        Task<ProductDetailsModel> PrepareProductDetailsModel(Product product, ShoppingCartItem updatecartitem = null, bool isAssociatedProduct = false);
+
+        /// <summary>
+        /// Prepare the product reviews model
+        /// </summary>
+        /// <param name="model">Product reviews model</param>
+        /// <param name="product">Product</param>
+        /// <returns>Product reviews model</returns>
+        Task<ProductReviewsModel> PrepareProductReviewsModel(ProductReviewsModel model, Product product);
+
+        /// <summary>
+        /// Prepare the customer product reviews model
+        /// </summary>
+        /// <param name="page">Number of items page; pass null to load the first page</param>
+        /// <returns>Customer product reviews model</returns>
+        Task<CustomerProductReviewsModel> PrepareCustomerProductReviewsModel(int? page);
+
+        /// <summary>
+        /// Prepare the product email a friend model
+        /// </summary>
+        /// <param name="model">Product email a friend model</param>
+        /// <param name="product">Product</param>
+        /// <param name="excludeProperties">Whether to exclude populating of model properties from the entity</param>
+        /// <returns>product email a friend model</returns>
+        Task<ProductEmailAFriendModel> PrepareProductEmailAFriendModel(ProductEmailAFriendModel model, Product product, bool excludeProperties);
+
+        /// <summary>
+        /// Prepare the product specification model
+        /// </summary>
+        /// <param name="product">Product</param>
+        /// <returns>The product specification model</returns>
+        Task<ProductSpecificationModel> PrepareProductSpecificationModel(Product product);
+    }
+}