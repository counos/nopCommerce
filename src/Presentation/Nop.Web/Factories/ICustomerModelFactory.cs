﻿using System.Collections.Generic;
using System.Threading.Tasks;
using Nop.Core.Domain.Catalog;
using Nop.Core.Domain.Customers;
using Nop.Core.Domain.Orders;
using Nop.Services.Authentication.MultiFactor;
using Nop.Web.Models.Customer;

namespace Nop.Web.Factories
{
    /// <summary>
    /// Represents the interface of the customer model factory
    /// </summary>
    public partial interface ICustomerModelFactory
    {
        /// <summary>
        /// Prepare the custom customer attribute models
        /// </summary>
        /// <param name="customer">Customer</param>
        /// <param name="overrideAttributesXml">Overridden customer attributes in XML format; pass null to use CustomCustomerAttributes of customer</param>
        /// <returns>List of the customer attribute model</returns>
        Task<IList<CustomerAttributeModel>> PrepareCustomCustomerAttributes(Customer customer, string overrideAttributesXml = "");

        /// <summary>
        /// Prepare the customer info model
        /// </summary>
        /// <param name="model">Customer info model</param>
        /// <param name="customer">Customer</param>
        /// <param name="excludeProperties">Whether to exclude populating of model properties from the entity</param>
        /// <param name="overrideCustomCustomerAttributesXml">Overridden customer attributes in XML format; pass null to use CustomCustomerAttributes of customer</param>
        /// <returns>Customer info model</returns>
        Task<CustomerInfoModel> PrepareCustomerInfoModel(CustomerInfoModel model, Customer customer, 
            bool excludeProperties, string overrideCustomCustomerAttributesXml = "");

        /// <summary>
        /// Prepare the customer register model
        /// </summary>
        /// <param name="model">Customer register model</param>
        /// <param name="excludeProperties">Whether to exclude populating of model properties from the entity</param>
        /// <param name="overrideCustomCustomerAttributesXml">Overridden customer attributes in XML format; pass null to use CustomCustomerAttributes of customer</param>
        /// <param name="setDefaultValues">Whether to populate model properties by default values</param>
        /// <returns>Customer register model</returns>
        Task<RegisterModel> PrepareRegisterModel(RegisterModel model, bool excludeProperties, 
            string overrideCustomCustomerAttributesXml = "", bool setDefaultValues = false);

        /// <summary>
        /// Prepare the login model
        /// </summary>
        /// <param name="checkoutAsGuest">Whether to checkout as guest is enabled</param>
        /// <returns>Login model</returns>
        Task<LoginModel> PrepareLoginModel(bool? checkoutAsGuest);

        /// <summary>
        /// Prepare the password recovery model
        /// </summary>
        /// <param name="model">Password recovery model</param>
        /// <returns>Password recovery model</returns>
        Task<PasswordRecoveryModel> PreparePasswordRecoveryModel(PasswordRecoveryModel model);

        /// <summary>
        /// Prepare the password recovery confirm model
        /// </summary>
        /// <returns>Password recovery confirm model</returns>
        Task<PasswordRecoveryConfirmModel> PreparePasswordRecoveryConfirmModel();

        /// <summary>
        /// Prepare the register result model
        /// </summary>
        /// <param name="resultId">Value of UserRegistrationType enum</param>
        /// <returns>Register result model</returns>
        Task<RegisterResultModel> PrepareRegisterResultModel(int resultId);

        /// <summary>
        /// Prepare the customer navigation model
        /// </summary>
        /// <param name="selectedTabId">Identifier of the selected tab</param>
        /// <returns>Customer navigation model</returns>
        Task<CustomerNavigationModel> PrepareCustomerNavigationModel(int selectedTabId = 0);

        /// <summary>
        /// Prepare the customer address list model
        /// </summary>
        /// <returns>Customer address list model</returns>  
        Task<CustomerAddressListModel> PrepareCustomerAddressListModel();

        /// <summary>
        /// Prepare the customer downloadable products model
        /// </summary>
        /// <returns>Customer downloadable products model</returns>
        Task<CustomerDownloadableProductsModel> PrepareCustomerDownloadableProductsModel();

        /// <summary>
        /// Prepare the user agreement model
        /// </summary>
        /// <param name="orderItem">Order item</param>
        /// <param name="product">Product</param>
        /// <returns>User agreement model</returns>
        Task<UserAgreementModel> PrepareUserAgreementModel(OrderItem orderItem, Product product);

        /// <summary>
        /// Prepare the change password model
        /// </summary>
        /// <returns>Change password model</returns>
        Task<ChangePasswordModel> PrepareChangePasswordModel();

        /// <summary>
        /// Prepare the customer avatar model
        /// </summary>
        /// <param name="model">Customer avatar model</param>
        /// <returns>Customer avatar model</returns>
        Task<CustomerAvatarModel> PrepareCustomerAvatarModel(CustomerAvatarModel model);

        /// <summary>
        /// Prepare the GDPR tools model
        /// </summary>
        /// <returns>GDPR tools model</returns>
        Task<GdprToolsModel> PrepareGdprToolsModel();

        /// <summary>
        /// Prepare the check gift card balance model
        /// </summary>
        /// <returns>check gift card balance model</returns>
<<<<<<< HEAD
        Task<CheckGiftCardBalanceModel> PrepareCheckGiftCardBalanceModel();
=======
        CheckGiftCardBalanceModel PrepareCheckGiftCardBalanceModel();

        /// <summary>
        /// Prepare the multi-factor authentication model
        /// </summary>
        /// <param name="model">Multi-factor authentication model</param>
        /// <returns>Multi-factor authentication model</returns>
        MultiFactorAuthenticationModel PrepareMultiFactorAuthenticationModel(MultiFactorAuthenticationModel model);

        /// <summary>
        /// Prepare the multi-factor provider model
        /// </summary>
        /// <param name="providerModel">Multi-factor provider model</param>
        /// <param name="sysName">Multi-factor provider system name</param>
        /// <param name="isLogin">Is login page</param>
        /// <returns>Multi-factor authentication model</returns>
        MultiFactorAuthenticationProviderModel PrepareMultiFactorAuthenticationProviderModel(MultiFactorAuthenticationProviderModel providerModel, string sysName, bool isLogin = false);
>>>>>>> 8df5bf22
    }
}<|MERGE_RESOLUTION|>--- conflicted
+++ resolved
@@ -3,7 +3,6 @@
 using Nop.Core.Domain.Catalog;
 using Nop.Core.Domain.Customers;
 using Nop.Core.Domain.Orders;
-using Nop.Services.Authentication.MultiFactor;
 using Nop.Web.Models.Customer;
 
 namespace Nop.Web.Factories
@@ -120,17 +119,14 @@
         /// Prepare the check gift card balance model
         /// </summary>
         /// <returns>check gift card balance model</returns>
-<<<<<<< HEAD
         Task<CheckGiftCardBalanceModel> PrepareCheckGiftCardBalanceModel();
-=======
-        CheckGiftCardBalanceModel PrepareCheckGiftCardBalanceModel();
 
         /// <summary>
         /// Prepare the multi-factor authentication model
         /// </summary>
         /// <param name="model">Multi-factor authentication model</param>
         /// <returns>Multi-factor authentication model</returns>
-        MultiFactorAuthenticationModel PrepareMultiFactorAuthenticationModel(MultiFactorAuthenticationModel model);
+        Task<MultiFactorAuthenticationModel> PrepareMultiFactorAuthenticationModel(MultiFactorAuthenticationModel model);
 
         /// <summary>
         /// Prepare the multi-factor provider model
@@ -139,7 +135,6 @@
         /// <param name="sysName">Multi-factor provider system name</param>
         /// <param name="isLogin">Is login page</param>
         /// <returns>Multi-factor authentication model</returns>
-        MultiFactorAuthenticationProviderModel PrepareMultiFactorAuthenticationProviderModel(MultiFactorAuthenticationProviderModel providerModel, string sysName, bool isLogin = false);
->>>>>>> 8df5bf22
+        Task<MultiFactorAuthenticationProviderModel> PrepareMultiFactorAuthenticationProviderModel(MultiFactorAuthenticationProviderModel providerModel, string sysName, bool isLogin = false);
     }
 }