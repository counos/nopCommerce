--- conflicted
+++ resolved
@@ -87,13 +87,8 @@
             if (string.IsNullOrWhiteSpace(systemKeyword))
                 return null;
 
-<<<<<<< HEAD
-            var cacheKey = _cacheKeyService.PrepareKeyForDefaultCache(NopModelCacheDefaults.PollBySystemNameModelKey, 
+            var cacheKey = _staticCacheManager.PrepareKeyForDefaultCache(NopModelCacheDefaults.PollBySystemNameModelKey, 
                 systemKeyword, await _workContext.GetWorkingLanguage(), await _storeContext.GetCurrentStore());
-=======
-            var cacheKey = _staticCacheManager.PrepareKeyForDefaultCache(NopModelCacheDefaults.PollBySystemNameModelKey, 
-                systemKeyword, _workContext.WorkingLanguage, _storeContext.CurrentStore);
->>>>>>> 8df5bf22
 
             var cachedModel = await _staticCacheManager.Get(cacheKey, async () =>
             {
@@ -125,13 +120,8 @@
         /// <returns>List of the poll model</returns>
         public virtual async Task<List<PollModel>> PrepareHomepagePollModels()
         {
-<<<<<<< HEAD
-            var cacheKey = _cacheKeyService.PrepareKeyForDefaultCache(NopModelCacheDefaults.HomepagePollsModelKey, 
+            var cacheKey = _staticCacheManager.PrepareKeyForDefaultCache(NopModelCacheDefaults.HomepagePollsModelKey, 
                 await _workContext.GetWorkingLanguage(), await _storeContext.GetCurrentStore());
-=======
-            var cacheKey = _staticCacheManager.PrepareKeyForDefaultCache(NopModelCacheDefaults.HomepagePollsModelKey, 
-                _workContext.WorkingLanguage, _storeContext.CurrentStore);
->>>>>>> 8df5bf22
 
             var cachedPolls = await _staticCacheManager.Get(cacheKey, async () =>
                 (await _pollService.GetPolls((await _storeContext.GetCurrentStore()).Id, (await _workContext.GetWorkingLanguage()).Id, loadShownOnHomepageOnly: true))
