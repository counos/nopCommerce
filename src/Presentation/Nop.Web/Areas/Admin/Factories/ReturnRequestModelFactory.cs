﻿using System;
using System.Linq;
using System.Threading.Tasks;
using Microsoft.AspNetCore.Mvc.Rendering;
using Nop.Core.Domain.Orders;
using Nop.Services.Catalog;
using Nop.Services.Customers;
using Nop.Services.Helpers;
using Nop.Services.Localization;
using Nop.Services.Media;
using Nop.Services.Orders;
using Nop.Web.Areas.Admin.Infrastructure.Mapper.Extensions;
using Nop.Web.Areas.Admin.Models.Orders;
using Nop.Web.Framework.Factories;
using Nop.Web.Framework.Models.Extensions;

namespace Nop.Web.Areas.Admin.Factories
{
    /// <summary>
    /// Represents the return request model factory implementation
    /// </summary>
    public partial class ReturnRequestModelFactory : IReturnRequestModelFactory
    {
        #region Fields

        private readonly IBaseAdminModelFactory _baseAdminModelFactory;
        private readonly IDateTimeHelper _dateTimeHelper;
        private readonly IDownloadService _downloadService;
        private readonly ICustomerService _customerService;
        private readonly ILocalizationService _localizationService;
        private readonly ILocalizedModelFactory _localizedModelFactory;
        private readonly IOrderService _orderService;
        private readonly IProductService _productService;
        private readonly IReturnRequestService _returnRequestService;

        #endregion

        #region Ctor

        public ReturnRequestModelFactory(IBaseAdminModelFactory baseAdminModelFactory,
            IDateTimeHelper dateTimeHelper,
            IDownloadService downloadService,
            ICustomerService customerService,
            ILocalizationService localizationService,
            ILocalizedModelFactory localizedModelFactory,
            IOrderService orderService,
            IProductService productService,
            IReturnRequestService returnRequestService)
        {
            _baseAdminModelFactory = baseAdminModelFactory;
            _dateTimeHelper = dateTimeHelper;
            _downloadService = downloadService;
            _customerService = customerService;
            _localizationService = localizationService;
            _localizedModelFactory = localizedModelFactory;
            _orderService = orderService;
            _productService = productService;
            _returnRequestService = returnRequestService;
        }

        #endregion

        #region Methods

        /// <summary>
        /// Prepare return request search model
        /// </summary>
        /// <param name="searchModel">Return request search model</param>
        /// <returns>Return request search model</returns>
        public virtual async Task<ReturnRequestSearchModel> PrepareReturnRequestSearchModelAsync(ReturnRequestSearchModel searchModel)
        {
            if (searchModel == null)
                throw new ArgumentNullException(nameof(searchModel));

            //prepare available return request statuses
            await _baseAdminModelFactory.PrepareReturnRequestStatusesAsync(searchModel.ReturnRequestStatusList, false);

            //for some reason, the standard default value (0) for the "All" item is already used for the "Pending" status, so here we use -1
            searchModel.ReturnRequestStatusId = -1;
            searchModel.ReturnRequestStatusList.Insert(0, new SelectListItem
            {
                Value = "-1",
                Text = await _localizationService.GetResourceAsync("Admin.ReturnRequests.SearchReturnRequestStatus.All")
            });

            //prepare page parameters
            searchModel.SetGridPageSize();

            return searchModel;
        }

        /// <summary>
        /// Prepare paged return request list model
        /// </summary>
        /// <param name="searchModel">Return request search model</param>
        /// <returns>Return request list model</returns>
        public virtual async Task<ReturnRequestListModel> PrepareReturnRequestListModelAsync(ReturnRequestSearchModel searchModel)
        {
            if (searchModel == null)
                throw new ArgumentNullException(nameof(searchModel));

            //get parameters to filter emails
            var startDateValue = !searchModel.StartDate.HasValue ? null
                : (DateTime?)_dateTimeHelper.ConvertToUtcTime(searchModel.StartDate.Value, _dateTimeHelper.CurrentTimeZone);
            var endDateValue = !searchModel.EndDate.HasValue ? null
                : (DateTime?)_dateTimeHelper.ConvertToUtcTime(searchModel.EndDate.Value, _dateTimeHelper.CurrentTimeZone).AddDays(1);
            var returnRequestStatus = searchModel.ReturnRequestStatusId == -1 ? null : (ReturnRequestStatus?)searchModel.ReturnRequestStatusId;

            //get return requests
            var returnRequests = await _returnRequestService.SearchReturnRequestsAsync(customNumber: searchModel.CustomNumber,
                rs: returnRequestStatus,
                createdFromUtc: startDateValue,
                createdToUtc: endDateValue,
                pageIndex: searchModel.Page - 1, pageSize: searchModel.PageSize);

            //prepare list model
            var model = await new ReturnRequestListModel().PrepareToGridAsync(searchModel, returnRequests, () =>
            {
                return returnRequests.ToAsyncEnumerable().SelectAwait(async returnRequest =>
                {
                    //fill in model values from the entity
                    var returnRequestModel = returnRequest.ToModel<ReturnRequestModel>();

<<<<<<< HEAD
                    var customer = _customerService.GetCustomerByIdAsync(returnRequest.CustomerId).Result;
=======
                    var customer = await _customerService.GetCustomerById(returnRequest.CustomerId);
>>>>>>> 1a8a2fcd

                    //convert dates to the user time
                    returnRequestModel.CreatedOn = _dateTimeHelper.ConvertToUserTime(returnRequest.CreatedOnUtc, DateTimeKind.Utc);

                    //fill in additional values (not existing in the entity)
<<<<<<< HEAD
                    returnRequestModel.CustomerInfo = _customerService.IsRegisteredAsync(customer).Result
                        ? customer.Email : _localizationService.GetResourceAsync("Admin.Customers.Guest").Result;
                    returnRequestModel.ReturnRequestStatusStr = _localizationService.GetLocalizedEnumAsync(returnRequest.ReturnRequestStatus).Result;
                    var orderItem = _orderService.GetOrderItemByIdAsync(returnRequest.OrderItemId).Result;
                    if (orderItem == null)
                        return returnRequestModel;

                    var order = _orderService.GetOrderByIdAsync(orderItem.OrderId).Result;
                    var product = _productService.GetProductByIdAsync(orderItem.ProductId).Result;
=======
                    returnRequestModel.CustomerInfo = (await _customerService.IsRegistered(customer))
                        ? customer.Email
                        : await _localizationService.GetResource("Admin.Customers.Guest");
                    returnRequestModel.ReturnRequestStatusStr = await _localizationService.GetLocalizedEnum(returnRequest.ReturnRequestStatus);
                    var orderItem = await _orderService.GetOrderItemById(returnRequest.OrderItemId);
                    if (orderItem == null)
                        return returnRequestModel;

                    var order = await _orderService.GetOrderById(orderItem.OrderId);
                    var product = await _productService.GetProductById(orderItem.ProductId);
>>>>>>> 1a8a2fcd

                    returnRequestModel.ProductId = orderItem.ProductId;
                    returnRequestModel.ProductName = product.Name;
                    returnRequestModel.OrderId = order.Id;
                    returnRequestModel.AttributeInfo = orderItem.AttributeDescription;
                    returnRequestModel.CustomOrderNumber = order.CustomOrderNumber;

                    return returnRequestModel;
                });
            });

            return model;
        }

        /// <summary>
        /// Prepare return request model
        /// </summary>
        /// <param name="model">Return request model</param>
        /// <param name="returnRequest">Return request</param>
        /// <param name="excludeProperties">Whether to exclude populating of some properties of model</param>
        /// <returns>Return request model</returns>
        public virtual async Task<ReturnRequestModel> PrepareReturnRequestModelAsync(ReturnRequestModel model,
            ReturnRequest returnRequest, bool excludeProperties = false)
        {
            if (returnRequest == null)
                return model;

            //fill in model values from the entity
            model ??= new ReturnRequestModel
            {
                Id = returnRequest.Id,
                CustomNumber = returnRequest.CustomNumber,
                CustomerId = returnRequest.CustomerId,
                Quantity = returnRequest.Quantity
            };

            var customer = await _customerService.GetCustomerByIdAsync(returnRequest.CustomerId);

            model.CreatedOn = _dateTimeHelper.ConvertToUserTime(returnRequest.CreatedOnUtc, DateTimeKind.Utc);

            model.CustomerInfo = await _customerService.IsRegisteredAsync(customer)
                ? customer.Email : await _localizationService.GetResourceAsync("Admin.Customers.Guest");
            model.UploadedFileGuid = (await _downloadService.GetDownloadByIdAsync(returnRequest.UploadedFileId))?.DownloadGuid ?? Guid.Empty;
            var orderItem = await _orderService.GetOrderItemByIdAsync(returnRequest.OrderItemId);
            if (orderItem != null)
            {
                var order = await _orderService.GetOrderByIdAsync(orderItem.OrderId);
                var product = await _productService.GetProductByIdAsync(orderItem.ProductId);

                model.ProductId = product.Id;
                model.ProductName = product.Name;
                model.OrderId = order.Id;
                model.AttributeInfo = orderItem.AttributeDescription;
                model.CustomOrderNumber = order.CustomOrderNumber;
            }

            if (excludeProperties)
                return model;

            model.ReasonForReturn = returnRequest.ReasonForReturn;
            model.RequestedAction = returnRequest.RequestedAction;
            model.CustomerComments = returnRequest.CustomerComments;
            model.StaffNotes = returnRequest.StaffNotes;
            model.ReturnRequestStatusId = returnRequest.ReturnRequestStatusId;

            return model;
        }

        /// <summary>
        /// Prepare return request reason search model
        /// </summary>
        /// <param name="searchModel">Return request reason search model</param>
        /// <returns>Return request reason search model</returns>
        public virtual Task<ReturnRequestReasonSearchModel> PrepareReturnRequestReasonSearchModelAsync(ReturnRequestReasonSearchModel searchModel)
        {
            if (searchModel == null)
                throw new ArgumentNullException(nameof(searchModel));

            //prepare page parameters
            searchModel.SetGridPageSize();

            return Task.FromResult(searchModel);
        }

        /// <summary>
        /// Prepare paged return request reason list model
        /// </summary>
        /// <param name="searchModel">Return request reason search model</param>
        /// <returns>Return request reason list model</returns>
        public virtual async Task<ReturnRequestReasonListModel> PrepareReturnRequestReasonListModelAsync(ReturnRequestReasonSearchModel searchModel)
        {
            if (searchModel == null)
                throw new ArgumentNullException(nameof(searchModel));

            //get return request reasons
            var reasons = (await _returnRequestService.GetAllReturnRequestReasonsAsync()).ToPagedList(searchModel);

            //prepare list model
            var model = new ReturnRequestReasonListModel().PrepareToGrid(searchModel, reasons, () =>
            {
                return reasons.Select(reason => reason.ToModel<ReturnRequestReasonModel>());
            });

            return model;
        }

        /// <summary>
        /// Prepare return request reason model
        /// </summary>
        /// <param name="model">Return request reason model</param>
        /// <param name="returnRequestReason">Return request reason</param>
        /// <param name="excludeProperties">Whether to exclude populating of some properties of model</param>
        /// <returns>Return request reason model</returns>
        public virtual async Task<ReturnRequestReasonModel> PrepareReturnRequestReasonModelAsync(ReturnRequestReasonModel model,
            ReturnRequestReason returnRequestReason, bool excludeProperties = false)
        {
            Action<ReturnRequestReasonLocalizedModel, int> localizedModelConfiguration = null;

            if (returnRequestReason != null)
            {
                //fill in model values from the entity
                model ??= returnRequestReason.ToModel<ReturnRequestReasonModel>();

                //define localized model configuration action
                localizedModelConfiguration = async (locale, languageId) =>
                {
                    locale.Name = await _localizationService.GetLocalizedAsync(returnRequestReason, entity => entity.Name, languageId, false, false);
                };
            }

            //prepare localized models
            if (!excludeProperties)
                model.Locales = await _localizedModelFactory.PrepareLocalizedModelsAsync(localizedModelConfiguration);

            return model;
        }

        /// <summary>
        /// Prepare return request action search model
        /// </summary>
        /// <param name="searchModel">Return request action search model</param>
        /// <returns>Return request action search model</returns>
        public virtual Task<ReturnRequestActionSearchModel> PrepareReturnRequestActionSearchModelAsync(ReturnRequestActionSearchModel searchModel)
        {
            if (searchModel == null)
                throw new ArgumentNullException(nameof(searchModel));

            //prepare page parameters
            searchModel.SetGridPageSize();

            return Task.FromResult(searchModel);
        }

        /// <summary>
        /// Prepare paged return request action list model
        /// </summary>
        /// <param name="searchModel">Return request action search model</param>
        /// <returns>Return request action list model</returns>
        public virtual async Task<ReturnRequestActionListModel> PrepareReturnRequestActionListModelAsync(ReturnRequestActionSearchModel searchModel)
        {
            if (searchModel == null)
                throw new ArgumentNullException(nameof(searchModel));

            //get return request actions
            var actions = (await _returnRequestService.GetAllReturnRequestActionsAsync()).ToPagedList(searchModel);

            //prepare list model
            var model = new ReturnRequestActionListModel().PrepareToGrid(searchModel, actions, () =>
            {
                return actions.Select(reason => reason.ToModel<ReturnRequestActionModel>());
            });

            return model;
        }

        /// <summary>
        /// Prepare return request action model
        /// </summary>
        /// <param name="model">Return request action model</param>
        /// <param name="returnRequestAction">Return request action</param>
        /// <param name="excludeProperties">Whether to exclude populating of some properties of model</param>
        /// <returns>Return request action model</returns>
        public virtual async Task<ReturnRequestActionModel> PrepareReturnRequestActionModelAsync(ReturnRequestActionModel model,
            ReturnRequestAction returnRequestAction, bool excludeProperties = false)
        {
            Action<ReturnRequestActionLocalizedModel, int> localizedModelConfiguration = null;

            if (returnRequestAction != null)
            {
                //fill in model values from the entity
                model ??= returnRequestAction.ToModel<ReturnRequestActionModel>();

                //define localized model configuration action
                localizedModelConfiguration = async (locale, languageId) =>
                {
                    locale.Name = await _localizationService.GetLocalizedAsync(returnRequestAction, entity => entity.Name, languageId, false, false);
                };
            }

            //prepare localized models
            if (!excludeProperties)
                model.Locales = await _localizedModelFactory.PrepareLocalizedModelsAsync(localizedModelConfiguration);

            return model;
        }

        #endregion
    }
}<|MERGE_RESOLUTION|>--- conflicted
+++ resolved
@@ -121,38 +121,22 @@
                     //fill in model values from the entity
                     var returnRequestModel = returnRequest.ToModel<ReturnRequestModel>();
 
-<<<<<<< HEAD
-                    var customer = _customerService.GetCustomerByIdAsync(returnRequest.CustomerId).Result;
-=======
-                    var customer = await _customerService.GetCustomerById(returnRequest.CustomerId);
->>>>>>> 1a8a2fcd
+                    var customer = await _customerService.GetCustomerByIdAsync(returnRequest.CustomerId);
 
                     //convert dates to the user time
                     returnRequestModel.CreatedOn = _dateTimeHelper.ConvertToUserTime(returnRequest.CreatedOnUtc, DateTimeKind.Utc);
 
                     //fill in additional values (not existing in the entity)
-<<<<<<< HEAD
-                    returnRequestModel.CustomerInfo = _customerService.IsRegisteredAsync(customer).Result
-                        ? customer.Email : _localizationService.GetResourceAsync("Admin.Customers.Guest").Result;
-                    returnRequestModel.ReturnRequestStatusStr = _localizationService.GetLocalizedEnumAsync(returnRequest.ReturnRequestStatus).Result;
-                    var orderItem = _orderService.GetOrderItemByIdAsync(returnRequest.OrderItemId).Result;
+                    returnRequestModel.CustomerInfo = (await _customerService.IsRegisteredAsync(customer))
+                        ? customer.Email
+                        : await _localizationService.GetResourceAsync("Admin.Customers.Guest");
+                    returnRequestModel.ReturnRequestStatusStr = await _localizationService.GetLocalizedEnumAsync(returnRequest.ReturnRequestStatus);
+                    var orderItem = await _orderService.GetOrderItemByIdAsync(returnRequest.OrderItemId);
                     if (orderItem == null)
                         return returnRequestModel;
 
-                    var order = _orderService.GetOrderByIdAsync(orderItem.OrderId).Result;
-                    var product = _productService.GetProductByIdAsync(orderItem.ProductId).Result;
-=======
-                    returnRequestModel.CustomerInfo = (await _customerService.IsRegistered(customer))
-                        ? customer.Email
-                        : await _localizationService.GetResource("Admin.Customers.Guest");
-                    returnRequestModel.ReturnRequestStatusStr = await _localizationService.GetLocalizedEnum(returnRequest.ReturnRequestStatus);
-                    var orderItem = await _orderService.GetOrderItemById(returnRequest.OrderItemId);
-                    if (orderItem == null)
-                        return returnRequestModel;
-
-                    var order = await _orderService.GetOrderById(orderItem.OrderId);
-                    var product = await _productService.GetProductById(orderItem.ProductId);
->>>>>>> 1a8a2fcd
+                    var order = await _orderService.GetOrderByIdAsync(orderItem.OrderId);
+                    var product = await _productService.GetProductByIdAsync(orderItem.ProductId);
 
                     returnRequestModel.ProductId = orderItem.ProductId;
                     returnRequestModel.ProductName = product.Name;
