--- conflicted
+++ resolved
@@ -203,21 +203,12 @@
                 //fill in model values from the entity
                 return affiliates.ToAsyncEnumerable().SelectAwait(async affiliate =>
                 {
-<<<<<<< HEAD
-                    var address = _addressService.GetAddressByIdAsync(affiliate.AddressId).Result;
+                    var address = await _addressService.GetAddressByIdAsync(affiliate.AddressId);
 
                     var affiliateModel = affiliate.ToModel<AffiliateModel>();
                     affiliateModel.Address = address.ToModel<AddressModel>();
-                    affiliateModel.Address.CountryName = _countryService.GetCountryByAddressAsync(address).Result?.Name;
-                    affiliateModel.Address.StateProvinceName = _stateProvinceService.GetStateProvinceByAddressAsync(address).Result?.Name;
-=======
-                    var address = await _addressService.GetAddressById(affiliate.AddressId);
-
-                    var affiliateModel = affiliate.ToModel<AffiliateModel>();
-                    affiliateModel.Address = address.ToModel<AddressModel>();
-                    affiliateModel.Address.CountryName = (await _countryService.GetCountryByAddress(address))?.Name;
-                    affiliateModel.Address.StateProvinceName = (await _stateProvinceService.GetStateProvinceByAddress(address))?.Name;
->>>>>>> 1a8a2fcd
+                    affiliateModel.Address.CountryName = (await _countryService.GetCountryByAddressAsync(address))?.Name;
+                    affiliateModel.Address.StateProvinceName = (await _stateProvinceService.GetStateProvinceByAddressAsync(address))?.Name;
 
                     return affiliateModel;
                 });
@@ -307,17 +298,11 @@
                     var affiliatedOrderModel = order.ToModel<AffiliatedOrderModel>();
 
                     //fill in additional values (not existing in the entity)
-<<<<<<< HEAD
-                    affiliatedOrderModel.OrderStatus = _localizationService.GetLocalizedEnumAsync(order.OrderStatus).Result;
-                    affiliatedOrderModel.PaymentStatus = _localizationService.GetLocalizedEnumAsync(order.PaymentStatus).Result;
-                    affiliatedOrderModel.ShippingStatus = _localizationService.GetLocalizedEnumAsync(order.ShippingStatus).Result;
-                    affiliatedOrderModel.OrderTotal = _priceFormatter.FormatPriceAsync(order.OrderTotal, true, false).Result;
-=======
-                    affiliatedOrderModel.OrderStatus = await _localizationService.GetLocalizedEnum(order.OrderStatus);
-                    affiliatedOrderModel.PaymentStatus = await _localizationService.GetLocalizedEnum(order.PaymentStatus);
-                    affiliatedOrderModel.ShippingStatus = await _localizationService.GetLocalizedEnum(order.ShippingStatus);
-                    affiliatedOrderModel.OrderTotal = await _priceFormatter.FormatPrice(order.OrderTotal, true, false);
->>>>>>> 1a8a2fcd
+                    affiliatedOrderModel.OrderStatus = await _localizationService.GetLocalizedEnumAsync(order.OrderStatus);
+                    affiliatedOrderModel.PaymentStatus = await _localizationService.GetLocalizedEnumAsync(order.PaymentStatus);
+                    affiliatedOrderModel.ShippingStatus = await _localizationService.GetLocalizedEnumAsync(order.ShippingStatus);
+                    affiliatedOrderModel.OrderTotal = await _priceFormatter.FormatPriceAsync(order.OrderTotal, true, false);
+
                     affiliatedOrderModel.CreatedOn = _dateTimeHelper.ConvertToUserTime(order.CreatedOnUtc, DateTimeKind.Utc);
 
                     return affiliatedOrderModel;
