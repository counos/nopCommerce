--- conflicted
+++ resolved
@@ -268,10 +268,7 @@
         /// <param name="items">Request type items</param>
         /// <param name="withSpecialDefaultItem">Whether to insert the first special item for the default value</param>
         /// <param name="defaultItemText">Default item text; pass null to use default value of the default item text</param>
-<<<<<<< HEAD
         Task PrepareGdprRequestTypes(IList<SelectListItem> items, bool withSpecialDefaultItem = true, string defaultItemText = null);
-=======
-        void PrepareGdprRequestTypes(IList<SelectListItem> items, bool withSpecialDefaultItem = true, string defaultItemText = null);
 
         /// <summary>
         /// Prepare available specification attribute groups
@@ -279,7 +276,6 @@
         /// <param name="items">Specification attributes</param>
         /// <param name="withSpecialDefaultItem">Whether to insert the first special item for the default value</param>
         /// <param name="defaultItemText">Default item text; pass null to use default value of the default item text</param>
-        void PrepareSpecificationAttributeGroups(IList<SelectListItem> items, bool withSpecialDefaultItem = true, string defaultItemText = null);
->>>>>>> 8df5bf22
+        Task PrepareSpecificationAttributeGroups(IList<SelectListItem> items, bool withSpecialDefaultItem = true, string defaultItemText = null);
     }
 }