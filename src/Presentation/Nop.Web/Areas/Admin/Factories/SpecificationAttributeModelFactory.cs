--- conflicted
+++ resolved
@@ -1,10 +1,7 @@
 ﻿using System;
 using System.Linq;
-<<<<<<< HEAD
 using System.Threading.Tasks;
-=======
 using Nop.Core;
->>>>>>> 8df5bf22
 using Nop.Core.Domain.Catalog;
 using Nop.Services.Catalog;
 using Nop.Services.Localization;
@@ -99,15 +96,9 @@
         /// <summary>
         /// Prepare specification attribute group search model
         /// </summary>
-<<<<<<< HEAD
-        /// <param name="searchModel">Specification attribute search model</param>
-        /// <returns>Specification attribute search model</returns>
-        public virtual Task<SpecificationAttributeSearchModel> PrepareSpecificationAttributeSearchModel(SpecificationAttributeSearchModel searchModel)
-=======
         /// <param name="searchModel">Specification attribute group search model</param>
         /// <returns>Specification attribute group search model</returns>
-        public virtual SpecificationAttributeGroupSearchModel PrepareSpecificationAttributeGroupSearchModel(SpecificationAttributeGroupSearchModel searchModel)
->>>>>>> 8df5bf22
+        public virtual Task<SpecificationAttributeGroupSearchModel> PrepareSpecificationAttributeGroupSearchModel(SpecificationAttributeGroupSearchModel searchModel)
         {
             if (searchModel == null)
                 throw new ArgumentNullException(nameof(searchModel));
@@ -123,13 +114,13 @@
         /// </summary>
         /// <param name="searchModel">Specification attribute group search model</param>
         /// <returns>Specification attribute group list model</returns>
-        public virtual SpecificationAttributeGroupListModel PrepareSpecificationAttributeGroupListModel(SpecificationAttributeGroupSearchModel searchModel)
+        public virtual async Task<SpecificationAttributeGroupListModel> PrepareSpecificationAttributeGroupListModel(SpecificationAttributeGroupSearchModel searchModel)
         {
             if (searchModel == null)
                 throw new ArgumentNullException(nameof(searchModel));
 
             //get specification attribute groups
-            var specificationAttributeGroups = _specificationAttributeService
+            var specificationAttributeGroups = await _specificationAttributeService
                 .GetSpecificationAttributeGroups(searchModel.Page - 1, searchModel.PageSize);
 
             if (searchModel.Page == 1)
@@ -137,7 +128,7 @@
                 //dislpay default group with non-grouped specification attributes on first page
                 specificationAttributeGroups.Insert(0, new SpecificationAttributeGroup
                 {
-                    Name = _localizationService.GetResource("Admin.Catalog.Attributes.SpecificationAttributes.SpecificationAttributeGroup.DefaultGroupName")
+                    Name = await _localizationService.GetResource("Admin.Catalog.Attributes.SpecificationAttributes.SpecificationAttributeGroup.DefaultGroupName")
                 });
             }
 
@@ -158,7 +149,7 @@
         /// <param name="specificationAttributeGroup">Specification attribute group</param>
         /// <param name="excludeProperties">Whether to exclude populating of some properties of model</param>
         /// <returns>Specification attribute group model</returns>
-        public virtual SpecificationAttributeGroupModel PrepareSpecificationAttributeGroupModel(SpecificationAttributeGroupModel model,
+        public virtual async Task<SpecificationAttributeGroupModel> PrepareSpecificationAttributeGroupModel(SpecificationAttributeGroupModel model,
             SpecificationAttributeGroup specificationAttributeGroup, bool excludeProperties = false)
         {
             Action<SpecificationAttributeGroupLocalizedModel, int> localizedModelConfiguration = null;
@@ -169,15 +160,15 @@
                 model ??= specificationAttributeGroup.ToModel<SpecificationAttributeGroupModel>();
 
                 //define localized model configuration action
-                localizedModelConfiguration = (locale, languageId) =>
-                {
-                    locale.Name = _localizationService.GetLocalized(specificationAttributeGroup, entity => entity.Name, languageId, false, false);
+                localizedModelConfiguration = async (locale, languageId) =>
+                {
+                    locale.Name = await _localizationService.GetLocalized(specificationAttributeGroup, entity => entity.Name, languageId, false, false);
                 };
             }
 
             //prepare localized models
             if (!excludeProperties)
-                model.Locales = _localizedModelFactory.PrepareLocalizedModels(localizedModelConfiguration);
+                model.Locales = await _localizedModelFactory.PrepareLocalizedModels(localizedModelConfiguration);
 
             return model;
         }
@@ -188,22 +179,13 @@
         /// <param name="searchModel">Specification attribute search model</param>
         /// <param name="group">Specification attribute group</param>
         /// <returns>Specification attribute list model</returns>
-<<<<<<< HEAD
-        public virtual async Task<SpecificationAttributeListModel> PrepareSpecificationAttributeListModel(SpecificationAttributeSearchModel searchModel)
-=======
-        public virtual SpecificationAttributeListModel PrepareSpecificationAttributeListModel(SpecificationAttributeSearchModel searchModel, SpecificationAttributeGroup group)
->>>>>>> 8df5bf22
+        public virtual async Task<SpecificationAttributeListModel> PrepareSpecificationAttributeListModel(SpecificationAttributeSearchModel searchModel, SpecificationAttributeGroup group)
         {
             if (searchModel == null)
                 throw new ArgumentNullException(nameof(searchModel));
 
             //get specification attributes
-<<<<<<< HEAD
-            var specificationAttributes = await _specificationAttributeService
-                .GetSpecificationAttributes(searchModel.Page - 1, searchModel.PageSize);
-=======
-            var specificationAttributes = _specificationAttributeService.GetSpecificationAttributesByGroupId(group?.Id).ToPagedList(searchModel);
->>>>>>> 8df5bf22
+            var specificationAttributes = (await _specificationAttributeService.GetSpecificationAttributesByGroupId(group?.Id)).ToPagedList(searchModel);
 
             //prepare list model
             var model = new SpecificationAttributeListModel().PrepareToGrid(searchModel, specificationAttributes, () =>
@@ -245,15 +227,11 @@
 
             //prepare localized models
             if (!excludeProperties)
-<<<<<<< HEAD
+            {
                 model.Locales = await _localizedModelFactory.PrepareLocalizedModels(localizedModelConfiguration);
-=======
-            {
-                model.Locales = _localizedModelFactory.PrepareLocalizedModels(localizedModelConfiguration);
->>>>>>> 8df5bf22
-
-                _baseAdminModelFactory.PrepareSpecificationAttributeGroups(model.AvailableGroups,
-                    defaultItemText: _localizationService.GetResource("Admin.Catalog.Attributes.SpecificationAttributes.SpecificationAttribute.Fields.SpecificationAttributeGroup.None"));
+
+                await _baseAdminModelFactory.PrepareSpecificationAttributeGroups(model.AvailableGroups,
+                    defaultItemText: await _localizationService.GetResource("Admin.Catalog.Attributes.SpecificationAttributes.SpecificationAttribute.Fields.SpecificationAttributeGroup.None"));
             }
 
             return model;
