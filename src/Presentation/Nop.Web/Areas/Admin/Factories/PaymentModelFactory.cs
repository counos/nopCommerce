--- conflicted
+++ resolved
@@ -83,11 +83,7 @@
                 throw new ArgumentNullException(nameof(searchModel));
 
             //get payment methods
-<<<<<<< HEAD
-            var paymentMethods = _paymentPluginManager.LoadAllPlugins();
-=======
-            var paymentMethods = _paymentService.LoadAllPaymentMethods().ToPagedList(searchModel);
->>>>>>> a8c2984d
+            var paymentMethods = _paymentPluginManager.LoadAllPlugins().ToPagedList(searchModel);
 
             //prepare grid model
             var model = new PaymentMethodListModel
