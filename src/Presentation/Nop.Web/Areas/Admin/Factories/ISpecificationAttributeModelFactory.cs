﻿using System.Threading.Tasks;
using Nop.Core.Domain.Catalog;
using Nop.Web.Areas.Admin.Models.Catalog;

namespace Nop.Web.Areas.Admin.Factories
{
    /// <summary>
    /// Represents the specification attribute model factory
    /// </summary>
    public partial interface ISpecificationAttributeModelFactory
    {
        /// <summary>
        /// Prepare specification attribute group search model
        /// </summary>
<<<<<<< HEAD
        /// <param name="searchModel">Specification attribute search model</param>
        /// <returns>Specification attribute search model</returns>
        Task<SpecificationAttributeSearchModel> PrepareSpecificationAttributeSearchModel(SpecificationAttributeSearchModel searchModel);
=======
        /// <param name="searchModel">Specification attribute group search model</param>
        /// <returns>Specification attribute group search model</returns>
        SpecificationAttributeGroupSearchModel PrepareSpecificationAttributeGroupSearchModel(SpecificationAttributeGroupSearchModel searchModel);

        /// <summary>
        /// Prepare paged specification attribute group list model
        /// </summary>
        /// <param name="searchModel">Specification attribute group search model</param>
        /// <returns>Specification attribute group list model</returns>
        SpecificationAttributeGroupListModel PrepareSpecificationAttributeGroupListModel(SpecificationAttributeGroupSearchModel searchModel);

        /// <summary>
        /// Prepare specification attribute group model
        /// </summary>
        /// <param name="model">Specification attribute group model</param>
        /// <param name="specificationAttributeGroup">Specification attribute group</param>
        /// <param name="excludeProperties">Whether to exclude populating of some properties of model</param>
        /// <returns>Specification attribute group model</returns>
        SpecificationAttributeGroupModel PrepareSpecificationAttributeGroupModel(SpecificationAttributeGroupModel model,
            SpecificationAttributeGroup specificationAttributeGroup, bool excludeProperties = false);
>>>>>>> 8df5bf22

        /// <summary>
        /// Prepare paged specification attribute list model
        /// </summary>
        /// <param name="searchModel">Specification attribute search model</param>
        /// <param name="group">Specification attribute group</param>
        /// <returns>Specification attribute list model</returns>
<<<<<<< HEAD
        Task<SpecificationAttributeListModel> PrepareSpecificationAttributeListModel(SpecificationAttributeSearchModel searchModel);
=======
        SpecificationAttributeListModel PrepareSpecificationAttributeListModel(SpecificationAttributeSearchModel searchModel, SpecificationAttributeGroup group);
>>>>>>> 8df5bf22

        /// <summary>
        /// Prepare specification attribute model
        /// </summary>
        /// <param name="model">Specification attribute model</param>
        /// <param name="specificationAttribute">Specification attribute</param>
        /// <param name="excludeProperties">Whether to exclude populating of some properties of model</param>
        /// <returns>Specification attribute model</returns>
        Task<SpecificationAttributeModel> PrepareSpecificationAttributeModel(SpecificationAttributeModel model,
            SpecificationAttribute specificationAttribute, bool excludeProperties = false);

        /// <summary>
        /// Prepare paged specification attribute option list model
        /// </summary>
        /// <param name="searchModel">Specification attribute option search model</param>
        /// <param name="specificationAttribute">Specification attribute</param>
        /// <returns>Specification attribute option list model</returns>
        Task<SpecificationAttributeOptionListModel> PrepareSpecificationAttributeOptionListModel(
            SpecificationAttributeOptionSearchModel searchModel, SpecificationAttribute specificationAttribute);

        /// <summary>
        /// Prepare specification attribute option model
        /// </summary>
        /// <param name="model">Specification attribute option model</param>
        /// <param name="specificationAttribute">Specification attribute</param>
        /// <param name="specificationAttributeOption">Specification attribute option</param>
        /// <param name="excludeProperties">Whether to exclude populating of some properties of model</param>
        /// <returns>Specification attribute option model</returns>
        Task<SpecificationAttributeOptionModel> PrepareSpecificationAttributeOptionModel(SpecificationAttributeOptionModel model,
            SpecificationAttribute specificationAttribute, SpecificationAttributeOption specificationAttributeOption, 
            bool excludeProperties = false);

        /// <summary>
        /// Prepare paged list model of products that use the specification attribute
        /// </summary>
        /// <param name="searchModel">Search model of products that use the specification attribute</param>
        /// <param name="specificationAttribute">Specification attribute</param>
        /// <returns>List model of products that use the specification attribute</returns>
        Task<SpecificationAttributeProductListModel> PrepareSpecificationAttributeProductListModel(
            SpecificationAttributeProductSearchModel searchModel, SpecificationAttribute specificationAttribute);
    }
}<|MERGE_RESOLUTION|>--- conflicted
+++ resolved
@@ -12,21 +12,16 @@
         /// <summary>
         /// Prepare specification attribute group search model
         /// </summary>
-<<<<<<< HEAD
-        /// <param name="searchModel">Specification attribute search model</param>
-        /// <returns>Specification attribute search model</returns>
-        Task<SpecificationAttributeSearchModel> PrepareSpecificationAttributeSearchModel(SpecificationAttributeSearchModel searchModel);
-=======
         /// <param name="searchModel">Specification attribute group search model</param>
         /// <returns>Specification attribute group search model</returns>
-        SpecificationAttributeGroupSearchModel PrepareSpecificationAttributeGroupSearchModel(SpecificationAttributeGroupSearchModel searchModel);
+        Task<SpecificationAttributeGroupSearchModel> PrepareSpecificationAttributeGroupSearchModel(SpecificationAttributeGroupSearchModel searchModel);
 
         /// <summary>
         /// Prepare paged specification attribute group list model
         /// </summary>
         /// <param name="searchModel">Specification attribute group search model</param>
         /// <returns>Specification attribute group list model</returns>
-        SpecificationAttributeGroupListModel PrepareSpecificationAttributeGroupListModel(SpecificationAttributeGroupSearchModel searchModel);
+        Task<SpecificationAttributeGroupListModel> PrepareSpecificationAttributeGroupListModel(SpecificationAttributeGroupSearchModel searchModel);
 
         /// <summary>
         /// Prepare specification attribute group model
@@ -35,9 +30,8 @@
         /// <param name="specificationAttributeGroup">Specification attribute group</param>
         /// <param name="excludeProperties">Whether to exclude populating of some properties of model</param>
         /// <returns>Specification attribute group model</returns>
-        SpecificationAttributeGroupModel PrepareSpecificationAttributeGroupModel(SpecificationAttributeGroupModel model,
+        Task<SpecificationAttributeGroupModel> PrepareSpecificationAttributeGroupModel(SpecificationAttributeGroupModel model,
             SpecificationAttributeGroup specificationAttributeGroup, bool excludeProperties = false);
->>>>>>> 8df5bf22
 
         /// <summary>
         /// Prepare paged specification attribute list model
@@ -45,11 +39,7 @@
         /// <param name="searchModel">Specification attribute search model</param>
         /// <param name="group">Specification attribute group</param>
         /// <returns>Specification attribute list model</returns>
-<<<<<<< HEAD
-        Task<SpecificationAttributeListModel> PrepareSpecificationAttributeListModel(SpecificationAttributeSearchModel searchModel);
-=======
-        SpecificationAttributeListModel PrepareSpecificationAttributeListModel(SpecificationAttributeSearchModel searchModel, SpecificationAttributeGroup group);
->>>>>>> 8df5bf22
+        Task<SpecificationAttributeListModel> PrepareSpecificationAttributeListModel(SpecificationAttributeSearchModel searchModel, SpecificationAttributeGroup group);
 
         /// <summary>
         /// Prepare specification attribute model
