--- conflicted
+++ resolved
@@ -111,15 +111,12 @@
                                 if (data.Result) {
                                     //reload grid
                                     $('#templates-manufacturer-grid').DataTable().ajax.reload();
-<<<<<<< HEAD
 
                                     //clear input value
                                     $("#@Html.IdFor(model => model.AddManufacturerTemplate.Name)").val('');
                                     $("#@Html.IdFor(model => model.AddManufacturerTemplate.ViewPath)").val('');
                                     $("#@Html.IdFor(model => model.AddManufacturerTemplate.DisplayOrder)").val('');
 
-=======
->>>>>>> 55e16eec
                                 } else {
                                     //display errors if returned
                                     display_nop_error(data);
