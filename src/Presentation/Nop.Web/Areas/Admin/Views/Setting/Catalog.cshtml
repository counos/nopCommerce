﻿@model CatalogSettingsModel

@{
    //page title
    ViewBag.Title = T("Admin.Configuration.Settings.Catalog").Text;
    //active menu item (system name)
    Html.SetActiveMenuItemSystemName("Catalog settings");
}


<form asp-controller="Setting" asp-action="Catalog" method="post">
    <div class="content-header clearfix">
        <h1 class="pull-left">
            @T("Admin.Configuration.Settings.Catalog")
        </h1>
        <div class="pull-right">
            <button type="submit" name="save" class="btn bg-blue">
                <i class="fa fa-floppy-o"></i>
                @T("Admin.Common.Save")
            </button>
            @await Component.InvokeAsync("AdminWidget", new { widgetZone = "admin_catalog_settings_buttons" })
        </div>
    </div>

    <div class="content">
        <div class="form-horizontal">
            @await Component.InvokeAsync("StoreScopeConfiguration")
            @await Component.InvokeAsync("SettingMode")
            <div asp-validation-summary="All"></div>

            <div class="panel-group">
                @await Component.InvokeAsync("AdminWidget", new { widgetZone = "admin_catalog_settings_top" })
                <div class="panel panel-default">
                    <div class="panel-heading">
                        @T("Admin.Configuration.Settings.Catalog.BlockTitle.Search")
                    </div>
                    <div class="panel-body">
                        <div class="form-group">
                            <div class="col-md-3">
                                <nop-override-store-checkbox asp-for="ProductSearchAutoCompleteEnabled_OverrideForStore" asp-input="ProductSearchAutoCompleteEnabled" asp-store-scope="@Model.ActiveStoreScopeConfiguration" />
                                <nop-label asp-for="ProductSearchAutoCompleteEnabled" />
                            </div>
                            <div class="col-md-9">
                                <nop-editor asp-for="ProductSearchAutoCompleteEnabled" />
                                <span asp-validation-for="ProductSearchAutoCompleteEnabled"></span>
                            </div>
                        </div>
                        <nop-nested-setting asp-for="ProductSearchAutoCompleteEnabled">
                            <div class="form-group advanced-setting" id="pnlProductSearchAutoCompleteNumberOfProducts">
                                <div class="col-md-3">
                                    <nop-override-store-checkbox asp-for="ProductSearchAutoCompleteNumberOfProducts_OverrideForStore" asp-input="ProductSearchAutoCompleteNumberOfProducts" asp-store-scope="@Model.ActiveStoreScopeConfiguration" />
                                    <nop-label asp-for="ProductSearchAutoCompleteNumberOfProducts" />
                                </div>
                                <div class="col-md-9">
                                    <nop-editor asp-for="ProductSearchAutoCompleteNumberOfProducts" />
                                    <span asp-validation-for="ProductSearchAutoCompleteNumberOfProducts"></span>
                                </div>
                            </div>
                            <div class="form-group advanced-setting" id="pnlShowProductImagesInSearchAutoComplete">
                                <div class="col-md-3">
                                    <nop-override-store-checkbox asp-for="ShowProductImagesInSearchAutoComplete_OverrideForStore" asp-input="ShowProductImagesInSearchAutoComplete" asp-store-scope="@Model.ActiveStoreScopeConfiguration" />
                                    <nop-label asp-for="ShowProductImagesInSearchAutoComplete" />
                                </div>
                                <div class="col-md-9">
                                    <nop-editor asp-for="ShowProductImagesInSearchAutoComplete" />
                                    <span asp-validation-for="ShowProductImagesInSearchAutoComplete"></span>
                                </div>
                            </div>
                        </nop-nested-setting>
                        <div class="form-group advanced-setting">
                            <div class="col-md-3">
                                <nop-override-store-checkbox asp-for="ProductSearchTermMinimumLength_OverrideForStore" asp-input="ProductSearchTermMinimumLength" asp-store-scope="@Model.ActiveStoreScopeConfiguration" />
                                <nop-label asp-for="ProductSearchTermMinimumLength" />
                            </div>
                            <div class="col-md-9">
                                <nop-editor asp-for="ProductSearchTermMinimumLength" />
                                <span asp-validation-for="ProductSearchTermMinimumLength"></span>
                            </div>
                        </div>
                        <div class="form-group advanced-setting">
                            <div class="col-md-3">
                                <nop-override-store-checkbox asp-for="SearchPageAllowCustomersToSelectPageSize_OverrideForStore" asp-input="SearchPageAllowCustomersToSelectPageSize" asp-store-scope="@Model.ActiveStoreScopeConfiguration" />
                                <nop-label asp-for="SearchPageAllowCustomersToSelectPageSize" />
                            </div>
                            <div class="col-md-9">
                                <nop-editor asp-for="SearchPageAllowCustomersToSelectPageSize" />
                                <span asp-validation-for="SearchPageAllowCustomersToSelectPageSize"></span>
                            </div>
                        </div>
                        <nop-nested-setting asp-for="SearchPageAllowCustomersToSelectPageSize">
                            <div class="form-group advanced-setting" id="pnlSearchPageProductsPerPage">
                                <div class="col-md-3">
                                    <nop-override-store-checkbox asp-for="SearchPageProductsPerPage_OverrideForStore" asp-input="SearchPageProductsPerPage" asp-store-scope="@Model.ActiveStoreScopeConfiguration" />
                                    <nop-label asp-for="SearchPageProductsPerPage" />
                                </div>
                                <div class="col-md-9">
                                    <nop-editor asp-for="SearchPageProductsPerPage" />
                                    <span asp-validation-for="SearchPageProductsPerPage"></span>
                                </div>
                            </div>
                            <div class="form-group advanced-setting" id="pnlSearchPagePageSizeOptions">
                                <div class="col-md-3">
                                    <nop-override-store-checkbox asp-for="ProductsByTagPageSizeOptions_OverrideForStore" asp-input="SearchPagePageSizeOptions" asp-store-scope="@Model.ActiveStoreScopeConfiguration" />
                                    <nop-label asp-for="SearchPagePageSizeOptions" />
                                </div>
                                <div class="col-md-9">
                                    <nop-editor asp-for="SearchPagePageSizeOptions" />
                                    <span asp-validation-for="SearchPagePageSizeOptions"></span>
                                </div>
                            </div>
                        </nop-nested-setting>
                    </div>
                    <script type="text/javascript">
                        $(document).ready(function () {
                            $("#@Html.IdFor(model => model.SearchPageAllowCustomersToSelectPageSize)").click(toggleSearchPagePageSize);
                            $("#@Html.IdFor(model => model.ProductSearchAutoCompleteEnabled)").click(toggleProductSearchAutoComplete);

                            toggleSearchPagePageSize();
                            toggleProductSearchAutoComplete();
                        });

                        function toggleSearchPagePageSize() {
                            if ($('#@Html.IdFor(model => model.SearchPageAllowCustomersToSelectPageSize)').is(':checked')) {
                                $('#pnlSearchPageProductsPerPage').hide();
                                $('#pnlSearchPagePageSizeOptions').show();
                            } else {
                                $('#pnlSearchPageProductsPerPage').show();
                                $('#pnlSearchPagePageSizeOptions').hide();
                            }
                        }

                        function toggleProductSearchAutoComplete() {
                            if ($('#@Html.IdFor(model => model.ProductSearchAutoCompleteEnabled)').is(':checked')) {
                                $('#pnlProductSearchAutoCompleteNumberOfProducts').show();
                                $('#pnlShowProductImagesInSearchAutoComplete').show();
                            } else {
                                $('#pnlProductSearchAutoCompleteNumberOfProducts').hide();
                                $('#pnlShowProductImagesInSearchAutoComplete').hide();
                            }
                        }
                    </script>
                </div>
                <div class="panel panel-default">
                    <div class="panel-heading">
                        @T("Admin.Configuration.Settings.Catalog.BlockTitle.ProductReviews")
                    </div>
                    <div class="panel-body">
                        <div class="form-group">
                            <div class="col-md-3">
                                <nop-override-store-checkbox asp-for="ProductReviewsMustBeApproved_OverrideForStore" asp-input="ProductReviewsMustBeApproved" asp-store-scope="@Model.ActiveStoreScopeConfiguration" />
                                <nop-label asp-for="ProductReviewsMustBeApproved" />
                            </div>
                            <div class="col-md-9">
                                <nop-editor asp-for="ProductReviewsMustBeApproved" />
                                <span asp-validation-for="ProductReviewsMustBeApproved"></span>
                            </div>
                        </div>
                        <div class="form-group advanced-setting">
                            <div class="col-md-3">
                                <nop-override-store-checkbox asp-for="AllowAnonymousUsersToReviewProduct_OverrideForStore" asp-input="AllowAnonymousUsersToReviewProduct" asp-store-scope="@Model.ActiveStoreScopeConfiguration" />
                                <nop-label asp-for="AllowAnonymousUsersToReviewProduct" />
                            </div>
                            <div class="col-md-9">
                                <nop-editor asp-for="AllowAnonymousUsersToReviewProduct" />
                                <span asp-validation-for="AllowAnonymousUsersToReviewProduct"></span>
                            </div>
                        </div>
                        <div class="form-group advanced-setting">
                            <div class="col-md-3">
                                <nop-override-store-checkbox asp-for="ProductReviewPossibleOnlyAfterPurchasing_OverrideForStore" asp-input="ProductReviewPossibleOnlyAfterPurchasing" asp-store-scope="@Model.ActiveStoreScopeConfiguration" />
                                <nop-label asp-for="ProductReviewPossibleOnlyAfterPurchasing" />
                            </div>
                            <div class="col-md-9">
                                <nop-editor asp-for="ProductReviewPossibleOnlyAfterPurchasing" />
                                <span asp-validation-for="ProductReviewPossibleOnlyAfterPurchasing"></span>
                            </div>
                        </div>
                        <div class="form-group">
                            <div class="col-md-3">
                                <nop-override-store-checkbox asp-for="NotifyStoreOwnerAboutNewProductReviews_OverrideForStore" asp-input="NotifyStoreOwnerAboutNewProductReviews" asp-store-scope="@Model.ActiveStoreScopeConfiguration" />
                                <nop-label asp-for="NotifyStoreOwnerAboutNewProductReviews" />
                            </div>
                            <div class="col-md-9">
                                <nop-editor asp-for="NotifyStoreOwnerAboutNewProductReviews" />
                                <span asp-validation-for="NotifyStoreOwnerAboutNewProductReviews"></span>
                            </div>
                        </div>
                        <div class="form-group advanced-setting">
                            <div class="col-md-3">
                                <nop-override-store-checkbox asp-for="ShowProductReviewsPerStore_OverrideForStore" asp-input="ShowProductReviewsPerStore" asp-store-scope="@Model.ActiveStoreScopeConfiguration" />
                                <nop-label asp-for="ShowProductReviewsPerStore" />
                            </div>
                            <div class="col-md-9">
                                <nop-editor asp-for="ShowProductReviewsPerStore" />
                                <span asp-validation-for="ShowProductReviewsPerStore"></span>
                            </div>
                        </div>
                        <div class="form-group advanced-setting">
                            <div class="col-md-3">
                                <nop-override-store-checkbox asp-for="ShowProductReviewsOnAccountPage_OverrideForStore" asp-input="ShowProductReviewsTabOnAccountPage" asp-store-scope="@Model.ActiveStoreScopeConfiguration" />
                                <nop-label asp-for="ShowProductReviewsTabOnAccountPage" />
                            </div>
                            <div class="col-md-9">
                                <nop-editor asp-for="ShowProductReviewsTabOnAccountPage" />
                                <span asp-validation-for="ShowProductReviewsTabOnAccountPage"></span>
                            </div>
                        </div>
                        <nop-nested-setting asp-for="ShowProductReviewsTabOnAccountPage">
                            <div class="form-group advanced-setting" id="pnlProductReviewsPageSizeOnAccountPage">
                                <div class="col-md-3">
                                    <nop-override-store-checkbox asp-for="ProductReviewsPageSizeOnAccountPage_OverrideForStore" asp-input="ProductReviewsPageSizeOnAccountPage" asp-store-scope="@Model.ActiveStoreScopeConfiguration" />
                                    <nop-label asp-for="ProductReviewsPageSizeOnAccountPage" />
                                </div>
                                <div class="col-md-9">
                                    <nop-editor asp-for="ProductReviewsPageSizeOnAccountPage" />
                                    <span asp-validation-for="ProductReviewsPageSizeOnAccountPage"></span>
                                </div>
                            </div>
                        </nop-nested-setting>
                    </div>
                    <script type="text/javascript">
                        $(document).ready(function () {
                            $("#@Html.IdFor(model => model.ShowProductReviewsTabOnAccountPage)").click(toggleProductReviewsPageSizeOnAccountPage);

                            toggleProductReviewsPageSizeOnAccountPage();
                        });

                        function toggleProductReviewsPageSizeOnAccountPage() {
                            if ($('#@Html.IdFor(model => model.ShowProductReviewsTabOnAccountPage)').is(':checked')) {
                                $('#pnlProductReviewsPageSizeOnAccountPage').show();
                            } else {
                                $('#pnlProductReviewsPageSizeOnAccountPage').hide();
                            }
                        }
                    </script>
                </div>
                <div class="panel panel-default advanced-setting">
                    <div class="panel-heading">
                        @T("Admin.Configuration.Settings.Catalog.BlockTitle.Performance")
                    </div>
                    <div class="panel-body">
                        <div class="form-group">
                            <div class="col-md-3">
                                <nop-label asp-for="IgnoreAcl" />
                            </div>
                            <div class="col-md-9">
                                <nop-editor asp-for="IgnoreAcl" />
                                <span asp-validation-for="IgnoreAcl"></span>
                            </div>
                        </div>
                        <div class="form-group">
                            <div class="col-md-3">
                                <nop-label asp-for="IgnoreStoreLimitations" />
                            </div>
                            <div class="col-md-9">
                                <nop-editor asp-for="IgnoreStoreLimitations" />
                                <span asp-validation-for="IgnoreStoreLimitations"></span>
                            </div>
                        </div>
                        <div class="form-group">
                            <div class="col-md-3">
                                <nop-label asp-for="IgnoreDiscounts" />
                            </div>
                            <div class="col-md-9">
                                <nop-editor asp-for="IgnoreDiscounts" />
                                <span asp-validation-for="IgnoreDiscounts"></span>
                            </div>
                        </div>
                        <div class="form-group">
                            <div class="col-md-3">
                                <nop-label asp-for="IgnoreFeaturedProducts" />
                            </div>
                            <div class="col-md-9">
                                <nop-editor asp-for="IgnoreFeaturedProducts" />
                                <span asp-validation-for="IgnoreFeaturedProducts"></span>
                            </div>
                        </div>
                        <div class="form-group">
                            <div class="col-md-3">
                                <nop-label asp-for="CacheProductPrices" />
                            </div>
                            <div class="col-md-9">
                                <nop-editor asp-for="CacheProductPrices" />
                                <span asp-validation-for="CacheProductPrices"></span>
                            </div>
                        </div>
                    </div>
                </div>
                <div class="panel panel-default">
                    <div class="panel-heading">
                        @T("Admin.Configuration.Settings.Catalog.BlockTitle.Share")
                    </div>
                    <div class="panel-body">
                        <div class="form-group">
                            <div class="col-md-3">
                                <nop-override-store-checkbox asp-for="ShowShareButton_OverrideForStore" asp-input="ShowShareButton" asp-store-scope="@Model.ActiveStoreScopeConfiguration" />
                                <nop-label asp-for="ShowShareButton" />
                            </div>
                            <div class="col-md-9">
                                <nop-editor asp-for="ShowShareButton" />
                                <span asp-validation-for="ShowShareButton"></span>
                            </div>
                        </div>
                        <nop-nested-setting asp-for="ShowShareButton">
                            <div class="form-group advanced-setting" id="pnlPageShareCode">
                                <div class="col-md-3">
                                    <nop-override-store-checkbox asp-for="PageShareCode_OverrideForStore" asp-input="PageShareCode" asp-store-scope="@Model.ActiveStoreScopeConfiguration" />
                                    <nop-label asp-for="PageShareCode" />
                                </div>
                                <div class="col-md-9">
                                    <nop-textarea asp-for="PageShareCode" />
                                    <span asp-validation-for="PageShareCode"></span>
                                </div>
                            </div>
                        </nop-nested-setting>
                        <div class="form-group">
                            <div class="col-md-3">
                                <nop-override-store-checkbox asp-for="EmailAFriendEnabled_OverrideForStore" asp-input="EmailAFriendEnabled" asp-store-scope="@Model.ActiveStoreScopeConfiguration" />
                                <nop-label asp-for="EmailAFriendEnabled" />
                            </div>
                            <div class="col-md-9">
                                <nop-editor asp-for="EmailAFriendEnabled" />
                                <span asp-validation-for="EmailAFriendEnabled"></span>
                            </div>
                        </div>
                        <nop-nested-setting asp-for="EmailAFriendEnabled">
                            <div class="form-group advanced-setting" id="pnlAllowAnonymousUsersToEmailAFriend">
                                <div class="col-md-3">
                                    <nop-override-store-checkbox asp-for="AllowAnonymousUsersToEmailAFriend_OverrideForStore" asp-input="AllowAnonymousUsersToEmailAFriend" asp-store-scope="@Model.ActiveStoreScopeConfiguration" />
                                    <nop-label asp-for="AllowAnonymousUsersToEmailAFriend" />
                                </div>
                                <div class="col-md-9">
                                    <nop-editor asp-for="AllowAnonymousUsersToEmailAFriend" />
                                    <span asp-validation-for="AllowAnonymousUsersToEmailAFriend"></span>
                                </div>
                            </div>
                        </nop-nested-setting>
                        <script type="text/javascript">
                            $(document).ready(function () {
                                $("#@Html.IdFor(model => model.ShowShareButton)").click(togglePageShareCode);
                                togglePageShareCode();
                            });

                            function togglePageShareCode() {
                                if ($('#@Html.IdFor(model => model.ShowShareButton)').is(':checked')) {
                                    $('#pnlPageShareCode').show();
                                } else {
                                    $('#pnlPageShareCode').hide();
                                }
                            }
                        </script>
                    </div>
                </div>
                <div class="panel panel-default">
                    <div class="panel-heading">
                        @T("Admin.Configuration.Settings.Catalog.BlockTitle.Compare")
                    </div>
                    <div class="panel-body">
                        <div class="form-group">
                            <div class="col-md-3">
                                <nop-override-store-checkbox asp-for="CompareProductsEnabled_OverrideForStore" asp-input="CompareProductsEnabled" asp-store-scope="@Model.ActiveStoreScopeConfiguration" />
                                <nop-label asp-for="CompareProductsEnabled" />
                            </div>
                            <div class="col-md-9">
                                <nop-editor asp-for="CompareProductsEnabled" />
                                <span asp-validation-for="CompareProductsEnabled"></span>
                            </div>
                        </div>
                        <nop-nested-setting asp-for="CompareProductsEnabled">
                            <div class="form-group advanced-setting" id="pnlIncludeShortDescriptionInCompareProducts">
                                <div class="col-md-3">
                                    <nop-override-store-checkbox asp-for="IncludeShortDescriptionInCompareProducts_OverrideForStore" asp-input="IncludeShortDescriptionInCompareProducts" asp-store-scope="@Model.ActiveStoreScopeConfiguration" />
                                    <nop-label asp-for="IncludeShortDescriptionInCompareProducts" />
                                </div>
                                <div class="col-md-9">
                                    <nop-editor asp-for="IncludeShortDescriptionInCompareProducts" />
                                    <span asp-validation-for="IncludeShortDescriptionInCompareProducts"></span>
                                </div>
                            </div>
                            <div class="form-group advanced-setting" id="IncludeFullDescriptionInCompareProducts">
                                <div class="col-md-3">
                                    <nop-override-store-checkbox asp-for="IncludeFullDescriptionInCompareProducts_OverrideForStore" asp-input="IncludeFullDescriptionInCompareProducts" asp-store-scope="@Model.ActiveStoreScopeConfiguration" />
                                    <nop-label asp-for="IncludeFullDescriptionInCompareProducts" />
                                </div>
                                <div class="col-md-9">
                                    <nop-editor asp-for="IncludeFullDescriptionInCompareProducts" />
                                    <span asp-validation-for="IncludeFullDescriptionInCompareProducts"></span>
                                </div>
                            </div>
                        </nop-nested-setting>
                        <script type="text/javascript">
                            $(document).ready(function () {
                                $("#@Html.IdFor(model => model.CompareProductsEnabled)").click(toggleCompareProductsEnabled);
                                toggleCompareProductsEnabled();
                            });

                            function toggleCompareProductsEnabled() {
                                if ($('#@Html.IdFor(model => model.CompareProductsEnabled)').is(':checked')) {
                                    $('#pnlIncludeShortDescriptionInCompareProducts').show();
                                    $('#IncludeFullDescriptionInCompareProducts').show();
                                } else {
                                    $('#pnlIncludeShortDescriptionInCompareProducts').hide();
                                    $('#IncludeFullDescriptionInCompareProducts').hide();
                                }
                            }
                        </script>
                    </div>
                </div>
                <div class="panel panel-default">
                    <div class="panel-heading">
                        @T("Admin.Configuration.Settings.Catalog.BlockTitle.AdditionalSections")
                    </div>
                    <div class="panel-body">
                        <div class="form-group">
                            <div class="col-md-3">
                                <nop-override-store-checkbox asp-for="ShowBestsellersOnHomepage_OverrideForStore" asp-input="ShowBestsellersOnHomepage" asp-store-scope="@Model.ActiveStoreScopeConfiguration" />
                                <nop-label asp-for="ShowBestsellersOnHomepage" />
                            </div>
                            <div class="col-md-9">
                                <nop-editor asp-for="ShowBestsellersOnHomepage" />
                                <span asp-validation-for="ShowBestsellersOnHomepage"></span>
                            </div>
                        </div>
                        <nop-nested-setting asp-for="ShowBestsellersOnHomepage">
                            <div class="form-group advanced-setting" id="pnlNumberOfBestsellersOnHomepage">
                                <div class="col-md-3">
                                    <nop-override-store-checkbox asp-for="NumberOfBestsellersOnHomepage_OverrideForStore" asp-input="NumberOfBestsellersOnHomepage" asp-store-scope="@Model.ActiveStoreScopeConfiguration" />
                                    <nop-label asp-for="NumberOfBestsellersOnHomepage" />
                                </div>
                                <div class="col-md-9">
                                    <nop-editor asp-for="NumberOfBestsellersOnHomepage" />
                                    <span asp-validation-for="NumberOfBestsellersOnHomepage"></span>
                                </div>
                            </div>
                        </nop-nested-setting>
                        <div class="form-group">
                            <div class="col-md-3">
                                <nop-override-store-checkbox asp-for="ProductsAlsoPurchasedEnabled_OverrideForStore" asp-input="ProductsAlsoPurchasedEnabled" asp-store-scope="@Model.ActiveStoreScopeConfiguration" />
                                <nop-label asp-for="ProductsAlsoPurchasedEnabled" />
                            </div>
                            <div class="col-md-9">
                                <nop-editor asp-for="ProductsAlsoPurchasedEnabled" />
                                <span asp-validation-for="ProductsAlsoPurchasedEnabled"></span>
                            </div>
                        </div>
                        <nop-nested-setting asp-for="ProductsAlsoPurchasedEnabled">
                            <div class="form-group advanced-setting" id="pnlProductsAlsoPurchasedNumber">
                                <div class="col-md-3">
                                    <nop-override-store-checkbox asp-for="ProductsAlsoPurchasedNumber_OverrideForStore" asp-input="ProductsAlsoPurchasedNumber" asp-store-scope="@Model.ActiveStoreScopeConfiguration" />
                                    <nop-label asp-for="ProductsAlsoPurchasedNumber" />
                                </div>
                                <div class="col-md-9">
                                    <nop-editor asp-for="ProductsAlsoPurchasedNumber" />
                                    <span asp-validation-for="ProductsAlsoPurchasedNumber"></span>
                                </div>
                            </div>
                        </nop-nested-setting>
                        <div class="form-group">
                            <div class="col-md-3">
                                <nop-override-store-checkbox asp-for="RecentlyViewedProductsEnabled_OverrideForStore" asp-input="RecentlyViewedProductsEnabled" asp-store-scope="@Model.ActiveStoreScopeConfiguration" />
                                <nop-label asp-for="RecentlyViewedProductsEnabled" />
                            </div>
                            <div class="col-md-9">
                                <nop-editor asp-for="RecentlyViewedProductsEnabled" />
                                <span asp-validation-for="RecentlyViewedProductsEnabled"></span>
                            </div>
                        </div>
                        <nop-nested-setting asp-for="RecentlyViewedProductsEnabled">
                            <div class="form-group advanced-setting" id="pnlRecentlyViewedProductsNumber">
                                <div class="col-md-3">
                                    <nop-override-store-checkbox asp-for="RecentlyViewedProductsNumber_OverrideForStore" asp-input="RecentlyViewedProductsNumber" asp-store-scope="@Model.ActiveStoreScopeConfiguration" />
                                    <nop-label asp-for="RecentlyViewedProductsNumber" />
                                </div>
                                <div class="col-md-9">
                                    <nop-editor asp-for="RecentlyViewedProductsNumber" />
                                    <span asp-validation-for="RecentlyViewedProductsNumber"></span>
                                </div>
                            </div>
                        </nop-nested-setting>
                        <div class="form-group">
                            <div class="col-md-3">
                                <nop-override-store-checkbox asp-for="NewProductsEnabled_OverrideForStore" asp-input="NewProductsEnabled" asp-store-scope="@Model.ActiveStoreScopeConfiguration" />
                                <nop-label asp-for="NewProductsEnabled" />
                            </div>
                            <div class="col-md-9">
                                <nop-editor asp-for="NewProductsEnabled" />
                                <span asp-validation-for="NewProductsEnabled"></span>
                            </div>
                        </div>
                        <nop-nested-setting asp-for="NewProductsEnabled">
                            <div class="form-group" id="pnlNewProductsNumber">
                                <div class="col-md-3">
                                    <nop-override-store-checkbox asp-for="NewProductsNumber_OverrideForStore" asp-input="NewProductsNumber" asp-store-scope="@Model.ActiveStoreScopeConfiguration" />
                                    <nop-label asp-for="NewProductsNumber" />
                                </div>
                                <div class="col-md-9">
                                    <nop-editor asp-for="NewProductsNumber" />
                                    <span asp-validation-for="NewProductsNumber"></span>
                                </div>
                            </div>
                        </nop-nested-setting>
                    </div>
                </div>
                <div class="panel panel-default advanced-setting">
                    <div class="panel-heading">
                        @T("Admin.Configuration.Settings.Catalog.BlockTitle.ProductFields")
                    </div>
                    <div class="panel-body">
                        <div class="form-group">
                            <div class="col-md-3">
                                <nop-override-store-checkbox asp-for="ShowSkuOnProductDetailsPage_OverrideForStore" asp-input="ShowSkuOnProductDetailsPage" asp-store-scope="@Model.ActiveStoreScopeConfiguration" />
                                <nop-label asp-for="ShowSkuOnProductDetailsPage" />
                            </div>
                            <div class="col-md-9">
                                <nop-editor asp-for="ShowSkuOnProductDetailsPage" />
                                <span asp-validation-for="ShowSkuOnProductDetailsPage"></span>
                            </div>
                        </div>
                        <div class="form-group">
                            <div class="col-md-3">
                                <nop-override-store-checkbox asp-for="ShowSkuOnCatalogPages_OverrideForStore" asp-input="ShowSkuOnCatalogPages" asp-store-scope="@Model.ActiveStoreScopeConfiguration" />
                                <nop-label asp-for="ShowSkuOnCatalogPages" />
                            </div>
                            <div class="col-md-9">
                                <nop-editor asp-for="ShowSkuOnCatalogPages" />
                                <span asp-validation-for="ShowSkuOnCatalogPages"></span>
                            </div>
                        </div>
                        <div class="form-group">
                            <div class="col-md-3">
                                <nop-override-store-checkbox asp-for="ShowGtin_OverrideForStore" asp-input="ShowGtin" asp-store-scope="@Model.ActiveStoreScopeConfiguration" />
                                <nop-label asp-for="ShowGtin" />
                            </div>
                            <div class="col-md-9">
                                <nop-editor asp-for="ShowGtin" />
                                <span asp-validation-for="ShowGtin"></span>
                            </div>
                        </div>
                        <div class="form-group">
                            <div class="col-md-3">
                                <nop-override-store-checkbox asp-for="ShowManufacturerPartNumber_OverrideForStore" asp-input="ShowManufacturerPartNumber" asp-store-scope="@Model.ActiveStoreScopeConfiguration" />
                                <nop-label asp-for="ShowManufacturerPartNumber" />
                            </div>
                            <div class="col-md-9">
                                <nop-editor asp-for="ShowManufacturerPartNumber" />
                                <span asp-validation-for="ShowManufacturerPartNumber"></span>
                            </div>
                        </div>
                    </div>
                </div>
                <div class="panel panel-default advanced-setting">
                    <div class="panel-heading">
                        @T("Admin.Configuration.Settings.Catalog.BlockTitle.ProductPage")
                    </div>
                    <div class="panel-body">
                        <div class="form-group">
                            <div class="col-md-3">
                                <nop-override-store-checkbox asp-for="ShowFreeShippingNotification_OverrideForStore" asp-input="ShowFreeShippingNotification" asp-store-scope="@Model.ActiveStoreScopeConfiguration" />
                                <nop-label asp-for="ShowFreeShippingNotification" />
                            </div>
                            <div class="col-md-9">
                                <nop-editor asp-for="ShowFreeShippingNotification" />
                                <span asp-validation-for="ShowFreeShippingNotification"></span>
                            </div>
                        </div>
                        <div class="form-group">
                            <div class="col-md-3">
                                <nop-override-store-checkbox asp-for="AllowViewUnpublishedProductPage_OverrideForStore" asp-input="AllowViewUnpublishedProductPage" asp-store-scope="@Model.ActiveStoreScopeConfiguration" />
                                <nop-label asp-for="AllowViewUnpublishedProductPage" />
                            </div>
                            <div class="col-md-9">
                                <nop-editor asp-for="AllowViewUnpublishedProductPage" />
                                <span asp-validation-for="AllowViewUnpublishedProductPage"></span>
                            </div>
                        </div>
                        <div class="form-group">
                            <div class="col-md-3">
                                <nop-override-store-checkbox asp-for="DisplayDiscontinuedMessageForUnpublishedProducts_OverrideForStore" asp-input="DisplayDiscontinuedMessageForUnpublishedProducts" asp-store-scope="@Model.ActiveStoreScopeConfiguration" />
                                <nop-label asp-for="DisplayDiscontinuedMessageForUnpublishedProducts" />
                            </div>
                            <div class="col-md-9">
                                <nop-editor asp-for="DisplayDiscontinuedMessageForUnpublishedProducts" />
                                <span asp-validation-for="DisplayDiscontinuedMessageForUnpublishedProducts"></span>
                            </div>
                        </div>
                    </div>
                </div>
                <div class="panel panel-default advanced-setting">
                    <div class="panel-heading">
                        @T("Admin.Configuration.Settings.Catalog.BlockTitle.CatalogPages")
                    </div>
                    <div class="panel-body">
                        <div class="form-group">
                            <div class="col-md-3">
                                <nop-override-store-checkbox asp-for="AllowProductViewModeChanging_OverrideForStore" asp-input="AllowProductViewModeChanging" asp-store-scope="@Model.ActiveStoreScopeConfiguration" />
                                <nop-label asp-for="AllowProductViewModeChanging" />
                            </div>
                            <div class="col-md-9">
                                <nop-editor asp-for="AllowProductViewModeChanging" />
                                <span asp-validation-for="AllowProductViewModeChanging"></span>
                            </div>
                        </div>
                        <div class="form-group">
                            <div class="col-md-3">
                                <nop-override-store-checkbox asp-for="ShowProductsFromSubcategories_OverrideForStore" asp-input="ShowProductsFromSubcategories" asp-store-scope="@Model.ActiveStoreScopeConfiguration" />
                                <nop-label asp-for="ShowProductsFromSubcategories" />
                            </div>
                            <div class="col-md-9">
                                <nop-editor asp-for="ShowProductsFromSubcategories" />
                                <span asp-validation-for="ShowProductsFromSubcategories"></span>
                            </div>
                        </div>
                        <div class="form-group">
                            <div class="col-md-3">
                                <nop-override-store-checkbox asp-for="ShowCategoryProductNumber_OverrideForStore" asp-input="ShowCategoryProductNumber" asp-store-scope="@Model.ActiveStoreScopeConfiguration" />
                                <nop-label asp-for="ShowCategoryProductNumber" />
                            </div>
                            <div class="col-md-9">
                                <nop-editor asp-for="ShowCategoryProductNumber" />
                                <span asp-validation-for="ShowCategoryProductNumber"></span>
                            </div>
                        </div>
                        <nop-nested-setting asp-for="ShowCategoryProductNumber">
                            <div class="form-group" id="pnlShowCategoryProductNumberIncludingSubcategories">
                                <div class="col-md-3">
                                    <nop-override-store-checkbox asp-for="ShowCategoryProductNumberIncludingSubcategories_OverrideForStore" asp-input="ShowCategoryProductNumberIncludingSubcategories" asp-store-scope="@Model.ActiveStoreScopeConfiguration" />
                                    <nop-label asp-for="ShowCategoryProductNumberIncludingSubcategories" />
                                </div>
                                <div class="col-md-9">
                                    <nop-editor asp-for="ShowCategoryProductNumberIncludingSubcategories" />
                                    <span asp-validation-for="ShowCategoryProductNumberIncludingSubcategories"></span>
                                </div>
                            </div>
                        </nop-nested-setting>
                        <div class="form-group">
                            <div class="col-md-3">
                                <nop-override-store-checkbox asp-for="CategoryBreadcrumbEnabled_OverrideForStore" asp-input="CategoryBreadcrumbEnabled" asp-store-scope="@Model.ActiveStoreScopeConfiguration" />
                                <nop-label asp-for="CategoryBreadcrumbEnabled" />
                            </div>
                            <div class="col-md-9">
                                <nop-editor asp-for="CategoryBreadcrumbEnabled" />
                                <span asp-validation-for="CategoryBreadcrumbEnabled"></span>
                            </div>
                        </div>
                        <div class="form-group">
                            <div class="col-md-3">
                                <nop-override-store-checkbox asp-for="ManufacturersBlockItemsToDisplay_OverrideForStore" asp-input="ManufacturersBlockItemsToDisplay" asp-store-scope="@Model.ActiveStoreScopeConfiguration" />
                                <nop-label asp-for="ManufacturersBlockItemsToDisplay" />
                            </div>
                            <div class="col-md-9">
                                <nop-editor asp-for="ManufacturersBlockItemsToDisplay" />
                                <span asp-validation-for="ManufacturersBlockItemsToDisplay"></span>
                            </div>
                        </div>
                    </div>
                </div>
                <div class="panel panel-default advanced-setting">
                    <div class="panel-heading">
                        @T("Admin.Configuration.Settings.Catalog.BlockTitle.Tags")
                    </div>
                    <div class="panel-body">
                        <div class="form-group">
                            <div class="col-md-3">
                                <nop-override-store-checkbox asp-for="NumberOfProductTags_OverrideForStore" asp-input="NumberOfProductTags" asp-store-scope="@Model.ActiveStoreScopeConfiguration" />
                                <nop-label asp-for="NumberOfProductTags" />
                            </div>
                            <div class="col-md-9">
                                <nop-editor asp-for="NumberOfProductTags" />
                                <span asp-validation-for="NumberOfProductTags"></span>
                            </div>
                        </div>
                        <div class="form-group">
                            <div class="col-md-3">
                                <nop-override-store-checkbox asp-for="ProductsByTagAllowCustomersToSelectPageSize_OverrideForStore" asp-input="ProductsByTagAllowCustomersToSelectPageSize" asp-store-scope="@Model.ActiveStoreScopeConfiguration" />
                                <nop-label asp-for="ProductsByTagAllowCustomersToSelectPageSize" />
                            </div>
                            <div class="col-md-9">
                                <nop-editor asp-for="ProductsByTagAllowCustomersToSelectPageSize" />
                                <span asp-validation-for="ProductsByTagAllowCustomersToSelectPageSize"></span>
                            </div>
                        </div>
                        <nop-nested-setting asp-for="ProductsByTagAllowCustomersToSelectPageSize">
                            <div class="form-group" id="pnlProductsByTagPageSize">
                                <div class="col-md-3">
                                    <nop-override-store-checkbox asp-for="ProductsByTagPageSize_OverrideForStore" asp-input="ProductsByTagPageSize" asp-store-scope="@Model.ActiveStoreScopeConfiguration" />
                                    <nop-label asp-for="ProductsByTagPageSize" />
                                </div>
                                <div class="col-md-9">
                                    <nop-editor asp-for="ProductsByTagPageSize" />
                                    <span asp-validation-for="ProductsByTagPageSize"></span>
                                </div>
                            </div>
                            <div class="form-group" id="pnlProductsByTagPageSizeOptions">
                                <div class="col-md-3">
                                    <nop-override-store-checkbox asp-for="ProductsByTagPageSizeOptions_OverrideForStore" asp-input="ProductsByTagPageSizeOptions" asp-store-scope="@Model.ActiveStoreScopeConfiguration" />
                                    <nop-label asp-for="ProductsByTagPageSizeOptions" />
                                </div>
                                <div class="col-md-9">
                                    <nop-editor asp-for="ProductsByTagPageSizeOptions" />
                                    <span asp-validation-for="ProductsByTagPageSizeOptions"></span>
                                </div>
                            </div>
                        </nop-nested-setting>                        
                    </div>

                    <script type="text/javascript">
                        $(document).ready(function () {
                            $("#@Html.IdFor(model => model.ShowCategoryProductNumber)").click(toggleShowCategoryProductNumberIncludingSubcategories);
                            $("#@Html.IdFor(model => model.EmailAFriendEnabled)").click(toggleEmailAFriend);
                            $("#@Html.IdFor(model => model.RecentlyViewedProductsEnabled)").click(toggleRecentlyViewedProducts);
                            $("#@Html.IdFor(model => model.NewProductsEnabled)").click(toggleNewProducts);
                            $("#@Html.IdFor(model => model.ShowBestsellersOnHomepage)").click(toggleBestsellersOnHomepage);
                            $("#@Html.IdFor(model => model.ProductsAlsoPurchasedEnabled)").click(toggleProductsAlsoPurchasedNumber);
                            $("#@Html.IdFor(model => model.ProductsByTagAllowCustomersToSelectPageSize)").click(toggleProductsByTagPageSize);

                            toggleShowCategoryProductNumberIncludingSubcategories();
                            toggleEmailAFriend();
                            toggleRecentlyViewedProducts();
                            toggleNewProducts();
                            toggleBestsellersOnHomepage();
                            toggleProductsAlsoPurchasedNumber();
                            toggleProductsByTagPageSize();
                        });

                        function toggleShowCategoryProductNumberIncludingSubcategories() {
                            if ($('#@Html.IdFor(model => model.ShowCategoryProductNumber)').is(':checked')) {
                                $('#pnlShowCategoryProductNumberIncludingSubcategories').show();
                            } else {
                                $('#pnlShowCategoryProductNumberIncludingSubcategories').hide();
                            }
                        }

                        function toggleEmailAFriend() {
                            if ($('#@Html.IdFor(model => model.EmailAFriendEnabled)').is(':checked')) {
                                $('#pnlAllowAnonymousUsersToEmailAFriend').show();
                            } else {
                                $('#pnlAllowAnonymousUsersToEmailAFriend').hide();
                            }
                        }

                        function toggleRecentlyViewedProducts() {
                            if ($('#@Html.IdFor(model => model.RecentlyViewedProductsEnabled)').is(':checked')) {
                                $('#pnlRecentlyViewedProductsNumber').show();
                            } else {
                                $('#pnlRecentlyViewedProductsNumber').hide();
                            }
                        }

                        function toggleNewProducts() {
                            if ($('#@Html.IdFor(model => model.NewProductsEnabled)').is(':checked')) {
                                $('#pnlNewProductsNumber').show();
                            } else {
                                $('#pnlNewProductsNumber').hide();
                            }
                        }

                        function toggleBestsellersOnHomepage() {
                            if ($('#@Html.IdFor(model => model.ShowBestsellersOnHomepage)').is(':checked')) {
                                $('#pnlNumberOfBestsellersOnHomepage').show();
                            } else {
                                $('#pnlNumberOfBestsellersOnHomepage').hide();
                            }
                        }

                        function toggleProductsAlsoPurchasedNumber() {
                            if ($('#@Html.IdFor(model => model.ProductsAlsoPurchasedEnabled)').is(':checked')) {
                                $('#pnlProductsAlsoPurchasedNumber').show();
                            } else {
                                $('#pnlProductsAlsoPurchasedNumber').hide();
                            }
                        }

                        function toggleProductsByTagPageSize() {
                            if ($('#@Html.IdFor(model => model.ProductsByTagAllowCustomersToSelectPageSize)').is(':checked')) {
                                $('#pnlProductsByTagPageSize').hide();
                                $('#pnlProductsByTagPageSizeOptions').show();
                            } else {
                                $('#pnlProductsByTagPageSize').show();
                                $('#pnlProductsByTagPageSizeOptions').hide();
                            }
                        }

                    </script>
                </div>
                <div class="panel panel-default advanced-setting">
                    <div class="panel-heading">
                        @T("Admin.Configuration.Settings.Catalog.BlockTitle.Tax")
                    </div>
                    <div class="panel-body">
                        <div class="form-group">
                            <div class="col-md-3">
                                <nop-override-store-checkbox asp-for="DisplayTaxShippingInfoFooter_OverrideForStore" asp-input="DisplayTaxShippingInfoFooter" asp-store-scope="@Model.ActiveStoreScopeConfiguration" />
                                <nop-label asp-for="DisplayTaxShippingInfoFooter" />
                            </div>
                            <div class="col-md-9">
                                <nop-editor asp-for="DisplayTaxShippingInfoFooter" />
                                <span asp-validation-for="DisplayTaxShippingInfoFooter"></span>
                            </div>
                        </div>
                        <div class="form-group">
                            <div class="col-md-3">
                                <nop-override-store-checkbox asp-for="DisplayTaxShippingInfoProductDetailsPage_OverrideForStore" asp-input="DisplayTaxShippingInfoProductDetailsPage" asp-store-scope="@Model.ActiveStoreScopeConfiguration" />
                                <nop-label asp-for="DisplayTaxShippingInfoProductDetailsPage" />
                            </div>
                            <div class="col-md-9">
                                <nop-editor asp-for="DisplayTaxShippingInfoProductDetailsPage" />
                                <span asp-validation-for="DisplayTaxShippingInfoProductDetailsPage"></span>
                            </div>
                        </div>
                        <div class="form-group">
                            <div class="col-md-3">
                                <nop-override-store-checkbox asp-for="DisplayTaxShippingInfoProductBoxes_OverrideForStore" asp-input="DisplayTaxShippingInfoProductBoxes" asp-store-scope="@Model.ActiveStoreScopeConfiguration" />
                                <nop-label asp-for="DisplayTaxShippingInfoProductBoxes" />
                            </div>
                            <div class="col-md-9">
                                <nop-editor asp-for="DisplayTaxShippingInfoProductBoxes" />
                                <span asp-validation-for="DisplayTaxShippingInfoProductBoxes"></span>
                            </div>
                        </div>
                        <div class="form-group">
                            <div class="col-md-3">
                                <nop-override-store-checkbox asp-for="DisplayTaxShippingInfoShoppingCart_OverrideForStore" asp-input="DisplayTaxShippingInfoShoppingCart" asp-store-scope="@Model.ActiveStoreScopeConfiguration" />
                                <nop-label asp-for="DisplayTaxShippingInfoShoppingCart" />
                            </div>
                            <div class="col-md-9">
                                <nop-editor asp-for="DisplayTaxShippingInfoShoppingCart" />
                                <span asp-validation-for="DisplayTaxShippingInfoShoppingCart"></span>
                            </div>
                        </div>
                        <div class="form-group">
                            <div class="col-md-3">
                                <nop-override-store-checkbox asp-for="DisplayTaxShippingInfoWishlist_OverrideForStore" asp-input="DisplayTaxShippingInfoWishlist" asp-store-scope="@Model.ActiveStoreScopeConfiguration" />
                                <nop-label asp-for="DisplayTaxShippingInfoWishlist" />
                            </div>
                            <div class="col-md-9">
                                <nop-editor asp-for="DisplayTaxShippingInfoWishlist" />
                                <span asp-validation-for="DisplayTaxShippingInfoWishlist"></span>
                            </div>
                        </div>
                        <div class="form-group">
                            <div class="col-md-3">
                                <nop-override-store-checkbox asp-for="DisplayTaxShippingInfoOrderDetailsPage_OverrideForStore" asp-input="DisplayTaxShippingInfoOrderDetailsPage" asp-store-scope="@Model.ActiveStoreScopeConfiguration" />
                                <nop-label asp-for="DisplayTaxShippingInfoOrderDetailsPage" />
                            </div>
                            <div class="col-md-9">
                                <nop-editor asp-for="DisplayTaxShippingInfoOrderDetailsPage" />
                                <span asp-validation-for="DisplayTaxShippingInfoOrderDetailsPage"></span>
                            </div>
                        </div>
                    </div>
                </div>
                <div class="panel panel-default advanced-setting">
                    <div class="panel-heading">
                        @T("Admin.Configuration.Settings.Catalog.BlockTitle.ExportImport")
                    </div>
                    <div class="panel-body">
                        <div class="form-group">
                            <div class="col-md-3">
                                <nop-override-store-checkbox asp-for="ExportImportProductAttributes_OverrideForStore" asp-input="ExportImportProductAttributes" asp-store-scope="@Model.ActiveStoreScopeConfiguration" />
                                <nop-label asp-for="ExportImportProductAttributes" />
                            </div>
                            <div class="col-md-9">
                                <nop-editor asp-for="ExportImportProductAttributes" />
                                <span asp-validation-for="ExportImportProductAttributes"></span>
                            </div>
                        </div>
                        <div class="form-group">
                            <div class="col-md-3">
<<<<<<< HEAD
                                <nop-override-store-checkbox asp-for="ExportImportProductSpecificationAttributes_OverrideForStore" asp-input="ExportImportProductSpecificationAttributes" asp-store-scope="@Model.ActiveStoreScopeConfiguration" />
                                <nop-label asp-for="ExportImportProductSpecificationAttributes" />
                            </div>
                            <div class="col-md-9">
                                <nop-editor asp-for="ExportImportProductSpecificationAttributes" />
                                <span asp-validation-for="ExportImportProductSpecificationAttributes"></span>
                            </div>
                        </div>
                        <div class="form-group">
                            <div class="col-md-3">
                                <nop-override-store-checkbox asp-for="ExportImportProductCategoryBreadcrumb_OverrideForStore" asp-input="ExportImportProductCategoryBreadcrumb" asp-store-scope="@Model.ActiveStoreScopeConfiguration" />
                                <nop-label asp-for="ExportImportProductCategoryBreadcrumb" />
                            </div>
                            <div class="col-md-9">
                                <nop-editor asp-for="ExportImportProductCategoryBreadcrumb" />
                                <span asp-validation-for="ExportImportProductCategoryBreadcrumb"></span>
=======
                                <nop-override-store-checkbox asp-for="ExportImportCategoriesUsingCategoryName_OverrideForStore" asp-input="ExportImportCategoriesUsingCategoryName" asp-store-scope="@Model.ActiveStoreScopeConfiguration" />
                                <nop-label asp-for="ExportImportCategoriesUsingCategoryName" />
                            </div>
                            <div class="col-md-9">
                                <nop-editor asp-for="ExportImportCategoriesUsingCategoryName" />
                                <span asp-validation-for="ExportImportCategoriesUsingCategoryName"></span>
>>>>>>> 6888dd43
                            </div>
                        </div>
                    </div>
                </div>
                <div class="panel panel-default advanced-setting">
                    <div class="panel-heading">
                        @T("Admin.Configuration.Settings.Catalog.BlockTitle.ProductSorting")
                    </div>
                    <div class="panel-body">
                        <div class="form-group">
                            <div class="col-md-3">
                                <nop-override-store-checkbox asp-for="AllowProductSorting_OverrideForStore" asp-input="AllowProductSorting" asp-store-scope="@Model.ActiveStoreScopeConfiguration" />
                                <nop-label asp-for="AllowProductSorting" />
                            </div>
                            <div class="col-md-9">
                                <nop-editor asp-for="AllowProductSorting" />
                                <span asp-validation-for="AllowProductSorting"></span>
                            </div>
                        </div>
                        <div id="sortoptions-grid"></div>

                        <script>
                            $(document).ready(function () {
                                $("#sortoptions-grid").kendoGrid({
                                    dataSource: {
                                        type: "json",
                                        transport: {
                                            read: {
                                                url: "@Html.Raw(Url.Action("SortOptionsList", "Setting"))",
                                                type: "POST",
                                                dataType: "json",
                                                data: addAntiForgeryToken
                                            },
                                            update: {
                                                url: "@Html.Raw(Url.Action("SortOptionUpdate", "Setting"))",
                                                type: "POST",
                                                dataType: "json",
                                                data: addAntiForgeryToken
                                            }
                                        },
                                        schema: {
                                            data: "Data",
                                            total: "Total",
                                            errors: "Errors",
                                            model: {
                                                id: "Id",
                                                fields: {
                                                    Name: { editable: false, type: "string" },
                                                    DisplayOrder: { editable: true, type: "number" },
                                                    IsActive: { editable: true, type: "boolean" }
                                                }
                                            }
                                        },
                                        requestEnd: function (e) {
                                            if (e.type == "update") {
                                                this.read();
                                            }
                                        },
                                        error: function (e) {
                                            display_kendoui_grid_error(e);
                                            // Cancel the changes
                                            this.cancelChanges();
                                        },
                                        serverPaging: true,
                                        serverFiltering: true,
                                        serverSorting: true
                                    },
                                    pageable: {
                                        refresh: true,
                                        numeric: false,
                                        previousNext: false,
                                        info: false,
                                        @await Html.PartialAsync("_GridPagerMessages")
                                    },
                                    editable: {
                                        confirmation: "@T("Admin.Common.DeleteConfirmation")",
                                        mode: "inline"
                                    },
                                    scrollable: false,
                                    columns: [
                                        {
                                            field: "Name",
                                            title: "@T("Admin.Configuration.Settings.Catalog.SortOptions.Name")",
                                            width: 250
                                        }, {
                                            field: "DisplayOrder",
                                            title: "@T("Admin.Configuration.Settings.Catalog.SortOptions.DisplayOrder")",
                                            //integer format
                                            format: "{0:0}",
                                            width: 100
                                        }, {
                                            field: "IsActive",
                                            title: "@T("Admin.Configuration.Settings.Catalog.SortOptions.IsActive")",
                                            width: 100,
                                            headerAttributes: { style: "text-align:center" },
                                            attributes: { style: "text-align:center" },
                                            template: '# if(IsActive) {# <i class="fa fa-check true-icon"></i> #} else {# <i class="fa fa-close false-icon"></i> #} #'
                                        }, {
                                            command: {
                                                name: "edit",
                                                text: {
                                                    edit: "@T("Admin.Common.Edit")",
                                                    update: "@T("Admin.Common.Update")",
                                                    cancel: "@T("Admin.Common.Cancel")"
                                                }
                                            },
                                            title: "@T("Admin.Common.Edit")",
                                            width: 150
                                        }
                                    ]
                                });
                            });
                        </script>
                    </div>
                </div>
                @await Component.InvokeAsync("AdminWidget", new { widgetZone = "admin_catalog_settings_bottom" })
            </div>
        </div>
    </div>
</form><|MERGE_RESOLUTION|>--- conflicted
+++ resolved
@@ -866,7 +866,6 @@
                         </div>
                         <div class="form-group">
                             <div class="col-md-3">
-<<<<<<< HEAD
                                 <nop-override-store-checkbox asp-for="ExportImportProductSpecificationAttributes_OverrideForStore" asp-input="ExportImportProductSpecificationAttributes" asp-store-scope="@Model.ActiveStoreScopeConfiguration" />
                                 <nop-label asp-for="ExportImportProductSpecificationAttributes" />
                             </div>
@@ -883,14 +882,16 @@
                             <div class="col-md-9">
                                 <nop-editor asp-for="ExportImportProductCategoryBreadcrumb" />
                                 <span asp-validation-for="ExportImportProductCategoryBreadcrumb"></span>
-=======
+							</div>
+						</div>
+                        <div class="form-group">
+                            <div class="col-md-3">
                                 <nop-override-store-checkbox asp-for="ExportImportCategoriesUsingCategoryName_OverrideForStore" asp-input="ExportImportCategoriesUsingCategoryName" asp-store-scope="@Model.ActiveStoreScopeConfiguration" />
                                 <nop-label asp-for="ExportImportCategoriesUsingCategoryName" />
                             </div>
                             <div class="col-md-9">
                                 <nop-editor asp-for="ExportImportCategoriesUsingCategoryName" />
                                 <span asp-validation-for="ExportImportCategoriesUsingCategoryName"></span>
->>>>>>> 6888dd43
                             </div>
                         </div>
                     </div>
