--- conflicted
+++ resolved
@@ -177,33 +177,6 @@
                                 };
                                 addAntiForgeryToken(postData);
 
-<<<<<<< HEAD
-                        $.ajax({
-                            cache:false,
-                            type: "POST",
-                            url: "@Html.Raw(Url.Action("SettingAdd", "Setting", null))",
-                            data: postData,
-                            success: function (data) {
-                                if (data.Result) {
-                                    //reload grid
-                                    $('#settings-grid').DataTable().ajax.reload();
-
-                                    //clear input value
-                                    $("#@Html.IdFor(model => model.AddSetting.Name)").val('');
-                                    $("#@Html.IdFor(model => model.AddSetting.Value)").val('');
-                                    $("#@Html.IdFor(model => model.AddSetting.StoreId)").val('');
-
-                                } else {
-                                    //display errors if returned
-                                    display_nop_error(data);
-                                }
-
-                                $('#addSetting').attr('disabled', false);
-                            },
-                            error:function (xhr, ajaxOptions, thrownError){
-                                $('#addSetting').attr('disabled', false);
-                            }
-=======
                                 $.ajax({
                                     cache: false,
                                     type: "POST",
@@ -213,6 +186,11 @@
                                         if (data.Result) {
                                             //reload grid
                                             $('#settings-grid').DataTable().ajax.reload();
+
+                                            //clear input value
+                                            $("#@Html.IdFor(model => model.AddSetting.Name)").val('');
+                                            $("#@Html.IdFor(model => model.AddSetting.Value)").val('');
+                                            $("#@Html.IdFor(model => model.AddSetting.StoreId)").val('');
                                         } else {
                                             //display errors if returned
                                             display_nop_error(data);
@@ -223,7 +201,6 @@
                                     }
                                 });
                             });
->>>>>>> 55e16eec
                         });
                     </script>
                 </div>
