﻿@model ProductAttributeModel

<div class="panel-body">
<<<<<<< HEAD
    @(Html.LocalizedEditorAsync<ProductAttributeModel, ProductAttributeLocalizedModel>("productattribute-localized",
=======
    @(await Html.LocalizedEditor<ProductAttributeModel, ProductAttributeLocalizedModel>("productattribute-localized",
>>>>>>> 1a8a2fcd
    @<div>
        <div class="form-group">
            <div class="col-md-3">
                <nop-label asp-for="@Model.Locales[item].Name" />
            </div>
            <div class="col-md-9">
                <nop-editor asp-for="@Model.Locales[item].Name" />
                <span asp-validation-for="@Model.Locales[item].Name"></span>
            </div>
        </div>
        <div class="form-group">
            <div class="col-md-3">
                <nop-label asp-for="@Model.Locales[item].Description" />
            </div>
            <div class="col-md-9">
                <nop-editor asp-for="@Model.Locales[item].Description" asp-template="RichEditor" />
                <span asp-validation-for="@Model.Locales[item].Description"></span>
            </div>
        </div>
        <input type="hidden" asp-for="@Model.Locales[item].LanguageId" />
    </div>
,
    @<div>
        <div class="form-group">
            <div class="col-md-3">
                <nop-label asp-for="Name" />
            </div>
            <div class="col-md-9">
                <nop-editor asp-for="Name" asp-required="true" />
                <span asp-validation-for="Name"></span>
            </div>
        </div>
        <div class="form-group">
            <div class="col-md-3">
                <nop-label asp-for="Description" />
            </div>
            <div class="col-md-9">
                <nop-editor asp-for="Description" asp-template="RichEditor" />
                <span asp-validation-for="Description"></span>
            </div>
        </div>
    </div>))
</div><|MERGE_RESOLUTION|>--- conflicted
+++ resolved
@@ -1,11 +1,7 @@
 ﻿@model ProductAttributeModel
 
 <div class="panel-body">
-<<<<<<< HEAD
-    @(Html.LocalizedEditorAsync<ProductAttributeModel, ProductAttributeLocalizedModel>("productattribute-localized",
-=======
-    @(await Html.LocalizedEditor<ProductAttributeModel, ProductAttributeLocalizedModel>("productattribute-localized",
->>>>>>> 1a8a2fcd
+    @(await Html.LocalizedEditorAsync<ProductAttributeModel, ProductAttributeLocalizedModel>("productattribute-localized",
     @<div>
         <div class="form-group">
             <div class="col-md-3">
