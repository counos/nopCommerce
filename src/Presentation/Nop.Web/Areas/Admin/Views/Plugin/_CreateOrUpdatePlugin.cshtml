--- conflicted
+++ resolved
@@ -18,11 +18,7 @@
             @await Component.InvokeAsync("AdminWidget", new { widgetZone = AdminWidgetZones.PluginDetailsTop, additionalData = Model })
             <div class="panel panel-default panel-popup">
                 <div class="panel-body">
-<<<<<<< HEAD
-                    @(Html.LocalizedEditorAsync<PluginModel, PluginLocalizedModel>("plugin-localized",
-=======
-                @(await Html.LocalizedEditor<PluginModel, PluginLocalizedModel>("plugin-localized",
->>>>>>> 1a8a2fcd
+                @(await Html.LocalizedEditorAsync<PluginModel, PluginLocalizedModel>("plugin-localized",
                 @<div>
                     <div class="form-group">
                         <div class="col-sm-3">
