--- conflicted
+++ resolved
@@ -286,7 +286,6 @@
 
             @*render scripts*@
             <script>
-<<<<<<< HEAD
                 function @(attributeChangeHandlerFuncName)() {
                     $.ajax({
                         cache: false,
@@ -308,23 +307,6 @@
                                 $('#productdetails_attributechangeMessage-info').html(data.message);
                                 $("#productdetails_attributechangeMessage").click();
                             }
-=======
-        function @(attributeChangeHandlerFuncName)() {
-            $.ajax({
-                cache: false,
-                url: '@Html.Raw(Url.Action("productdetails_attributechange", "Order", new {productId = productId, validateAttributeConditions = attributesHaveConditions}))',
-                data: $('#product-details-form').serialize(),
-                type: 'post',
-                success: function(data) {
-                    if (data.enabledattributemappingids) {
-                        for (var i = 0; i < data.enabledattributemappingids.length; i++) {
-                            $('#@(NopAttributePrefixDefaults.Product)_row_' + data.enabledattributemappingids[i]).show();
-                        }
-                    }
-                    if (data.disabledattributemappingids) {
-                        for (var i = 0; i < data.disabledattributemappingids.length; i++) {
-                            $('#@(NopAttributePrefixDefaults.Product)_row_' + data.disabledattributemappingids[i]).hide();
->>>>>>> 40366697
                         }
                     });
                 }
