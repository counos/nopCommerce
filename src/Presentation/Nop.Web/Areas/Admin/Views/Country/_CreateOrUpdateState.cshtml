@model StateProvinceModel

<div asp-validation-summary="All"></div>
<input asp-for="Id" type="hidden" />
<input asp-for="CountryId" type="hidden" />

@if (ViewBag.RefreshPage == true)
{
    <script>
        try {window.opener.document.forms['@(Context.Request.Query["formId"])'].@(Context.Request.Query["btnId"]).click();}
        catch (e){}
        window.close();
    </script>
}

<div class="content">
    <div class="form-horizontal">
        <div class="panel-group">
            @await Component.InvokeAsync("AdminWidget", new { widgetZone = AdminWidgetZones.CountryStateDetailsTop, additionalData = Model })
            <div class="panel panel-default panel-popup">
                <div class="panel-body">
<<<<<<< HEAD
                    @(Html.LocalizedEditorAsync<StateProvinceModel, StateProvinceLocalizedModel>("state-localized",
=======
                    @(await Html.LocalizedEditor<StateProvinceModel, StateProvinceLocalizedModel>("state-localized",
>>>>>>> 1a8a2fcd
                    @<div>
                        <div class="form-group">
                            <div class="col-sm-3">
                                <nop-label asp-for="@Model.Locales[item].Name"/>
                            </div>
                            <div class="col-sm-9">
                                <nop-editor asp-for="@Model.Locales[item].Name"/>
                                <span asp-validation-for="@Model.Locales[item].Name"></span>
                            </div>
                        </div>
                        <input type="hidden" asp-for="@Model.Locales[item].LanguageId" />
                    </div>
    ,
                    @<div>
                        <div class="form-group">
                            <div class="col-sm-3">
                                <nop-label asp-for="Name"/>
                            </div>
                            <div class="col-sm-9">
                                <nop-editor asp-for="Name" asp-required="true"/>
                                <span asp-validation-for="Name"></span>
                            </div>
                        </div>
                    </div>
    ))
                    <div class="form-group">
                        <div class="col-sm-3">
                            <nop-label asp-for="Abbreviation"/>
                        </div>
                        <div class="col-sm-9">
                            <nop-editor asp-for="Abbreviation"/>
                            <span asp-validation-for="Abbreviation"></span>
                        </div>
                    </div>
                    <div class="form-group">
                        <div class="col-sm-3">
                            <nop-label asp-for="Published"/>
                        </div>
                        <div class="col-sm-9">
                            <nop-editor asp-for="Published"/>
                            <span asp-validation-for="Published"></span>
                        </div>
                    </div>
                    <div class="form-group">
                        <div class="col-sm-3">
                            <nop-label asp-for="DisplayOrder"/>
                        </div>
                        <div class="col-sm-9">
                            <nop-editor asp-for="DisplayOrder"/>
                            <span asp-validation-for="DisplayOrder"></span>
                        </div>
                    </div>
                </div>
            </div>
            @await Component.InvokeAsync("AdminWidget", new { widgetZone = AdminWidgetZones.CountryStateDetailsBottom, additionalData = Model })
        </div>
    </div>
</div><|MERGE_RESOLUTION|>--- conflicted
+++ resolved
@@ -19,11 +19,7 @@
             @await Component.InvokeAsync("AdminWidget", new { widgetZone = AdminWidgetZones.CountryStateDetailsTop, additionalData = Model })
             <div class="panel panel-default panel-popup">
                 <div class="panel-body">
-<<<<<<< HEAD
-                    @(Html.LocalizedEditorAsync<StateProvinceModel, StateProvinceLocalizedModel>("state-localized",
-=======
-                    @(await Html.LocalizedEditor<StateProvinceModel, StateProvinceLocalizedModel>("state-localized",
->>>>>>> 1a8a2fcd
+                    @(await Html.LocalizedEditorAsync<StateProvinceModel, StateProvinceLocalizedModel>("state-localized",
                     @<div>
                         <div class="form-group">
                             <div class="col-sm-3">
