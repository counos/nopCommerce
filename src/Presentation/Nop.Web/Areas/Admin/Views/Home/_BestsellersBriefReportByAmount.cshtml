﻿@model BestsellerBriefSearchModel  

@inject Nop.Services.Common.IGenericAttributeService genericAttributeService
@inject IWorkContext workContext
@{
    const string panelId = "bestsellers-report-amount-box";
    const string hidePanelAttributeName = "Reports.HideBestsellersBriefReportByAmountPanel";
    var hidePanel = genericAttributeService.GetAttribute<bool>(workContext.CurrentCustomer, hidePanelAttributeName);
}

<div class="box box-info @if(hidePanel){<text>collapsed-box</text>}" id="@panelId">
    <div class="box-header with-border">
        <h3 class="box-title">
            <i class="fa fa-star-o"></i>
            @T("Admin.Reports.Sales.BestSellers.ByAmount")
        </h3>
        <div class="box-tools pull-right">
            <button class="btn btn-box-tool" data-widget="collapse">
                @if (hidePanel)
                {
                    <text><i class="fa fa-plus"></i></text>
                }
                else
                {
                    <text><i class="fa fa-minus"></i></text>
                }
            </button>
        </div>
    </div>
    <script>
        $(document).ready(function () {
            $('#@panelId').on('click', 'button[data-widget="collapse"]', function () {
                var collapsed = !$('#@panelId').hasClass('collapsed-box');
                saveUserPreferences('@(Url.Action("SavePreference", "Preferences"))', '@hidePanelAttributeName', collapsed);
            });
        });
    </script>
    <div class="box-body">

        @await Html.PartialAsync("Table", new DataTablesModel
        {
           Name = "bestsellers-byamount-grid",
           UrlRead = new DataUrl("BestsellersBriefReportByAmountList", "Order", new RouteValueDictionary { [nameof(Model.OrderBy)] = 2 }),
           Length = Model.PageSize,
           Dom = "<'row'<'col-md-12't>>" +
                      "<'row margin-t-5'" +
                        "<'col-lg-10 col-xs-12'<'float-lg-left'p>>" +
                        "<'col-lg-2 col-xs-12'<'float-lg-right text-center'i>>" +
                      ">",
           ColumnCollection = new List<ColumnProperty>
                {
<<<<<<< HEAD
                    new ColumnProperty(nameof(BestsellerModel.ProductName))
                    {
                        Title = T("Admin.Reports.Sales.Bestsellers.Fields.Name").Text
                    },
                    new ColumnProperty(nameof(BestsellerModel.TotalQuantity))
                    {
                        Title = T("Admin.Reports.Sales.Bestsellers.Fields.TotalQuantity").Text
                    },
                    new ColumnProperty(nameof(BestsellerModel.TotalAmount))
                    {
                        Title = T("Admin.Reports.Sales.Bestsellers.Fields.TotalAmount").Text
                    },
                    new ColumnProperty(nameof(BestsellerModel.ProductId))
                    {
                        Title = T("Admin.Common.View").Text,
                        Width = "50",
                        ClassName = StyleColumn.ButtonStyle,
                        Render = new RenderButtonView(new DataUrl("~/Admin/Product/Edit/"))
                    }
=======
                    Title = T("Admin.Reports.Sales.Bestsellers.Fields.Name").Text
                },
                new ColumnProperty(nameof(BestsellerModel.TotalQuantity))
                {
                    Title = T("Admin.Reports.Sales.Bestsellers.Fields.TotalQuantity").Text
                },
                new ColumnProperty(nameof(BestsellerModel.TotalAmount))
                {
                    Title = T("Admin.Reports.Sales.Bestsellers.Fields.TotalAmount").Text
                },
                new ColumnProperty(nameof(BestsellerModel.ProductId))
                {
                    Title = T("Admin.Common.View").Text,
                    Width = "50",
                    ClassName = NopColumnClassDefaults.Button,
                    Render = new RenderButtonView(new DataUrl("~/Admin/Product/Edit/"))
>>>>>>> 2663f5fe
                }
       })
    </div>
</div><|MERGE_RESOLUTION|>--- conflicted
+++ resolved
@@ -49,7 +49,6 @@
                       ">",
            ColumnCollection = new List<ColumnProperty>
                 {
-<<<<<<< HEAD
                     new ColumnProperty(nameof(BestsellerModel.ProductName))
                     {
                         Title = T("Admin.Reports.Sales.Bestsellers.Fields.Name").Text
@@ -66,27 +65,9 @@
                     {
                         Title = T("Admin.Common.View").Text,
                         Width = "50",
-                        ClassName = StyleColumn.ButtonStyle,
+                        ClassName = NopColumnClassDefaults.Button,
                         Render = new RenderButtonView(new DataUrl("~/Admin/Product/Edit/"))
                     }
-=======
-                    Title = T("Admin.Reports.Sales.Bestsellers.Fields.Name").Text
-                },
-                new ColumnProperty(nameof(BestsellerModel.TotalQuantity))
-                {
-                    Title = T("Admin.Reports.Sales.Bestsellers.Fields.TotalQuantity").Text
-                },
-                new ColumnProperty(nameof(BestsellerModel.TotalAmount))
-                {
-                    Title = T("Admin.Reports.Sales.Bestsellers.Fields.TotalAmount").Text
-                },
-                new ColumnProperty(nameof(BestsellerModel.ProductId))
-                {
-                    Title = T("Admin.Common.View").Text,
-                    Width = "50",
-                    ClassName = NopColumnClassDefaults.Button,
-                    Render = new RenderButtonView(new DataUrl("~/Admin/Product/Edit/"))
->>>>>>> 2663f5fe
                 }
        })
     </div>
