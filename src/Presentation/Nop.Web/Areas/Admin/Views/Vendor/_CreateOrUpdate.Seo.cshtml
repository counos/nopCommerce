@model VendorModel

<div class="panel-body">
<<<<<<< HEAD
    @(Html.LocalizedEditorAsync<VendorModel, VendorLocalizedModel>("vendor-seo-localized",
=======
    @(await Html.LocalizedEditor<VendorModel, VendorLocalizedModel>("vendor-seo-localized",
>>>>>>> 1a8a2fcd
    @<div>
        <div class="form-group">
            <div class="col-md-3">
                <nop-label asp-for="@Model.Locales[item].SeName" />
            </div>
            <div class="col-md-9">
                <nop-editor asp-for="@Model.Locales[item].SeName" />
                <span asp-validation-for="@Model.Locales[item].SeName"></span>
            </div>
        </div>
        <div class="form-group">
            <div class="col-md-3">
                <nop-label asp-for="@Model.Locales[item].MetaTitle" />
            </div>
            <div class="col-md-9">
                <nop-editor asp-for="@Model.Locales[item].MetaTitle" />
                <span asp-validation-for="@Model.Locales[item].MetaTitle"></span>
            </div>
        </div>
        <div class="form-group">
            <div class="col-md-3">
                <nop-label asp-for="@Model.Locales[item].MetaKeywords" />
            </div>
            <div class="col-md-9">
                <nop-editor asp-for="@Model.Locales[item].MetaKeywords" />
                <span asp-validation-for="@Model.Locales[item].MetaKeywords"></span>
            </div>
        </div>
        <div class="form-group">
            <div class="col-md-3">
                <nop-label asp-for="@Model.Locales[item].MetaDescription" />
            </div>
            <div class="col-md-9">
                <nop-textarea asp-for="@Model.Locales[item].MetaDescription"></nop-textarea>
                <span asp-validation-for="@Model.Locales[item].MetaDescription"></span>
            </div>
         </div>
        <script>
          $(document).ready(function () {
              $('#@Html.IdFor(model => model.Locales[item].SeName)').on('input change', function () {
                  var parameters = {
                      entityId: '@Model.Id',
                      entityName: 'Vendor',
                      seName: $(this).val()
                  };
                  warningValidation('@Url.Action("UrlReservedWarning", "Common")', '@Html.NameFor(model => model.Locales[item].SeName)', parameters);
              });
          });
        </script>
        <input type="hidden" asp-for="@Model.Locales[item].LanguageId" />
     </div>
    ,
        @<div>
        <div class="form-group">
            <div class="col-md-3">
                <nop-label asp-for="SeName" />
            </div>
            <div class="col-md-9">
                <nop-editor asp-for="SeName" />
                <span asp-validation-for="SeName"></span>
            </div>
        </div>
        <div class="form-group">
            <div class="col-md-3">
                <nop-label asp-for="MetaTitle" />
            </div>
            <div class="col-md-9">
                <nop-editor asp-for="MetaTitle" />
                <span asp-validation-for="MetaTitle"></span>
            </div>
        </div>
        <div class="form-group">
            <div class="col-md-3">
                <nop-label asp-for="MetaKeywords" />
            </div>
            <div class="col-md-9">
                <nop-editor asp-for="MetaKeywords" />
                <span asp-validation-for="MetaKeywords"></span>
            </div>
        </div>
        <div class="form-group">
            <div class="col-md-3">
                <nop-label asp-for="MetaDescription" />
            </div>
            <div class="col-md-9">
                <nop-textarea asp-for="MetaDescription"></nop-textarea>
                <span asp-validation-for="MetaDescription"></span>
            </div>
        </div>
        <script>
              $(document).ready(function () {
                  $('#@Html.IdFor(model => model.SeName)').on('input change', function () {
                      var parameters = {
                          entityId: '@Model.Id',
                          entityName: 'Vendor',
                          seName: $(this).val()
                      };
                      warningValidation('@Url.Action("UrlReservedWarning", "Common")', '@Html.NameFor(model => model.SeName)', parameters);
                  });
              });
        </script>
    </div>))
</div><|MERGE_RESOLUTION|>--- conflicted
+++ resolved
@@ -1,11 +1,7 @@
 @model VendorModel
 
 <div class="panel-body">
-<<<<<<< HEAD
-    @(Html.LocalizedEditorAsync<VendorModel, VendorLocalizedModel>("vendor-seo-localized",
-=======
-    @(await Html.LocalizedEditor<VendorModel, VendorLocalizedModel>("vendor-seo-localized",
->>>>>>> 1a8a2fcd
+    @(await Html.LocalizedEditorAsync<VendorModel, VendorLocalizedModel>("vendor-seo-localized",
     @<div>
         <div class="form-group">
             <div class="col-md-3">
