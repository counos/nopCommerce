--- conflicted
+++ resolved
@@ -21,44 +21,11 @@
                 <span asp-validation-for="@Model.Locales[item].Description"></span>
             </div>
         </div>
-<<<<<<< HEAD
-
-        @if (Model.Id > 0)
-        {
-            <div class="form-group">
-                <div class="col-md-3">
-                    <nop-label asp-for="AssociatedCustomers" />
-                </div>
-                <div class="col-md-9">
-                    @if (Model.AssociatedCustomers.Count > 0)
-                    {
-                        for (var i = 0; i < Model.AssociatedCustomers.Count; i++)
-                        {
-                            <a asp-action="Edit" asp-controller="Customer" asp-route-id="@Model.AssociatedCustomers[i].Id">
-                                @Model.AssociatedCustomers[i].Email
-                            </a>
-                            if (i != Model.AssociatedCustomers.Count - 1)
-                            {
-                                <text>, </text>
-                            }
-                        }
-                    }
-                    else
-                    {
-                        <div class="form-text-row">@T("Admin.Vendors.Fields.AssociatedCustomerEmails.None")</div>
-                    }
-                </div>
-            </div>
-        }
-
-        <div class="form-group">
-=======
         <input type="hidden" asp-for="@Model.Locales[item].LanguageId" />
     </div>
     ,
     @<div>
         <div class="form-group row">
->>>>>>> d98888fc
             <div class="col-md-3">
                 <nop-label asp-for="Name" />
             </div>
@@ -88,33 +55,33 @@
         </div>
     </div>
 
-    @if (Model.Id > 0)
-    {
-        <div class="form-group row">
-            <div class="col-md-3">
-                <nop-label asp-for="AssociatedCustomers" />
-            </div>
-            <div class="col-md-9">
-                @if (Model.AssociatedCustomers.Count > 0)
-                {
-                    for (var i = 0; i < Model.AssociatedCustomers.Count; i++)
+        @if (Model.Id > 0)
+        {
+            <div class="form-group row">
+                <div class="col-md-3">
+                    <nop-label asp-for="AssociatedCustomers" />
+                </div>
+                <div class="col-md-9">
+                    @if (Model.AssociatedCustomers.Count > 0)
                     {
-                        <a asp-action="Edit" asp-controller="Customer" asp-route-id="@Model.AssociatedCustomers[i].Id">
-                            @Model.AssociatedCustomers[i].Email
-                        </a>
-                        if (i != Model.AssociatedCustomers.Count - 1)
+                        for (var i = 0; i < Model.AssociatedCustomers.Count; i++)
                         {
-                            <text>, </text>
+                            <a asp-action="Edit" asp-controller="Customer" asp-route-id="@Model.AssociatedCustomers[i].Id">
+                                @Model.AssociatedCustomers[i].Email
+                            </a>
+                            if (i != Model.AssociatedCustomers.Count - 1)
+                            {
+                                <text>, </text>
+                            }
                         }
                     }
-                }
-                else
-                {
-                    @T("Admin.Vendors.Fields.AssociatedCustomerEmails.None")
-                }
+                    else
+                    {
+                        <div class="form-text-row">@T("Admin.Vendors.Fields.AssociatedCustomerEmails.None")</div>
+                    }
+                </div>
             </div>
-        </div>
-    }
+        }
 
     <div class="form-group row">
         <div class="col-md-3">
