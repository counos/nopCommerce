--- conflicted
+++ resolved
@@ -101,11 +101,7 @@
         /// <param name="eventMessage">Event</param>
         public async Task HandleEvent(PluginUpdatedEvent eventMessage)
         {
-<<<<<<< HEAD
-            await _staticCacheManager.RemoveByPrefix(NopPluginDefaults.AdminNavigationPluginsPrefixCacheKey);
-=======
-            _staticCacheManager.RemoveByPrefix(NopPluginDefaults.AdminNavigationPluginsPrefix);
->>>>>>> 8df5bf22
+            await _staticCacheManager.RemoveByPrefix(NopPluginDefaults.AdminNavigationPluginsPrefix);
         }
 
         #endregion
