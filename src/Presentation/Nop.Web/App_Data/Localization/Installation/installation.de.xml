﻿<Language Name="Deutsch" IsDefault="false" IsRightToLeft="false">
  <LocaleResource Name="AdminEmail">
    <Value>Administrator E-Mailadresse</Value>
  </LocaleResource>
  <LocaleResource Name="AdminEmailRequired">
    <Value>Administrator E-Mailadresse ist notwendig</Value>
  </LocaleResource>
  <LocaleResource Name="AdminPassword">
    <Value>Administrator Passwort</Value>
  </LocaleResource>
  <LocaleResource Name="AdminPasswordRequired">
    <Value>Administrator Passwort ist notwendig</Value>
  </LocaleResource>
  <LocaleResource Name="ConfigureDirectoryPermissions">
    <Value>Das Konto '{0}' hat keine Ändern Rechte für Ordner '{1}'. Bitte diese Rechte einstellen.</Value>
  </LocaleResource>
  <LocaleResource Name="ConfigureFilePermissions">
    <Value>Das Konto '{0}' hat keine Ändern Rechte für Datei '{1}'. Bitte diese Rechte einstellen.</Value>
  </LocaleResource>
  <LocaleResource Name="ConfirmPassword">
    <Value>Passwort bestätigen</Value>
  </LocaleResource>
  <LocaleResource Name="ConfirmPasswordRequired">
    <Value>Passwort Bestätigung ist notwendig</Value>
  </LocaleResource>
  <LocaleResource Name="ConnectionString">
    <Value>Connection string</Value>
  </LocaleResource>
  <LocaleResource Name="ConnectionStringRequired">
    <Value>Der SQL connection string ist notwendig</Value>
  </LocaleResource>
  <LocaleResource Name="ConnectionStringValues">
    <Value>Geben Sie die SQL Server Verbindungsdaten ein</Value>
  </LocaleResource>
  <LocaleResource Name="ConnectionStringWrongFormat">
    <Value>Falsches Format des SQL connection string</Value>
  </LocaleResource>
  <LocaleResource Name="CreateDatabaseIfDoesNotExist">
    <Value>Datenbank anlegen wenn sie noch nicht existiert</Value>
  </LocaleResource>
  <LocaleResource Name="CreateSampleData">
    <Value>Beispieldaten erzeugen</Value>
  </LocaleResource>
  <LocaleResource Name="CustomCollation">
    <Value>SQL Server collation angeben</Value>
  </LocaleResource>
  <LocaleResource Name="DatabaseCreationError">
    <Value>Beim Anlegen des SQL Servers ist ein Fehler aufgetreten: {0}</Value>
  </LocaleResource>
  <LocaleResource Name="Database">
    <Value>Datenbank</Value>
  </LocaleResource>
  <LocaleResource Name="DatabaseInformation">
    <Value>Informationen der Datenbank</Value>
  </LocaleResource>
  <LocaleResource Name="DatabaseName">
    <Value>Database Name</Value>
  </LocaleResource>
  <LocaleResource Name="DatabaseNameRequired">
    <Value>Database Name ist notwendig</Value>
  </LocaleResource>
  <LocaleResource Name="DatabaseNotExists">
    <Value>Die Datenbank existiert nicht, oder eine Verbindung ist nocht möglich</Value>
  </LocaleResource>
  <LocaleResource Name="DataProviderRequired">
    <Value>Wählen Sie den Daten Provider</Value>
  </LocaleResource>
  <LocaleResource Name="Documentation1">
    <Value>Wenn Sie Hilfe bei der Verwendung von nopCommerce benötigen, besuchen Sie</Value>
  </LocaleResource>
  <LocaleResource Name="Documentation2">
    <Value>die Dokumentation auf nopCommerce.com</Value>
  </LocaleResource>
  <LocaleResource Name="Example">
    <Value>Beispiel</Value>
  </LocaleResource>
  <LocaleResource Name="Install">
    <Value>Installieren</Value>
  </LocaleResource>
  <LocaleResource Name="Installing">
    <Value>Installation nopCommerce...</Value>
  </LocaleResource>
  <LocaleResource Name="PasswordsDoNotMatch">
    <Value>Die Passwörter sind nicht gleich</Value>
  </LocaleResource>
  <LocaleResource Name="RawConnectionString">
    <Value>Direkte Eingabe Connection string (erweitert)</Value>
  </LocaleResource>
  <LocaleResource Name="Recommended">
    <Value>[Empfohlen]</Value>
  </LocaleResource>
  <LocaleResource Name="RestartInstallation">
    <Value>Installation neu starten</Value>
  </LocaleResource>
  <LocaleResource Name="RestartInstallationTooltip">
    <Value>Hier klicken um die Installation neu zu starten (löscht alle zwischengespespeicherten Werte)</Value>
  </LocaleResource>
  <LocaleResource Name="SetupFailed">
    <Value>Installation schlug fehl: {0}</Value>
  </LocaleResource>
  <LocaleResource Name="SqlAuthentication">
    <Value>SQL Server Konto benutzen</Value>
  </LocaleResource>
  <LocaleResource Name="SqlCompact">
    <Value>Integrierte Datenbank verwenden (SQL Server Compact)</Value>
  </LocaleResource>
  <LocaleResource Name="ServerName">
    <Value>SQL Server Name</Value>
  </LocaleResource>
  <LocaleResource Name="ServerNameRequired">
    <Value>SQL Server Name ist notwendig</Value>
  </LocaleResource>
  <LocaleResource Name="SqlPassword">
    <Value>SQL Password</Value>
  </LocaleResource>
  <LocaleResource Name="SqlPasswordRequired">
    <Value>SQL Password ist notwendig</Value>
  </LocaleResource>
  <LocaleResource Name="SqlUsername">
    <Value>SQL Benutzername</Value>
  </LocaleResource>
  <LocaleResource Name="SqlUsernameRequired">
    <Value>SQL Benutzername ist notwendig</Value>
  </LocaleResource>
<<<<<<< HEAD
  <LocaleResource Name="SqlStandard">
    <Value>Microsoft SQL Server (oder SQL Express) Datenbank verwenden</Value>
  </LocaleResource>
=======
>>>>>>> 81c7285d
  <LocaleResource Name="StoreInformation">
    <Value>Shop Information</Value>
  </LocaleResource>
  <LocaleResource Name="Title">
    <Value>nopCommerce Installation</Value>
  </LocaleResource>
  <LocaleResource Name="Tooltip1">
    <Value>nopCommerce ist die führende Shop E-Commerce Lösung. Dieser Wizard führt Sie durch die Konfiguration von nopCommerce</Value>
  </LocaleResource>
  <LocaleResource Name="Tooltip2">
    <Value>Um den Wizard abzuschliessen müssen Sie die Daten Ihres Datenbankservers kennen ("connection string"). Bitte kontaktieren Sie gegebenenfalls Ihren ISP. Falls Sie auf einem lokalen Computer installieren benötigen Sie eventuell Informationen von Ihrem Systemadministrator</Value>
  </LocaleResource>
  <LocaleResource Name="IntegratedAuthentication">
    <Value>Integrierte Windows Authentifizierung verwenden</Value>
  </LocaleResource>
</Language><|MERGE_RESOLUTION|>--- conflicted
+++ resolved
@@ -1,146 +1,140 @@
-﻿<Language Name="Deutsch" IsDefault="false" IsRightToLeft="false">
-  <LocaleResource Name="AdminEmail">
-    <Value>Administrator E-Mailadresse</Value>
-  </LocaleResource>
-  <LocaleResource Name="AdminEmailRequired">
-    <Value>Administrator E-Mailadresse ist notwendig</Value>
-  </LocaleResource>
-  <LocaleResource Name="AdminPassword">
-    <Value>Administrator Passwort</Value>
-  </LocaleResource>
-  <LocaleResource Name="AdminPasswordRequired">
-    <Value>Administrator Passwort ist notwendig</Value>
-  </LocaleResource>
-  <LocaleResource Name="ConfigureDirectoryPermissions">
-    <Value>Das Konto '{0}' hat keine Ändern Rechte für Ordner '{1}'. Bitte diese Rechte einstellen.</Value>
-  </LocaleResource>
-  <LocaleResource Name="ConfigureFilePermissions">
-    <Value>Das Konto '{0}' hat keine Ändern Rechte für Datei '{1}'. Bitte diese Rechte einstellen.</Value>
-  </LocaleResource>
-  <LocaleResource Name="ConfirmPassword">
-    <Value>Passwort bestätigen</Value>
-  </LocaleResource>
-  <LocaleResource Name="ConfirmPasswordRequired">
-    <Value>Passwort Bestätigung ist notwendig</Value>
-  </LocaleResource>
-  <LocaleResource Name="ConnectionString">
-    <Value>Connection string</Value>
-  </LocaleResource>
-  <LocaleResource Name="ConnectionStringRequired">
-    <Value>Der SQL connection string ist notwendig</Value>
-  </LocaleResource>
-  <LocaleResource Name="ConnectionStringValues">
-    <Value>Geben Sie die SQL Server Verbindungsdaten ein</Value>
-  </LocaleResource>
-  <LocaleResource Name="ConnectionStringWrongFormat">
-    <Value>Falsches Format des SQL connection string</Value>
-  </LocaleResource>
-  <LocaleResource Name="CreateDatabaseIfDoesNotExist">
-    <Value>Datenbank anlegen wenn sie noch nicht existiert</Value>
-  </LocaleResource>
-  <LocaleResource Name="CreateSampleData">
-    <Value>Beispieldaten erzeugen</Value>
-  </LocaleResource>
-  <LocaleResource Name="CustomCollation">
-    <Value>SQL Server collation angeben</Value>
-  </LocaleResource>
-  <LocaleResource Name="DatabaseCreationError">
-    <Value>Beim Anlegen des SQL Servers ist ein Fehler aufgetreten: {0}</Value>
-  </LocaleResource>
-  <LocaleResource Name="Database">
-    <Value>Datenbank</Value>
-  </LocaleResource>
-  <LocaleResource Name="DatabaseInformation">
-    <Value>Informationen der Datenbank</Value>
-  </LocaleResource>
-  <LocaleResource Name="DatabaseName">
-    <Value>Database Name</Value>
-  </LocaleResource>
-  <LocaleResource Name="DatabaseNameRequired">
-    <Value>Database Name ist notwendig</Value>
-  </LocaleResource>
-  <LocaleResource Name="DatabaseNotExists">
-    <Value>Die Datenbank existiert nicht, oder eine Verbindung ist nocht möglich</Value>
-  </LocaleResource>
-  <LocaleResource Name="DataProviderRequired">
-    <Value>Wählen Sie den Daten Provider</Value>
-  </LocaleResource>
-  <LocaleResource Name="Documentation1">
-    <Value>Wenn Sie Hilfe bei der Verwendung von nopCommerce benötigen, besuchen Sie</Value>
-  </LocaleResource>
-  <LocaleResource Name="Documentation2">
-    <Value>die Dokumentation auf nopCommerce.com</Value>
-  </LocaleResource>
-  <LocaleResource Name="Example">
-    <Value>Beispiel</Value>
-  </LocaleResource>
-  <LocaleResource Name="Install">
-    <Value>Installieren</Value>
-  </LocaleResource>
-  <LocaleResource Name="Installing">
-    <Value>Installation nopCommerce...</Value>
-  </LocaleResource>
-  <LocaleResource Name="PasswordsDoNotMatch">
-    <Value>Die Passwörter sind nicht gleich</Value>
-  </LocaleResource>
-  <LocaleResource Name="RawConnectionString">
-    <Value>Direkte Eingabe Connection string (erweitert)</Value>
-  </LocaleResource>
-  <LocaleResource Name="Recommended">
-    <Value>[Empfohlen]</Value>
-  </LocaleResource>
-  <LocaleResource Name="RestartInstallation">
-    <Value>Installation neu starten</Value>
-  </LocaleResource>
-  <LocaleResource Name="RestartInstallationTooltip">
-    <Value>Hier klicken um die Installation neu zu starten (löscht alle zwischengespespeicherten Werte)</Value>
-  </LocaleResource>
-  <LocaleResource Name="SetupFailed">
-    <Value>Installation schlug fehl: {0}</Value>
-  </LocaleResource>
-  <LocaleResource Name="SqlAuthentication">
-    <Value>SQL Server Konto benutzen</Value>
-  </LocaleResource>
-  <LocaleResource Name="SqlCompact">
-    <Value>Integrierte Datenbank verwenden (SQL Server Compact)</Value>
-  </LocaleResource>
-  <LocaleResource Name="ServerName">
-    <Value>SQL Server Name</Value>
-  </LocaleResource>
-  <LocaleResource Name="ServerNameRequired">
-    <Value>SQL Server Name ist notwendig</Value>
-  </LocaleResource>
-  <LocaleResource Name="SqlPassword">
-    <Value>SQL Password</Value>
-  </LocaleResource>
-  <LocaleResource Name="SqlPasswordRequired">
-    <Value>SQL Password ist notwendig</Value>
-  </LocaleResource>
-  <LocaleResource Name="SqlUsername">
-    <Value>SQL Benutzername</Value>
-  </LocaleResource>
-  <LocaleResource Name="SqlUsernameRequired">
-    <Value>SQL Benutzername ist notwendig</Value>
-  </LocaleResource>
-<<<<<<< HEAD
-  <LocaleResource Name="SqlStandard">
-    <Value>Microsoft SQL Server (oder SQL Express) Datenbank verwenden</Value>
-  </LocaleResource>
-=======
->>>>>>> 81c7285d
-  <LocaleResource Name="StoreInformation">
-    <Value>Shop Information</Value>
-  </LocaleResource>
-  <LocaleResource Name="Title">
-    <Value>nopCommerce Installation</Value>
-  </LocaleResource>
-  <LocaleResource Name="Tooltip1">
-    <Value>nopCommerce ist die führende Shop E-Commerce Lösung. Dieser Wizard führt Sie durch die Konfiguration von nopCommerce</Value>
-  </LocaleResource>
-  <LocaleResource Name="Tooltip2">
-    <Value>Um den Wizard abzuschliessen müssen Sie die Daten Ihres Datenbankservers kennen ("connection string"). Bitte kontaktieren Sie gegebenenfalls Ihren ISP. Falls Sie auf einem lokalen Computer installieren benötigen Sie eventuell Informationen von Ihrem Systemadministrator</Value>
-  </LocaleResource>
-  <LocaleResource Name="IntegratedAuthentication">
-    <Value>Integrierte Windows Authentifizierung verwenden</Value>
-  </LocaleResource>
+﻿<Language Name="Deutsch" IsDefault="false" IsRightToLeft="false">
+  <LocaleResource Name="AdminEmail">
+    <Value>Administrator E-Mailadresse</Value>
+  </LocaleResource>
+  <LocaleResource Name="AdminEmailRequired">
+    <Value>Administrator E-Mailadresse ist notwendig</Value>
+  </LocaleResource>
+  <LocaleResource Name="AdminPassword">
+    <Value>Administrator Passwort</Value>
+  </LocaleResource>
+  <LocaleResource Name="AdminPasswordRequired">
+    <Value>Administrator Passwort ist notwendig</Value>
+  </LocaleResource>
+  <LocaleResource Name="ConfigureDirectoryPermissions">
+    <Value>Das Konto '{0}' hat keine Ändern Rechte für Ordner '{1}'. Bitte diese Rechte einstellen.</Value>
+  </LocaleResource>
+  <LocaleResource Name="ConfigureFilePermissions">
+    <Value>Das Konto '{0}' hat keine Ändern Rechte für Datei '{1}'. Bitte diese Rechte einstellen.</Value>
+  </LocaleResource>
+  <LocaleResource Name="ConfirmPassword">
+    <Value>Passwort bestätigen</Value>
+  </LocaleResource>
+  <LocaleResource Name="ConfirmPasswordRequired">
+    <Value>Passwort Bestätigung ist notwendig</Value>
+  </LocaleResource>
+  <LocaleResource Name="ConnectionString">
+    <Value>Connection string</Value>
+  </LocaleResource>
+  <LocaleResource Name="ConnectionStringRequired">
+    <Value>Der SQL connection string ist notwendig</Value>
+  </LocaleResource>
+  <LocaleResource Name="ConnectionStringValues">
+    <Value>Geben Sie die SQL Server Verbindungsdaten ein</Value>
+  </LocaleResource>
+  <LocaleResource Name="ConnectionStringWrongFormat">
+    <Value>Falsches Format des SQL connection string</Value>
+  </LocaleResource>
+  <LocaleResource Name="CreateDatabaseIfDoesNotExist">
+    <Value>Datenbank anlegen wenn sie noch nicht existiert</Value>
+  </LocaleResource>
+  <LocaleResource Name="CreateSampleData">
+    <Value>Beispieldaten erzeugen</Value>
+  </LocaleResource>
+  <LocaleResource Name="CustomCollation">
+    <Value>SQL Server collation angeben</Value>
+  </LocaleResource>
+  <LocaleResource Name="DatabaseCreationError">
+    <Value>Beim Anlegen des SQL Servers ist ein Fehler aufgetreten: {0}</Value>
+  </LocaleResource>
+  <LocaleResource Name="Database">
+    <Value>Datenbank</Value>
+  </LocaleResource>
+  <LocaleResource Name="DatabaseInformation">
+    <Value>Informationen der Datenbank</Value>
+  </LocaleResource>
+  <LocaleResource Name="DatabaseName">
+    <Value>Database Name</Value>
+  </LocaleResource>
+  <LocaleResource Name="DatabaseNameRequired">
+    <Value>Database Name ist notwendig</Value>
+  </LocaleResource>
+  <LocaleResource Name="DatabaseNotExists">
+    <Value>Die Datenbank existiert nicht, oder eine Verbindung ist nocht möglich</Value>
+  </LocaleResource>
+  <LocaleResource Name="DataProviderRequired">
+    <Value>Wählen Sie den Daten Provider</Value>
+  </LocaleResource>
+  <LocaleResource Name="Documentation1">
+    <Value>Wenn Sie Hilfe bei der Verwendung von nopCommerce benötigen, besuchen Sie</Value>
+  </LocaleResource>
+  <LocaleResource Name="Documentation2">
+    <Value>die Dokumentation auf nopCommerce.com</Value>
+  </LocaleResource>
+  <LocaleResource Name="Example">
+    <Value>Beispiel</Value>
+  </LocaleResource>
+  <LocaleResource Name="Install">
+    <Value>Installieren</Value>
+  </LocaleResource>
+  <LocaleResource Name="Installing">
+    <Value>Installation nopCommerce...</Value>
+  </LocaleResource>
+  <LocaleResource Name="PasswordsDoNotMatch">
+    <Value>Die Passwörter sind nicht gleich</Value>
+  </LocaleResource>
+  <LocaleResource Name="RawConnectionString">
+    <Value>Direkte Eingabe Connection string (erweitert)</Value>
+  </LocaleResource>
+  <LocaleResource Name="Recommended">
+    <Value>[Empfohlen]</Value>
+  </LocaleResource>
+  <LocaleResource Name="RestartInstallation">
+    <Value>Installation neu starten</Value>
+  </LocaleResource>
+  <LocaleResource Name="RestartInstallationTooltip">
+    <Value>Hier klicken um die Installation neu zu starten (löscht alle zwischengespespeicherten Werte)</Value>
+  </LocaleResource>
+  <LocaleResource Name="SetupFailed">
+    <Value>Installation schlug fehl: {0}</Value>
+  </LocaleResource>
+  <LocaleResource Name="SqlAuthentication">
+    <Value>SQL Server Konto benutzen</Value>
+  </LocaleResource>
+  <LocaleResource Name="SqlCompact">
+    <Value>Integrierte Datenbank verwenden (SQL Server Compact)</Value>
+  </LocaleResource>
+  <LocaleResource Name="ServerName">
+    <Value>SQL Server Name</Value>
+  </LocaleResource>
+  <LocaleResource Name="ServerNameRequired">
+    <Value>SQL Server Name ist notwendig</Value>
+  </LocaleResource>
+  <LocaleResource Name="SqlPassword">
+    <Value>SQL Password</Value>
+  </LocaleResource>
+  <LocaleResource Name="SqlPasswordRequired">
+    <Value>SQL Password ist notwendig</Value>
+  </LocaleResource>
+  <LocaleResource Name="SqlUsername">
+    <Value>SQL Benutzername</Value>
+  </LocaleResource>
+  <LocaleResource Name="SqlUsernameRequired">
+    <Value>SQL Benutzername ist notwendig</Value>
+  </LocaleResource>
+  <LocaleResource Name="StoreInformation">
+    <Value>Shop Information</Value>
+  </LocaleResource>
+  <LocaleResource Name="Title">
+    <Value>nopCommerce Installation</Value>
+  </LocaleResource>
+  <LocaleResource Name="Tooltip1">
+    <Value>nopCommerce ist die führende Shop E-Commerce Lösung. Dieser Wizard führt Sie durch die Konfiguration von nopCommerce</Value>
+  </LocaleResource>
+  <LocaleResource Name="Tooltip2">
+    <Value>Um den Wizard abzuschliessen müssen Sie die Daten Ihres Datenbankservers kennen ("connection string"). Bitte kontaktieren Sie gegebenenfalls Ihren ISP. Falls Sie auf einem lokalen Computer installieren benötigen Sie eventuell Informationen von Ihrem Systemadministrator</Value>
+  </LocaleResource>
+  <LocaleResource Name="IntegratedAuthentication">
+    <Value>Integrierte Windows Authentifizierung verwenden</Value>
+  </LocaleResource>
 </Language>