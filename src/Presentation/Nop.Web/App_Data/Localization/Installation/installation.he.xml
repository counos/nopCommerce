--- conflicted
+++ resolved
@@ -1,146 +1,140 @@
-﻿<Language Name="עברית" IsDefault="false" IsRightToLeft="true">
-  <LocaleResource Name="AdminEmail">
-    <Value>אימיל מנהל החנות</Value>
-  </LocaleResource>
-  <LocaleResource Name="AdminEmailRequired">
-    <Value>הזן אימייל מנהל החנות</Value>
-  </LocaleResource>
-  <LocaleResource Name="AdminPassword">
-    <Value>סיסמת  מנהל החנות</Value>
-  </LocaleResource>
-  <LocaleResource Name="AdminPasswordRequired">
-    <Value>הזן סיסמת אימייל החנות</Value>
-  </LocaleResource>
-  <LocaleResource Name="ConfigureDirectoryPermissions">
-    <Value>למשתמש '{0}' אין הרשאות כתיבה על התיקיה '{1}'. נא להגדיר הרשאות אלה.</Value>
-  </LocaleResource>
-  <LocaleResource Name="ConfigureFilePermissions">
-    <Value>למשתמש '{0}' אין הרשאות כתיבה על הקובץ '{1}'. נא להגדיר הרשאות אלה.</Value>
-  </LocaleResource>
-  <LocaleResource Name="ConfirmPassword">
-    <Value>נא לאשר את הסיסמה</Value>
-  </LocaleResource>
-  <LocaleResource Name="ConfirmPasswordRequired">
-    <Value>אימות סיסמה</Value>
-  </LocaleResource>
-  <LocaleResource Name="ConnectionString">
-    <Value>מחרוזת חיבור</Value>
-  </LocaleResource>
-  <LocaleResource Name="ConnectionStringRequired">
-    <Value>הזן את מחרוזת החיבור למסד הנתונים</Value>
-  </LocaleResource>
-  <LocaleResource Name="ConnectionStringValues">
-    <Value>הזן את הפרמטרים של חיבור למסד הנתונים</Value>
-  </LocaleResource>
-  <LocaleResource Name="ConnectionStringWrongFormat">
-    <Value>פורמט לא חוקי של מחרוזת חיבור למסד נתונים</Value>
-  </LocaleResource>
-  <LocaleResource Name="CreateDatabaseIfDoesNotExist">
-    <Value>צור בסיס נתונים אם לא קיים</Value>
-  </LocaleResource>
-  <LocaleResource Name="CreateSampleData">
-    <Value>צור נתונים לדוגמה (מוצרים, קטגוריות, וכו')</Value>
-  </LocaleResource>
-  <LocaleResource Name="CustomCollation">
-    <Value>בחירת SQL Server collation</Value>
-  </LocaleResource>
-  <LocaleResource Name="DatabaseCreationError">
-    <Value>שגיאה בעת יצירת מסד נתונים: {0}</Value>
-  </LocaleResource>
-  <LocaleResource Name="Database">
-    <Value>מסד הנתונים</Value>
-  </LocaleResource>
-  <LocaleResource Name="DatabaseInformation">
-    <Value>מידע אודות מסד הנתונים</Value>
-  </LocaleResource>
-  <LocaleResource Name="DatabaseName">
-    <Value>שם מסד הנתונים</Value>
-  </LocaleResource>
-  <LocaleResource Name="DatabaseNameRequired">
-    <Value>נא להזין שם מסד הנתונים</Value>
-  </LocaleResource>
-  <LocaleResource Name="DatabaseNotExists">
-    <Value>מסד הנתונים אינו קיים או שאין לך הרשאת התחברות אליו</Value>
-  </LocaleResource>
-  <LocaleResource Name="DataProviderRequired">
-    <Value>בחר ספק נתונים</Value>
-  </LocaleResource>
-  <LocaleResource Name="Documentation1">
-    <Value>לקבלת מידע אודות שימוש והתאמה אישית של מערכת נופקומרס, כנסו ל</Value>
-  </LocaleResource>
-  <LocaleResource Name="Documentation2">
-    <Value>מדור "מסמכים" באתר nopCommerce.com או באתר נופקומרס בעברית nopCommerce.co.il </Value>
-  </LocaleResource>
-  <LocaleResource Name="Example">
-    <Value>דוגמה</Value>
-  </LocaleResource>
-  <LocaleResource Name="Install">
-    <Value>להתקין</Value>
-  </LocaleResource>
-  <LocaleResource Name="Installing">
-    <Value>מתקין את נופקומרס...</Value>
-  </LocaleResource>
-  <LocaleResource Name="PasswordsDoNotMatch">
-    <Value>הסיסמאות לא תואמות</Value>
-  </LocaleResource>
-  <LocaleResource Name="RawConnectionString">
-    <Value>הזינו את מחרוזת ההתחברות (Row)</Value>
-  </LocaleResource>
-  <LocaleResource Name="Recommended">
-    <Value>[מומלץ]</Value>
-  </LocaleResource>
-  <LocaleResource Name="RestartInstallation">
-    <Value>להפעיל מחדש את תהליך ההתקנה</Value>
-  </LocaleResource>
-  <LocaleResource Name="RestartInstallationTooltip">
-    <Value>לחצו כאן כדי להתחיל את תהליך ההתקנה מחדש (מנקה את כל הערכים בזיכרון המטמון)</Value>
-  </LocaleResource>
-  <LocaleResource Name="SetupFailed">
-    <Value>שגיאת התקנה: {0}</Value>
-  </LocaleResource>
-  <LocaleResource Name="SqlAuthentication">
-    <Value>אימות מול שרת  SQL </Value>
-  </LocaleResource>
-  <LocaleResource Name="SqlCompact">
-    <Value>SQL Server Compact</Value>
-  </LocaleResource>
-  <LocaleResource Name="ServerName">
-    <Value>שם או כתובת הרשת של שרת הSQL</Value>
-  </LocaleResource>
-  <LocaleResource Name="ServerNameRequired">
-    <Value>הזינו שם או כתובת הרשת של שרת הSQL</Value>
-  </LocaleResource>
-  <LocaleResource Name="SqlPassword">
-    <Value>סיסמה עבור חשבון שרת הSQL</Value>
-  </LocaleResource>
-  <LocaleResource Name="SqlPasswordRequired">
-    <Value>הזינו סיסמה עבור חשבון שרת הSQL</Value>
-  </LocaleResource>
-  <LocaleResource Name="SqlUsername">
-    <Value>שם משתמש בחשבון שרת הSQL</Value>
-  </LocaleResource>
-  <LocaleResource Name="SqlUsernameRequired">
-    <Value>הזינו שם משתמש בחשבון שרת הSQL</Value>
-  </LocaleResource>
-<<<<<<< HEAD
-  <LocaleResource Name="SqlStandard">
-    <Value>Microsoft SQL Server או SQL Express</Value>
-  </LocaleResource>
-=======
->>>>>>> 81c7285d
-  <LocaleResource Name="StoreInformation">
-    <Value>פרטי החנות</Value>
-  </LocaleResource>
-  <LocaleResource Name="Title">
-    <Value>התקנת nopCommerce</Value>
-  </LocaleResource>
-  <LocaleResource Name="Tooltip1">
-    <Value> NopCommerce  הנו הפתרון המוביל ב  ASP.NETעבור חנות מקוונת. בדף זה ניתן להתקין את מערכת ה NopCommerce</Value>
-  </LocaleResource>
-  <LocaleResource Name="Tooltip2">
-    <Value>על מנת להתקין בהצלחה את מערכת ה nopCommerce , עלייך לדעת את מחרוזת החיבור למסד הנתונים. אם אין לך את המידע הזה, באפשרותך  לקבל את המידע מספק האירוח שלך. אם הנך מתקין את nopCommerce על מחשב האישי שלך, באפשרותך לקבל את זה ממנהל המערכת שלך.</Value>
-  </LocaleResource>
-  <LocaleResource Name="IntegratedAuthentication">
-    <Value>אימות  Windows</Value>
-  </LocaleResource>
+﻿<Language Name="עברית" IsDefault="false" IsRightToLeft="true">
+  <LocaleResource Name="AdminEmail">
+    <Value>אימיל מנהל החנות</Value>
+  </LocaleResource>
+  <LocaleResource Name="AdminEmailRequired">
+    <Value>הזן אימייל מנהל החנות</Value>
+  </LocaleResource>
+  <LocaleResource Name="AdminPassword">
+    <Value>סיסמת  מנהל החנות</Value>
+  </LocaleResource>
+  <LocaleResource Name="AdminPasswordRequired">
+    <Value>הזן סיסמת אימייל החנות</Value>
+  </LocaleResource>
+  <LocaleResource Name="ConfigureDirectoryPermissions">
+    <Value>למשתמש '{0}' אין הרשאות כתיבה על התיקיה '{1}'. נא להגדיר הרשאות אלה.</Value>
+  </LocaleResource>
+  <LocaleResource Name="ConfigureFilePermissions">
+    <Value>למשתמש '{0}' אין הרשאות כתיבה על הקובץ '{1}'. נא להגדיר הרשאות אלה.</Value>
+  </LocaleResource>
+  <LocaleResource Name="ConfirmPassword">
+    <Value>נא לאשר את הסיסמה</Value>
+  </LocaleResource>
+  <LocaleResource Name="ConfirmPasswordRequired">
+    <Value>אימות סיסמה</Value>
+  </LocaleResource>
+  <LocaleResource Name="ConnectionString">
+    <Value>מחרוזת חיבור</Value>
+  </LocaleResource>
+  <LocaleResource Name="ConnectionStringRequired">
+    <Value>הזן את מחרוזת החיבור למסד הנתונים</Value>
+  </LocaleResource>
+  <LocaleResource Name="ConnectionStringValues">
+    <Value>הזן את הפרמטרים של חיבור למסד הנתונים</Value>
+  </LocaleResource>
+  <LocaleResource Name="ConnectionStringWrongFormat">
+    <Value>פורמט לא חוקי של מחרוזת חיבור למסד נתונים</Value>
+  </LocaleResource>
+  <LocaleResource Name="CreateDatabaseIfDoesNotExist">
+    <Value>צור בסיס נתונים אם לא קיים</Value>
+  </LocaleResource>
+  <LocaleResource Name="CreateSampleData">
+    <Value>צור נתונים לדוגמה (מוצרים, קטגוריות, וכו')</Value>
+  </LocaleResource>
+  <LocaleResource Name="CustomCollation">
+    <Value>בחירת SQL Server collation</Value>
+  </LocaleResource>
+  <LocaleResource Name="DatabaseCreationError">
+    <Value>שגיאה בעת יצירת מסד נתונים: {0}</Value>
+  </LocaleResource>
+  <LocaleResource Name="Database">
+    <Value>מסד הנתונים</Value>
+  </LocaleResource>
+  <LocaleResource Name="DatabaseInformation">
+    <Value>מידע אודות מסד הנתונים</Value>
+  </LocaleResource>
+  <LocaleResource Name="DatabaseName">
+    <Value>שם מסד הנתונים</Value>
+  </LocaleResource>
+  <LocaleResource Name="DatabaseNameRequired">
+    <Value>נא להזין שם מסד הנתונים</Value>
+  </LocaleResource>
+  <LocaleResource Name="DatabaseNotExists">
+    <Value>מסד הנתונים אינו קיים או שאין לך הרשאת התחברות אליו</Value>
+  </LocaleResource>
+  <LocaleResource Name="DataProviderRequired">
+    <Value>בחר ספק נתונים</Value>
+  </LocaleResource>
+  <LocaleResource Name="Documentation1">
+    <Value>לקבלת מידע אודות שימוש והתאמה אישית של מערכת נופקומרס, כנסו ל</Value>
+  </LocaleResource>
+  <LocaleResource Name="Documentation2">
+    <Value>מדור "מסמכים" באתר nopCommerce.com או באתר נופקומרס בעברית nopCommerce.co.il </Value>
+  </LocaleResource>
+  <LocaleResource Name="Example">
+    <Value>דוגמה</Value>
+  </LocaleResource>
+  <LocaleResource Name="Install">
+    <Value>להתקין</Value>
+  </LocaleResource>
+  <LocaleResource Name="Installing">
+    <Value>מתקין את נופקומרס...</Value>
+  </LocaleResource>
+  <LocaleResource Name="PasswordsDoNotMatch">
+    <Value>הסיסמאות לא תואמות</Value>
+  </LocaleResource>
+  <LocaleResource Name="RawConnectionString">
+    <Value>הזינו את מחרוזת ההתחברות (Row)</Value>
+  </LocaleResource>
+  <LocaleResource Name="Recommended">
+    <Value>[מומלץ]</Value>
+  </LocaleResource>
+  <LocaleResource Name="RestartInstallation">
+    <Value>להפעיל מחדש את תהליך ההתקנה</Value>
+  </LocaleResource>
+  <LocaleResource Name="RestartInstallationTooltip">
+    <Value>לחצו כאן כדי להתחיל את תהליך ההתקנה מחדש (מנקה את כל הערכים בזיכרון המטמון)</Value>
+  </LocaleResource>
+  <LocaleResource Name="SetupFailed">
+    <Value>שגיאת התקנה: {0}</Value>
+  </LocaleResource>
+  <LocaleResource Name="SqlAuthentication">
+    <Value>אימות מול שרת  SQL </Value>
+  </LocaleResource>
+  <LocaleResource Name="SqlCompact">
+    <Value>SQL Server Compact</Value>
+  </LocaleResource>
+  <LocaleResource Name="ServerName">
+    <Value>שם או כתובת הרשת של שרת הSQL</Value>
+  </LocaleResource>
+  <LocaleResource Name="ServerNameRequired">
+    <Value>הזינו שם או כתובת הרשת של שרת הSQL</Value>
+  </LocaleResource>
+  <LocaleResource Name="SqlPassword">
+    <Value>סיסמה עבור חשבון שרת הSQL</Value>
+  </LocaleResource>
+  <LocaleResource Name="SqlPasswordRequired">
+    <Value>הזינו סיסמה עבור חשבון שרת הSQL</Value>
+  </LocaleResource>
+  <LocaleResource Name="SqlUsername">
+    <Value>שם משתמש בחשבון שרת הSQL</Value>
+  </LocaleResource>
+  <LocaleResource Name="SqlUsernameRequired">
+    <Value>הזינו שם משתמש בחשבון שרת הSQL</Value>
+  </LocaleResource>
+  <LocaleResource Name="StoreInformation">
+    <Value>פרטי החנות</Value>
+  </LocaleResource>
+  <LocaleResource Name="Title">
+    <Value>התקנת nopCommerce</Value>
+  </LocaleResource>
+  <LocaleResource Name="Tooltip1">
+    <Value> NopCommerce  הנו הפתרון המוביל ב  ASP.NETעבור חנות מקוונת. בדף זה ניתן להתקין את מערכת ה NopCommerce</Value>
+  </LocaleResource>
+  <LocaleResource Name="Tooltip2">
+    <Value>על מנת להתקין בהצלחה את מערכת ה nopCommerce , עלייך לדעת את מחרוזת החיבור למסד הנתונים. אם אין לך את המידע הזה, באפשרותך  לקבל את המידע מספק האירוח שלך. אם הנך מתקין את nopCommerce על מחשב האישי שלך, באפשרותך לקבל את זה ממנהל המערכת שלך.</Value>
+  </LocaleResource>
+  <LocaleResource Name="IntegratedAuthentication">
+    <Value>אימות  Windows</Value>
+  </LocaleResource>
 </Language>