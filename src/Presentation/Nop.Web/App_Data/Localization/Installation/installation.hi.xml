--- conflicted
+++ resolved
@@ -1,146 +1,140 @@
-﻿<Language Name="हिंदी" IsDefault="false" IsRightToLeft="false">
-  <LocaleResource Name="AdminEmail">
-    <Value>व्यवस्थापक उपयोगकर्ता के ईमेल</Value>
-  </LocaleResource>
-  <LocaleResource Name="AdminEmailRequired">
-    <Value>व्यवस्थापक ईमेल दर्ज करें</Value>
-  </LocaleResource>
-  <LocaleResource Name="AdminPassword">
-    <Value>व्यवस्थापक उपयोगकर्ता के पासवर्ड</Value>
-  </LocaleResource>
-  <LocaleResource Name="AdminPasswordRequired">
-    <Value>व्यवस्थापक पासवर्ड दर्ज करें</Value>
-  </LocaleResource>
-  <LocaleResource Name="ConfigureDirectoryPermissions">
-    <Value>'{0}' खाता फ़ोल्डर '{1}' पर अनुमति संशोधित नहीं दी जाती है. इन अनुमतियों को कॉन्फ़िगर करें</Value>
-  </LocaleResource>
-  <LocaleResource Name="ConfigureFilePermissions">
-    <Value>फ़ाइल पर अनुमति संशोधित '{1}' के साथ '{0}' खाता नहीं दी जाती है. कृपया इन अनुमतियों को कॉन्फ़िगर करें</Value>
-  </LocaleResource>
-  <LocaleResource Name="ConfirmPassword">
-    <Value>पासवर्ड की पुष्टि करें</Value>
-  </LocaleResource>
-  <LocaleResource Name="ConfirmPasswordRequired">
-    <Value>पासवर्ड की पुष्टि करें दर्ज करें</Value>
-  </LocaleResource>
-  <LocaleResource Name="ConnectionString">
-    <Value>कनेक्शन स्ट्रिंग</Value>
-  </LocaleResource>
-  <LocaleResource Name="ConnectionStringRequired">
-    <Value>एक SQL कनेक्शन स्ट्रिंग की आवश्यकता है</Value>
-  </LocaleResource>
-  <LocaleResource Name="ConnectionStringValues">
-    <Value>SQL कनेक्शन मान दर्ज करें</Value>
-  </LocaleResource>
-  <LocaleResource Name="ConnectionStringWrongFormat">
-    <Value>गलत SQL कनेक्शन स्ट्रिंग प्रारूप</Value>
-  </LocaleResource>
-  <LocaleResource Name="CreateDatabaseIfDoesNotExist">
-    <Value>अगर यह मौजूद नहीं है डेटाबेस बनाएँ</Value>
-  </LocaleResource>
-  <LocaleResource Name="CreateSampleData">
-    <Value>नमूना डेटा बनाएँ</Value>
-  </LocaleResource>
-  <LocaleResource Name="CustomCollation">
-    <Value>कस्टम SQL सर्वर परितुलन निर्दिष्ट करें</Value>
-  </LocaleResource>
-  <LocaleResource Name="DatabaseCreationError">
-    <Value>एक त्रुटि जब डेटाबेस बनाने हुआ: {0}</Value>
-  </LocaleResource>
-  <LocaleResource Name="Database">
-    <Value>डेटाबेस</Value>
-  </LocaleResource>
-  <LocaleResource Name="DatabaseInformation">
-    <Value>डेटाबेस जानकारी</Value>
-  </LocaleResource>
-  <LocaleResource Name="DatabaseName">
-    <Value>डेटाबेस का नाम</Value>
-  </LocaleResource>
-  <LocaleResource Name="DatabaseNameRequired">
-    <Value>डेटाबेस का नाम आवश्यक है</Value>
-  </LocaleResource>
-  <LocaleResource Name="DatabaseNotExists">
-    <Value>डेटाबेस मौजूद है या नहीं आप इसे करने के लिए कनेक्ट करने की अनुमति नहीं है नहीं है</Value>
-  </LocaleResource>
-  <LocaleResource Name="DataProviderRequired">
-    <Value>डेटा प्रदाता का चयन करें</Value>
-  </LocaleResource>
-  <LocaleResource Name="Documentation1">
-    <Value>यदि आप कैसे nopCommerce का उपयोग करने पर जानकारी की जरूरत है यात्रा,</Value>
-  </LocaleResource>
-  <LocaleResource Name="Documentation2">
-    <Value>दस्तावेज़ीकरण खंड पर nopCommerce.com</Value>
-  </LocaleResource>
-  <LocaleResource Name="Example">
-    <Value>उदाहरण</Value>
-  </LocaleResource>
-  <LocaleResource Name="Install">
-    <Value>स्थापित करें</Value>
-  </LocaleResource>
-  <LocaleResource Name="Installing">
-    <Value>NopCommerce अधिष्ठापन कर रहा है ...</Value>
-  </LocaleResource>
-  <LocaleResource Name="PasswordsDoNotMatch">
-    <Value>पासवर्ड मेल नहीं खाते</Value>
-  </LocaleResource>
-  <LocaleResource Name="RawConnectionString">
-    <Value>कच्चे कनेक्शन स्ट्रिंग (उन्नत) दर्ज करें</Value>
-  </LocaleResource>
-  <LocaleResource Name="Recommended">
-    <Value>[अनुशंसित]</Value>
-  </LocaleResource>
-  <LocaleResource Name="RestartInstallation">
-    <Value>स्थापना को पुनरारंभ करें</Value>
-  </LocaleResource>
-  <LocaleResource Name="RestartInstallationTooltip">
-    <Value>अधिष्ठापन प्रक्रिया को पुनः आरंभ (सभी कैश्ड मूल्यों के स्पष्ट) के लिए क्लिक करें</Value>
-  </LocaleResource>
-  <LocaleResource Name="SetupFailed">
-    <Value>सेटअप में विफल रहा है: {0}</Value>
-  </LocaleResource>
-  <LocaleResource Name="SqlAuthentication">
-    <Value>SQL सर्वर खाते का उपयोग करें</Value>
-  </LocaleResource>
-  <LocaleResource Name="SqlCompact">
-    <Value>आंकड़ा भंडारण का निर्माण का उपयोग करें (SQL सर्वर संकुचित)</Value>
-  </LocaleResource>
-  <LocaleResource Name="ServerName">
-    <Value>SQL सर्वर का नाम</Value>
-  </LocaleResource>
-  <LocaleResource Name="ServerNameRequired">
-    <Value>SQL सर्वर नाम की आवश्यकता है</Value>
-  </LocaleResource>
-  <LocaleResource Name="SqlPassword">
-    <Value>SQL पासवर्ड</Value>
-  </LocaleResource>
-  <LocaleResource Name="SqlPasswordRequired">
-    <Value>SQL पासवर्ड की आवश्यकता है</Value>
-  </LocaleResource>
-  <LocaleResource Name="SqlUsername">
-    <Value>SQL उपयोगकर्ता नाम</Value>
-  </LocaleResource>
-  <LocaleResource Name="SqlUsernameRequired">
-    <Value>SQL उपयोगकर्ता नाम की आवश्यकता है</Value>
-  </LocaleResource>
-<<<<<<< HEAD
-  <LocaleResource Name="SqlStandard">
-    <Value>Microsoft SQL Server(या SQL Express) डेटाबेस का उपयोग करें</Value>
-  </LocaleResource>
-=======
->>>>>>> 81c7285d
-  <LocaleResource Name="StoreInformation">
-    <Value>स्टोर जानकारी</Value>
-  </LocaleResource>
-  <LocaleResource Name="Title">
-    <Value>nopCommerce स्थापना</Value>
-  </LocaleResource>
-  <LocaleResource Name="Tooltip1">
-    <Value>nopCommerce अग्रणी ASP.NET ऑनलाइन दुकान e-वाणिज्य समाधान है. यह विज़ार्ड आपको nopCommerce विन्यस्त करने की प्रक्रिया के माध्यम से मार्गदर्शन करेगा</Value>
-  </LocaleResource>
-  <LocaleResource Name="Tooltip2">
-    <Value>इस जादूगर को पूरा करने के लिए आप अपने डेटाबेस सर्वर के बारे में कुछ जानकारी ("कनेक्शन स्ट्रिंग") पता होना चाहिए. कृपया अपने ISP से संपर्क करें यदि आवश्यक हो.यदि आप एक स्थानीय मशीन या सर्वर पर स्थापित कर रहे हैं आप अपने सिस्टम व्यवस्थापक से जानकारी की आवश्यकता हो सकती है</Value>
-  </LocaleResource>
-  <LocaleResource Name="IntegratedAuthentication">
-    <Value>एकीकृत Windows प्रमाणीकरण का उपयोग करें</Value>
-  </LocaleResource>
+﻿<Language Name="हिंदी" IsDefault="false" IsRightToLeft="false">
+  <LocaleResource Name="AdminEmail">
+    <Value>व्यवस्थापक उपयोगकर्ता के ईमेल</Value>
+  </LocaleResource>
+  <LocaleResource Name="AdminEmailRequired">
+    <Value>व्यवस्थापक ईमेल दर्ज करें</Value>
+  </LocaleResource>
+  <LocaleResource Name="AdminPassword">
+    <Value>व्यवस्थापक उपयोगकर्ता के पासवर्ड</Value>
+  </LocaleResource>
+  <LocaleResource Name="AdminPasswordRequired">
+    <Value>व्यवस्थापक पासवर्ड दर्ज करें</Value>
+  </LocaleResource>
+  <LocaleResource Name="ConfigureDirectoryPermissions">
+    <Value>'{0}' खाता फ़ोल्डर '{1}' पर अनुमति संशोधित नहीं दी जाती है. इन अनुमतियों को कॉन्फ़िगर करें</Value>
+  </LocaleResource>
+  <LocaleResource Name="ConfigureFilePermissions">
+    <Value>फ़ाइल पर अनुमति संशोधित '{1}' के साथ '{0}' खाता नहीं दी जाती है. कृपया इन अनुमतियों को कॉन्फ़िगर करें</Value>
+  </LocaleResource>
+  <LocaleResource Name="ConfirmPassword">
+    <Value>पासवर्ड की पुष्टि करें</Value>
+  </LocaleResource>
+  <LocaleResource Name="ConfirmPasswordRequired">
+    <Value>पासवर्ड की पुष्टि करें दर्ज करें</Value>
+  </LocaleResource>
+  <LocaleResource Name="ConnectionString">
+    <Value>कनेक्शन स्ट्रिंग</Value>
+  </LocaleResource>
+  <LocaleResource Name="ConnectionStringRequired">
+    <Value>एक SQL कनेक्शन स्ट्रिंग की आवश्यकता है</Value>
+  </LocaleResource>
+  <LocaleResource Name="ConnectionStringValues">
+    <Value>SQL कनेक्शन मान दर्ज करें</Value>
+  </LocaleResource>
+  <LocaleResource Name="ConnectionStringWrongFormat">
+    <Value>गलत SQL कनेक्शन स्ट्रिंग प्रारूप</Value>
+  </LocaleResource>
+  <LocaleResource Name="CreateDatabaseIfDoesNotExist">
+    <Value>अगर यह मौजूद नहीं है डेटाबेस बनाएँ</Value>
+  </LocaleResource>
+  <LocaleResource Name="CreateSampleData">
+    <Value>नमूना डेटा बनाएँ</Value>
+  </LocaleResource>
+  <LocaleResource Name="CustomCollation">
+    <Value>कस्टम SQL सर्वर परितुलन निर्दिष्ट करें</Value>
+  </LocaleResource>
+  <LocaleResource Name="DatabaseCreationError">
+    <Value>एक त्रुटि जब डेटाबेस बनाने हुआ: {0}</Value>
+  </LocaleResource>
+  <LocaleResource Name="Database">
+    <Value>डेटाबेस</Value>
+  </LocaleResource>
+  <LocaleResource Name="DatabaseInformation">
+    <Value>डेटाबेस जानकारी</Value>
+  </LocaleResource>
+  <LocaleResource Name="DatabaseName">
+    <Value>डेटाबेस का नाम</Value>
+  </LocaleResource>
+  <LocaleResource Name="DatabaseNameRequired">
+    <Value>डेटाबेस का नाम आवश्यक है</Value>
+  </LocaleResource>
+  <LocaleResource Name="DatabaseNotExists">
+    <Value>डेटाबेस मौजूद है या नहीं आप इसे करने के लिए कनेक्ट करने की अनुमति नहीं है नहीं है</Value>
+  </LocaleResource>
+  <LocaleResource Name="DataProviderRequired">
+    <Value>डेटा प्रदाता का चयन करें</Value>
+  </LocaleResource>
+  <LocaleResource Name="Documentation1">
+    <Value>यदि आप कैसे nopCommerce का उपयोग करने पर जानकारी की जरूरत है यात्रा,</Value>
+  </LocaleResource>
+  <LocaleResource Name="Documentation2">
+    <Value>दस्तावेज़ीकरण खंड पर nopCommerce.com</Value>
+  </LocaleResource>
+  <LocaleResource Name="Example">
+    <Value>उदाहरण</Value>
+  </LocaleResource>
+  <LocaleResource Name="Install">
+    <Value>स्थापित करें</Value>
+  </LocaleResource>
+  <LocaleResource Name="Installing">
+    <Value>NopCommerce अधिष्ठापन कर रहा है ...</Value>
+  </LocaleResource>
+  <LocaleResource Name="PasswordsDoNotMatch">
+    <Value>पासवर्ड मेल नहीं खाते</Value>
+  </LocaleResource>
+  <LocaleResource Name="RawConnectionString">
+    <Value>कच्चे कनेक्शन स्ट्रिंग (उन्नत) दर्ज करें</Value>
+  </LocaleResource>
+  <LocaleResource Name="Recommended">
+    <Value>[अनुशंसित]</Value>
+  </LocaleResource>
+  <LocaleResource Name="RestartInstallation">
+    <Value>स्थापना को पुनरारंभ करें</Value>
+  </LocaleResource>
+  <LocaleResource Name="RestartInstallationTooltip">
+    <Value>अधिष्ठापन प्रक्रिया को पुनः आरंभ (सभी कैश्ड मूल्यों के स्पष्ट) के लिए क्लिक करें</Value>
+  </LocaleResource>
+  <LocaleResource Name="SetupFailed">
+    <Value>सेटअप में विफल रहा है: {0}</Value>
+  </LocaleResource>
+  <LocaleResource Name="SqlAuthentication">
+    <Value>SQL सर्वर खाते का उपयोग करें</Value>
+  </LocaleResource>
+  <LocaleResource Name="SqlCompact">
+    <Value>आंकड़ा भंडारण का निर्माण का उपयोग करें (SQL सर्वर संकुचित)</Value>
+  </LocaleResource>
+  <LocaleResource Name="ServerName">
+    <Value>SQL सर्वर का नाम</Value>
+  </LocaleResource>
+  <LocaleResource Name="ServerNameRequired">
+    <Value>SQL सर्वर नाम की आवश्यकता है</Value>
+  </LocaleResource>
+  <LocaleResource Name="SqlPassword">
+    <Value>SQL पासवर्ड</Value>
+  </LocaleResource>
+  <LocaleResource Name="SqlPasswordRequired">
+    <Value>SQL पासवर्ड की आवश्यकता है</Value>
+  </LocaleResource>
+  <LocaleResource Name="SqlUsername">
+    <Value>SQL उपयोगकर्ता नाम</Value>
+  </LocaleResource>
+  <LocaleResource Name="SqlUsernameRequired">
+    <Value>SQL उपयोगकर्ता नाम की आवश्यकता है</Value>
+  </LocaleResource>
+  <LocaleResource Name="StoreInformation">
+    <Value>स्टोर जानकारी</Value>
+  </LocaleResource>
+  <LocaleResource Name="Title">
+    <Value>nopCommerce स्थापना</Value>
+  </LocaleResource>
+  <LocaleResource Name="Tooltip1">
+    <Value>nopCommerce अग्रणी ASP.NET ऑनलाइन दुकान e-वाणिज्य समाधान है. यह विज़ार्ड आपको nopCommerce विन्यस्त करने की प्रक्रिया के माध्यम से मार्गदर्शन करेगा</Value>
+  </LocaleResource>
+  <LocaleResource Name="Tooltip2">
+    <Value>इस जादूगर को पूरा करने के लिए आप अपने डेटाबेस सर्वर के बारे में कुछ जानकारी ("कनेक्शन स्ट्रिंग") पता होना चाहिए. कृपया अपने ISP से संपर्क करें यदि आवश्यक हो.यदि आप एक स्थानीय मशीन या सर्वर पर स्थापित कर रहे हैं आप अपने सिस्टम व्यवस्थापक से जानकारी की आवश्यकता हो सकती है</Value>
+  </LocaleResource>
+  <LocaleResource Name="IntegratedAuthentication">
+    <Value>एकीकृत Windows प्रमाणीकरण का उपयोग करें</Value>
+  </LocaleResource>
 </Language>