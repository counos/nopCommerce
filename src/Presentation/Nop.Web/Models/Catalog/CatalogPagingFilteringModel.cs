﻿using System;
using System.Collections.Generic;
using System.Globalization;
using System.Linq;
using System.Threading.Tasks;
using Microsoft.AspNetCore.Mvc.Rendering;
using Nop.Core;
using Nop.Core.Caching;
using Nop.Core.Domain.Catalog;
using Nop.Services.Catalog;
using Nop.Services.Localization;
using Nop.Web.Framework.Models;
using Nop.Web.Framework.UI.Paging;
using Nop.Web.Infrastructure.Cache;

namespace Nop.Web.Models.Catalog
{
    /// <summary>
    /// Filtering and paging model for catalog
    /// </summary>
    public partial class CatalogPagingFilteringModel : BasePageableModel
    {
        #region Ctor

        /// <summary>
        /// Constructor
        /// </summary>
        public CatalogPagingFilteringModel()
        {
            AvailableSortOptions = new List<SelectListItem>();
            AvailableViewModes = new List<SelectListItem>();
            PageSizeOptions = new List<SelectListItem>();

            PriceRangeFilter = new PriceRangeFilterModel();
            SpecificationFilter = new SpecificationFilterModel();
        }

        #endregion

        #region Properties

        /// <summary>
        /// Price range filter model
        /// </summary>
        public PriceRangeFilterModel PriceRangeFilter { get; set; }

        /// <summary>
        /// Specification filter model
        /// </summary>
        public SpecificationFilterModel SpecificationFilter { get; set; }

        /// <summary>
        /// A value indicating whether product sorting is allowed
        /// </summary>
        public bool AllowProductSorting { get; set; }

        /// <summary>
        /// Available sort options
        /// </summary>
        public IList<SelectListItem> AvailableSortOptions { get; set; }

        /// <summary>
        /// A value indicating whether customers are allowed to change view mode
        /// </summary>
        public bool AllowProductViewModeChanging { get; set; }
        /// <summary>
        /// Available view mode options
        /// </summary>
        public IList<SelectListItem> AvailableViewModes { get; set; }

        /// <summary>
        /// A value indicating whether customers are allowed to select page size
        /// </summary>
        public bool AllowCustomersToSelectPageSize { get; set; }
        /// <summary>
        /// Available page size options
        /// </summary>
        public IList<SelectListItem> PageSizeOptions { get; set; }

        /// <summary>
        /// Order by
        /// </summary>
        public int? OrderBy { get; set; }

        /// <summary>
        /// Product sorting
        /// </summary>
        public string ViewMode { get; set; }

        #endregion

        #region Nested classes

        /// <summary>
        /// Price range filter model
        /// </summary>
        public partial class PriceRangeFilterModel : BaseNopModel
        {
            #region Const

            private const string QUERYSTRINGPARAM = "price";

            #endregion 

            #region Ctor

            /// <summary>
            /// Ctor
            /// </summary>
            public PriceRangeFilterModel()
            {
                Items = new List<PriceRangeFilterItem>();
            }

            #endregion

            #region Utilities

            /// <summary>
            /// Gets parsed price ranges
            /// </summary>
            /// <param name="priceRangesStr">Price ranges in string format</param>
            /// <returns>Price ranges</returns>
            protected virtual IList<PriceRange> GetPriceRangeList(string priceRangesStr)
            {
                var priceRanges = new List<PriceRange>();
                if (string.IsNullOrWhiteSpace(priceRangesStr))
                    return priceRanges;
                var rangeArray = priceRangesStr.Split(new[] { ';' }, StringSplitOptions.RemoveEmptyEntries);
                foreach (var str1 in rangeArray)
                {
                    var fromTo = str1.Trim().Split(new[] { '-' });

                    decimal? from = null;
                    if (!string.IsNullOrEmpty(fromTo[0]) && !string.IsNullOrEmpty(fromTo[0].Trim()))
                        from = decimal.Parse(fromTo[0].Trim(), new CultureInfo("en-US"));

                    decimal? to = null;
                    if (!string.IsNullOrEmpty(fromTo[1]) && !string.IsNullOrEmpty(fromTo[1].Trim()))
                        to = decimal.Parse(fromTo[1].Trim(), new CultureInfo("en-US"));

                    priceRanges.Add(new PriceRange { From = from, To = to });
                }
                return priceRanges;
            }

            /// <summary>
            /// Exclude query string parameters
            /// </summary>
            /// <param name="url">URL</param>
            /// <param name="webHelper">Web helper</param>
            /// <returns>New URL</returns>
            protected virtual async Task<string> ExcludeQueryStringParams(string url, IWebHelper webHelper)
            {
                //comma separated list of parameters to exclude
                const string excludedQueryStringParams = "pagenumber";
                var excludedQueryStringParamsSplitted = excludedQueryStringParams.Split(new[] { ',' }, StringSplitOptions.RemoveEmptyEntries);
                foreach (var exclude in excludedQueryStringParamsSplitted)
                    url = await webHelper.RemoveQueryString(url, exclude);
                return url;
            }

            #endregion

            #region Methods

            /// <summary>
            /// Get selected price range
            /// </summary>
            /// <param name="webHelper">Web helper</param>
            /// <param name="priceRangesStr">Price ranges in string format</param>
            /// <returns>Price ranges</returns>
            public virtual async Task<PriceRange> GetSelectedPriceRange(IWebHelper webHelper, string priceRangesStr)
            {
                var range = await webHelper.QueryString<string>(QUERYSTRINGPARAM);
                if (string.IsNullOrEmpty(range))
                    return null;
                var fromTo = range.Trim().Split(new[] { '-' });
                if (fromTo.Length == 2)
                {
                    decimal? from = null;
                    if (!string.IsNullOrEmpty(fromTo[0]) && !string.IsNullOrEmpty(fromTo[0].Trim()))
                        from = decimal.Parse(fromTo[0].Trim(), new CultureInfo("en-US"));
                    decimal? to = null;
                    if (!string.IsNullOrEmpty(fromTo[1]) && !string.IsNullOrEmpty(fromTo[1].Trim()))
                        to = decimal.Parse(fromTo[1].Trim(), new CultureInfo("en-US"));

                    var priceRangeList = GetPriceRangeList(priceRangesStr);
                    foreach (var pr in priceRangeList)
                    {
                        if (pr.From == from && pr.To == to)
                            return pr;
                    }
                }
                return null;
            }

            /// <summary>
            /// Load price range filters
            /// </summary>
            /// <param name="priceRangeStr">Price range in string format</param>
            /// <param name="webHelper">Web helper</param>
            /// <param name="priceFormatter">Price formatter</param>
            public virtual async Task LoadPriceRangeFilters(string priceRangeStr, IWebHelper webHelper, IPriceFormatter priceFormatter)
            {
                var priceRangeList = GetPriceRangeList(priceRangeStr);
                if (priceRangeList.Any())
                {
                    Enabled = true;

                    var selectedPriceRange = await GetSelectedPriceRange(webHelper, priceRangeStr);

                    Items = priceRangeList.ToList().Select(x =>
                    {
                        //from&to
                        var item = new PriceRangeFilterItem();
                        if (x.From.HasValue)
                            item.From = priceFormatter.FormatPrice(x.From.Value, true, false).Result;
                        if (x.To.HasValue)
                            item.To = priceFormatter.FormatPrice(x.To.Value, true, false).Result;
                        var fromQuery = string.Empty;
                        if (x.From.HasValue)
                            fromQuery = x.From.Value.ToString(new CultureInfo("en-US"));
                        var toQuery = string.Empty;
                        if (x.To.HasValue)
                            toQuery = x.To.Value.ToString(new CultureInfo("en-US"));

                        //is selected?
                        if (selectedPriceRange != null
                            && selectedPriceRange.From == x.From
                            && selectedPriceRange.To == x.To)
                            item.Selected = true;

                        //filter URL
                        var url = webHelper.ModifyQueryString(webHelper.GetThisPageUrl(true).Result, QUERYSTRINGPARAM, $"{fromQuery}-{toQuery}").Result;
                        url = ExcludeQueryStringParams(url, webHelper).Result;
                        item.FilterUrl = url;

                        return item;
                    }).ToList();

                    if (selectedPriceRange != null)
                    {
                        //remove filter URL
                        var url = await webHelper.RemoveQueryString(await webHelper.GetThisPageUrl(true), QUERYSTRINGPARAM);
                        url = await ExcludeQueryStringParams(url, webHelper);
                        RemoveFilterUrl = url;
                    }
                }
                else
                {
                    Enabled = false;
                }
            }

            #endregion

            #region Properties

            /// <summary>
            /// Gets or sets a value indicating whether filtering is enabled
            /// </summary>
            public bool Enabled { get; set; }
            /// <summary>
            /// Filter items
            /// </summary>
            public IList<PriceRangeFilterItem> Items { get; set; }
            /// <summary>
            /// URL of "remove filters" button
            /// </summary>
            public string RemoveFilterUrl { get; set; }

            #endregion
        }

        /// <summary>
        /// Price range filter item
        /// </summary>
        public partial class PriceRangeFilterItem : BaseNopModel
        {
            /// <summary>
            /// From
            /// </summary>
            public string From { get; set; }
            /// <summary>
            /// To
            /// </summary>
            public string To { get; set; }
            /// <summary>
            /// Filter URL
            /// </summary>
            public string FilterUrl { get; set; }
            /// <summary>
            /// Is selected?
            /// </summary>
            public bool Selected { get; set; }
        }

        /// <summary>
        /// Specification filter model
        /// </summary>
        public partial class SpecificationFilterModel : BaseNopModel
        {
            #region Const

            private const string QUERYSTRINGPARAM = "specs";

            #endregion

            #region Ctor

            /// <summary>
            /// Ctor
            /// </summary>
            public SpecificationFilterModel()
            {
                AlreadyFilteredItems = new List<SpecificationFilterItem>();
                NotFilteredItems = new List<SpecificationFilterItem>();
            }

            #endregion

            #region Utilities

            /// <summary>
            /// Exclude query string parameters
            /// </summary>
            /// <param name="url">URL</param>
            /// <param name="webHelper">Web helper</param>
            /// <returns>New URL</returns>
            protected virtual async Task<string> ExcludeQueryStringParams(string url, IWebHelper webHelper)
            {
                //comma separated list of parameters to exclude
                const string excludedQueryStringParams = "pagenumber";
                var excludedQueryStringParamsSplitted = excludedQueryStringParams.Split(new[] { ',' }, StringSplitOptions.RemoveEmptyEntries);
                foreach (var exclude in excludedQueryStringParamsSplitted)
                    url = await webHelper.RemoveQueryString(url, exclude);
                return url;
            }

            #endregion

            #region Methods

            /// <summary>
            /// Get IDs of already filtered specification options
            /// </summary>
            /// <param name="webHelper">Web helper</param>
            /// <returns>IDs</returns>
            public virtual async Task<List<int>> GetAlreadyFilteredSpecOptionIds(IWebHelper webHelper)
            {
                var result = new List<int>();

                var alreadyFilteredSpecsStr = await webHelper.QueryString<string>(QUERYSTRINGPARAM);
                if (string.IsNullOrWhiteSpace(alreadyFilteredSpecsStr))
                    return result;

                foreach (var spec in alreadyFilteredSpecsStr.Split(new[] { ',' }, StringSplitOptions.RemoveEmptyEntries))
                {
                    int.TryParse(spec.Trim(), out var specId);
                    if (!result.Contains(specId))
                        result.Add(specId);
                }
                return result;
            }

            /// <summary>
            /// Prepare model
            /// </summary>
            /// <param name="alreadyFilteredSpecOptionIds">IDs of already filtered specification options</param>
            /// <param name="filterableSpecificationAttributeOptionIds">IDs of filterable specification options</param>
            /// <param name="specificationAttributeService"></param>
            /// <param name="localizationService">Localization service</param>
            /// <param name="webHelper">Web helper</param>
            /// <param name="workContext">Work context</param>
            /// <param name="staticCacheManager">Cache manager</param>
            public virtual async Task PrepareSpecsFilters(IList<int> alreadyFilteredSpecOptionIds,
                int[] filterableSpecificationAttributeOptionIds,
                    ISpecificationAttributeService specificationAttributeService, ILocalizationService localizationService,
                IWebHelper webHelper, IWorkContext workContext, IStaticCacheManager staticCacheManager)
            {
                Enabled = false;
<<<<<<< HEAD
                var cacheKey = cacheKeyService.PrepareKeyForDefaultCache(NopModelCacheDefaults.SpecsFilterModelKey, filterableSpecificationAttributeOptionIds, await workContext.GetWorkingLanguage());
=======
                var cacheKey = staticCacheManager.PrepareKeyForDefaultCache(NopModelCacheDefaults.SpecsFilterModelKey, filterableSpecificationAttributeOptionIds, workContext.WorkingLanguage);
>>>>>>> 8df5bf22

                var allOptions = await specificationAttributeService.GetSpecificationAttributeOptionsByIds(filterableSpecificationAttributeOptionIds);
                var allFilters = await staticCacheManager.Get(cacheKey, () => Task.FromResult(allOptions.Select(sao =>
                {
                    var specAttribute = specificationAttributeService.GetSpecificationAttributeById(sao.SpecificationAttributeId).Result;

                    return new SpecificationAttributeOptionFilter
                    {
                        SpecificationAttributeId = specAttribute.Id,
                        SpecificationAttributeName = localizationService.GetLocalized(specAttribute, x => x.Name, workContext.GetWorkingLanguage().Result.Id).Result,
                        SpecificationAttributeDisplayOrder = specAttribute.DisplayOrder,
                        SpecificationAttributeOptionId = sao.Id,
                        SpecificationAttributeOptionName = localizationService.GetLocalized(sao, x => x.Name, workContext.GetWorkingLanguage().Result.Id).Result,
                        SpecificationAttributeOptionColorRgb = sao.ColorSquaresRgb,
                        SpecificationAttributeOptionDisplayOrder = sao.DisplayOrder
                    };
                }).ToList()));

                if (!allFilters.Any())
                    return;

                //sort loaded options
                allFilters = allFilters.OrderBy(saof => saof.SpecificationAttributeDisplayOrder)
                    .ThenBy(saof => saof.SpecificationAttributeName)
                    .ThenBy(saof => saof.SpecificationAttributeOptionDisplayOrder)
                    .ThenBy(saof => saof.SpecificationAttributeOptionName).ToList();

                //prepare the model properties
                Enabled = true;
                var removeFilterUrl = await webHelper.RemoveQueryString(await webHelper.GetThisPageUrl(true), QUERYSTRINGPARAM);
                RemoveFilterUrl = await ExcludeQueryStringParams(removeFilterUrl, webHelper);

                //get already filtered specification options
                var alreadyFilteredOptions = allFilters.Where(x => alreadyFilteredSpecOptionIds.Contains(x.SpecificationAttributeOptionId));
                AlreadyFilteredItems = alreadyFilteredOptions.Select(x =>
                    new SpecificationFilterItem
                    {
                        SpecificationAttributeName = x.SpecificationAttributeName,
                        SpecificationAttributeOptionName = x.SpecificationAttributeOptionName,
                        SpecificationAttributeOptionColorRgb = x.SpecificationAttributeOptionColorRgb
                    }).ToList();

                //get not filtered specification options
                NotFilteredItems = allFilters.Except(alreadyFilteredOptions).Select(x =>
                {
                    //filter URL
                    var alreadyFiltered = alreadyFilteredSpecOptionIds.Concat(new List<int> { x.SpecificationAttributeOptionId });
                    var filterUrl = webHelper.ModifyQueryString(webHelper.GetThisPageUrl(true).Result, QUERYSTRINGPARAM,
                        alreadyFiltered.OrderBy(id => id).Select(id => id.ToString()).ToArray()).Result;

                    return new SpecificationFilterItem
                    {
                        SpecificationAttributeName = x.SpecificationAttributeName,
                        SpecificationAttributeOptionName = x.SpecificationAttributeOptionName,
                        SpecificationAttributeOptionColorRgb = x.SpecificationAttributeOptionColorRgb,
                        FilterUrl = ExcludeQueryStringParams(filterUrl, webHelper).Result
                    };
                }).ToList();
            }

            #endregion

            #region Properties

            /// <summary>
            /// Gets or sets a value indicating whether filtering is enabled
            /// </summary>
            public bool Enabled { get; set; }
            /// <summary>
            /// Already filtered items
            /// </summary>
            public IList<SpecificationFilterItem> AlreadyFilteredItems { get; set; }
            /// <summary>
            /// Not filtered yet items
            /// </summary>
            public IList<SpecificationFilterItem> NotFilteredItems { get; set; }
            /// <summary>
            /// URL of "remove filters" button
            /// </summary>
            public string RemoveFilterUrl { get; set; }

            #endregion
        }

        /// <summary>
        /// Specification filter item
        /// </summary>
        public partial class SpecificationFilterItem : BaseNopModel
        {
            /// <summary>
            /// Specification attribute name
            /// </summary>
            public string SpecificationAttributeName { get; set; }
            /// <summary>
            /// Specification attribute option name
            /// </summary>
            public string SpecificationAttributeOptionName { get; set; }
            /// <summary>
            /// Specification attribute option color (RGB)
            /// </summary>
            public string SpecificationAttributeOptionColorRgb { get; set; }
            /// <summary>
            /// Filter URL
            /// </summary>
            public string FilterUrl { get; set; }
        }

        #endregion
    }
}<|MERGE_RESOLUTION|>--- conflicted
+++ resolved
@@ -1,497 +1,494 @@
-﻿using System;
-using System.Collections.Generic;
-using System.Globalization;
-using System.Linq;
-using System.Threading.Tasks;
-using Microsoft.AspNetCore.Mvc.Rendering;
-using Nop.Core;
-using Nop.Core.Caching;
-using Nop.Core.Domain.Catalog;
-using Nop.Services.Catalog;
-using Nop.Services.Localization;
-using Nop.Web.Framework.Models;
-using Nop.Web.Framework.UI.Paging;
-using Nop.Web.Infrastructure.Cache;
-
-namespace Nop.Web.Models.Catalog
-{
-    /// <summary>
-    /// Filtering and paging model for catalog
-    /// </summary>
-    public partial class CatalogPagingFilteringModel : BasePageableModel
-    {
-        #region Ctor
-
-        /// <summary>
-        /// Constructor
-        /// </summary>
-        public CatalogPagingFilteringModel()
-        {
-            AvailableSortOptions = new List<SelectListItem>();
-            AvailableViewModes = new List<SelectListItem>();
-            PageSizeOptions = new List<SelectListItem>();
-
-            PriceRangeFilter = new PriceRangeFilterModel();
-            SpecificationFilter = new SpecificationFilterModel();
-        }
-
-        #endregion
-
-        #region Properties
-
-        /// <summary>
-        /// Price range filter model
-        /// </summary>
-        public PriceRangeFilterModel PriceRangeFilter { get; set; }
-
-        /// <summary>
-        /// Specification filter model
-        /// </summary>
-        public SpecificationFilterModel SpecificationFilter { get; set; }
-
-        /// <summary>
-        /// A value indicating whether product sorting is allowed
-        /// </summary>
-        public bool AllowProductSorting { get; set; }
-
-        /// <summary>
-        /// Available sort options
-        /// </summary>
-        public IList<SelectListItem> AvailableSortOptions { get; set; }
-
-        /// <summary>
-        /// A value indicating whether customers are allowed to change view mode
-        /// </summary>
-        public bool AllowProductViewModeChanging { get; set; }
-        /// <summary>
-        /// Available view mode options
-        /// </summary>
-        public IList<SelectListItem> AvailableViewModes { get; set; }
-
-        /// <summary>
-        /// A value indicating whether customers are allowed to select page size
-        /// </summary>
-        public bool AllowCustomersToSelectPageSize { get; set; }
-        /// <summary>
-        /// Available page size options
-        /// </summary>
-        public IList<SelectListItem> PageSizeOptions { get; set; }
-
-        /// <summary>
-        /// Order by
-        /// </summary>
-        public int? OrderBy { get; set; }
-
-        /// <summary>
-        /// Product sorting
-        /// </summary>
-        public string ViewMode { get; set; }
-
-        #endregion
-
-        #region Nested classes
-
-        /// <summary>
-        /// Price range filter model
-        /// </summary>
-        public partial class PriceRangeFilterModel : BaseNopModel
-        {
-            #region Const
-
-            private const string QUERYSTRINGPARAM = "price";
-
-            #endregion 
-
-            #region Ctor
-
-            /// <summary>
-            /// Ctor
-            /// </summary>
-            public PriceRangeFilterModel()
-            {
-                Items = new List<PriceRangeFilterItem>();
-            }
-
-            #endregion
-
-            #region Utilities
-
-            /// <summary>
-            /// Gets parsed price ranges
-            /// </summary>
-            /// <param name="priceRangesStr">Price ranges in string format</param>
-            /// <returns>Price ranges</returns>
-            protected virtual IList<PriceRange> GetPriceRangeList(string priceRangesStr)
-            {
-                var priceRanges = new List<PriceRange>();
-                if (string.IsNullOrWhiteSpace(priceRangesStr))
-                    return priceRanges;
-                var rangeArray = priceRangesStr.Split(new[] { ';' }, StringSplitOptions.RemoveEmptyEntries);
-                foreach (var str1 in rangeArray)
-                {
-                    var fromTo = str1.Trim().Split(new[] { '-' });
-
-                    decimal? from = null;
-                    if (!string.IsNullOrEmpty(fromTo[0]) && !string.IsNullOrEmpty(fromTo[0].Trim()))
-                        from = decimal.Parse(fromTo[0].Trim(), new CultureInfo("en-US"));
-
-                    decimal? to = null;
-                    if (!string.IsNullOrEmpty(fromTo[1]) && !string.IsNullOrEmpty(fromTo[1].Trim()))
-                        to = decimal.Parse(fromTo[1].Trim(), new CultureInfo("en-US"));
-
-                    priceRanges.Add(new PriceRange { From = from, To = to });
-                }
-                return priceRanges;
-            }
-
-            /// <summary>
-            /// Exclude query string parameters
-            /// </summary>
-            /// <param name="url">URL</param>
-            /// <param name="webHelper">Web helper</param>
-            /// <returns>New URL</returns>
-            protected virtual async Task<string> ExcludeQueryStringParams(string url, IWebHelper webHelper)
-            {
-                //comma separated list of parameters to exclude
-                const string excludedQueryStringParams = "pagenumber";
-                var excludedQueryStringParamsSplitted = excludedQueryStringParams.Split(new[] { ',' }, StringSplitOptions.RemoveEmptyEntries);
-                foreach (var exclude in excludedQueryStringParamsSplitted)
-                    url = await webHelper.RemoveQueryString(url, exclude);
-                return url;
-            }
-
-            #endregion
-
-            #region Methods
-
-            /// <summary>
-            /// Get selected price range
-            /// </summary>
-            /// <param name="webHelper">Web helper</param>
-            /// <param name="priceRangesStr">Price ranges in string format</param>
-            /// <returns>Price ranges</returns>
-            public virtual async Task<PriceRange> GetSelectedPriceRange(IWebHelper webHelper, string priceRangesStr)
-            {
-                var range = await webHelper.QueryString<string>(QUERYSTRINGPARAM);
-                if (string.IsNullOrEmpty(range))
-                    return null;
-                var fromTo = range.Trim().Split(new[] { '-' });
-                if (fromTo.Length == 2)
-                {
-                    decimal? from = null;
-                    if (!string.IsNullOrEmpty(fromTo[0]) && !string.IsNullOrEmpty(fromTo[0].Trim()))
-                        from = decimal.Parse(fromTo[0].Trim(), new CultureInfo("en-US"));
-                    decimal? to = null;
-                    if (!string.IsNullOrEmpty(fromTo[1]) && !string.IsNullOrEmpty(fromTo[1].Trim()))
-                        to = decimal.Parse(fromTo[1].Trim(), new CultureInfo("en-US"));
-
-                    var priceRangeList = GetPriceRangeList(priceRangesStr);
-                    foreach (var pr in priceRangeList)
-                    {
-                        if (pr.From == from && pr.To == to)
-                            return pr;
-                    }
-                }
-                return null;
-            }
-
-            /// <summary>
-            /// Load price range filters
-            /// </summary>
-            /// <param name="priceRangeStr">Price range in string format</param>
-            /// <param name="webHelper">Web helper</param>
-            /// <param name="priceFormatter">Price formatter</param>
-            public virtual async Task LoadPriceRangeFilters(string priceRangeStr, IWebHelper webHelper, IPriceFormatter priceFormatter)
-            {
-                var priceRangeList = GetPriceRangeList(priceRangeStr);
-                if (priceRangeList.Any())
-                {
-                    Enabled = true;
-
-                    var selectedPriceRange = await GetSelectedPriceRange(webHelper, priceRangeStr);
-
-                    Items = priceRangeList.ToList().Select(x =>
-                    {
-                        //from&to
-                        var item = new PriceRangeFilterItem();
-                        if (x.From.HasValue)
-                            item.From = priceFormatter.FormatPrice(x.From.Value, true, false).Result;
-                        if (x.To.HasValue)
-                            item.To = priceFormatter.FormatPrice(x.To.Value, true, false).Result;
-                        var fromQuery = string.Empty;
-                        if (x.From.HasValue)
-                            fromQuery = x.From.Value.ToString(new CultureInfo("en-US"));
-                        var toQuery = string.Empty;
-                        if (x.To.HasValue)
-                            toQuery = x.To.Value.ToString(new CultureInfo("en-US"));
-
-                        //is selected?
-                        if (selectedPriceRange != null
-                            && selectedPriceRange.From == x.From
-                            && selectedPriceRange.To == x.To)
-                            item.Selected = true;
-
-                        //filter URL
-                        var url = webHelper.ModifyQueryString(webHelper.GetThisPageUrl(true).Result, QUERYSTRINGPARAM, $"{fromQuery}-{toQuery}").Result;
-                        url = ExcludeQueryStringParams(url, webHelper).Result;
-                        item.FilterUrl = url;
-
-                        return item;
-                    }).ToList();
-
-                    if (selectedPriceRange != null)
-                    {
-                        //remove filter URL
-                        var url = await webHelper.RemoveQueryString(await webHelper.GetThisPageUrl(true), QUERYSTRINGPARAM);
-                        url = await ExcludeQueryStringParams(url, webHelper);
-                        RemoveFilterUrl = url;
-                    }
-                }
-                else
-                {
-                    Enabled = false;
-                }
-            }
-
-            #endregion
-
-            #region Properties
-
-            /// <summary>
-            /// Gets or sets a value indicating whether filtering is enabled
-            /// </summary>
-            public bool Enabled { get; set; }
-            /// <summary>
-            /// Filter items
-            /// </summary>
-            public IList<PriceRangeFilterItem> Items { get; set; }
-            /// <summary>
-            /// URL of "remove filters" button
-            /// </summary>
-            public string RemoveFilterUrl { get; set; }
-
-            #endregion
-        }
-
-        /// <summary>
-        /// Price range filter item
-        /// </summary>
-        public partial class PriceRangeFilterItem : BaseNopModel
-        {
-            /// <summary>
-            /// From
-            /// </summary>
-            public string From { get; set; }
-            /// <summary>
-            /// To
-            /// </summary>
-            public string To { get; set; }
-            /// <summary>
-            /// Filter URL
-            /// </summary>
-            public string FilterUrl { get; set; }
-            /// <summary>
-            /// Is selected?
-            /// </summary>
-            public bool Selected { get; set; }
-        }
-
-        /// <summary>
-        /// Specification filter model
-        /// </summary>
-        public partial class SpecificationFilterModel : BaseNopModel
-        {
-            #region Const
-
-            private const string QUERYSTRINGPARAM = "specs";
-
-            #endregion
-
-            #region Ctor
-
-            /// <summary>
-            /// Ctor
-            /// </summary>
-            public SpecificationFilterModel()
-            {
-                AlreadyFilteredItems = new List<SpecificationFilterItem>();
-                NotFilteredItems = new List<SpecificationFilterItem>();
-            }
-
-            #endregion
-
-            #region Utilities
-
-            /// <summary>
-            /// Exclude query string parameters
-            /// </summary>
-            /// <param name="url">URL</param>
-            /// <param name="webHelper">Web helper</param>
-            /// <returns>New URL</returns>
-            protected virtual async Task<string> ExcludeQueryStringParams(string url, IWebHelper webHelper)
-            {
-                //comma separated list of parameters to exclude
-                const string excludedQueryStringParams = "pagenumber";
-                var excludedQueryStringParamsSplitted = excludedQueryStringParams.Split(new[] { ',' }, StringSplitOptions.RemoveEmptyEntries);
-                foreach (var exclude in excludedQueryStringParamsSplitted)
-                    url = await webHelper.RemoveQueryString(url, exclude);
-                return url;
-            }
-
-            #endregion
-
-            #region Methods
-
-            /// <summary>
-            /// Get IDs of already filtered specification options
-            /// </summary>
-            /// <param name="webHelper">Web helper</param>
-            /// <returns>IDs</returns>
-            public virtual async Task<List<int>> GetAlreadyFilteredSpecOptionIds(IWebHelper webHelper)
-            {
-                var result = new List<int>();
-
-                var alreadyFilteredSpecsStr = await webHelper.QueryString<string>(QUERYSTRINGPARAM);
-                if (string.IsNullOrWhiteSpace(alreadyFilteredSpecsStr))
-                    return result;
-
-                foreach (var spec in alreadyFilteredSpecsStr.Split(new[] { ',' }, StringSplitOptions.RemoveEmptyEntries))
-                {
-                    int.TryParse(spec.Trim(), out var specId);
-                    if (!result.Contains(specId))
-                        result.Add(specId);
-                }
-                return result;
-            }
-
-            /// <summary>
-            /// Prepare model
-            /// </summary>
-            /// <param name="alreadyFilteredSpecOptionIds">IDs of already filtered specification options</param>
-            /// <param name="filterableSpecificationAttributeOptionIds">IDs of filterable specification options</param>
-            /// <param name="specificationAttributeService"></param>
-            /// <param name="localizationService">Localization service</param>
-            /// <param name="webHelper">Web helper</param>
-            /// <param name="workContext">Work context</param>
-            /// <param name="staticCacheManager">Cache manager</param>
-            public virtual async Task PrepareSpecsFilters(IList<int> alreadyFilteredSpecOptionIds,
-                int[] filterableSpecificationAttributeOptionIds,
-                    ISpecificationAttributeService specificationAttributeService, ILocalizationService localizationService,
-                IWebHelper webHelper, IWorkContext workContext, IStaticCacheManager staticCacheManager)
-            {
-                Enabled = false;
-<<<<<<< HEAD
-                var cacheKey = cacheKeyService.PrepareKeyForDefaultCache(NopModelCacheDefaults.SpecsFilterModelKey, filterableSpecificationAttributeOptionIds, await workContext.GetWorkingLanguage());
-=======
-                var cacheKey = staticCacheManager.PrepareKeyForDefaultCache(NopModelCacheDefaults.SpecsFilterModelKey, filterableSpecificationAttributeOptionIds, workContext.WorkingLanguage);
->>>>>>> 8df5bf22
-
-                var allOptions = await specificationAttributeService.GetSpecificationAttributeOptionsByIds(filterableSpecificationAttributeOptionIds);
-                var allFilters = await staticCacheManager.Get(cacheKey, () => Task.FromResult(allOptions.Select(sao =>
-                {
-                    var specAttribute = specificationAttributeService.GetSpecificationAttributeById(sao.SpecificationAttributeId).Result;
-
-                    return new SpecificationAttributeOptionFilter
-                    {
-                        SpecificationAttributeId = specAttribute.Id,
-                        SpecificationAttributeName = localizationService.GetLocalized(specAttribute, x => x.Name, workContext.GetWorkingLanguage().Result.Id).Result,
-                        SpecificationAttributeDisplayOrder = specAttribute.DisplayOrder,
-                        SpecificationAttributeOptionId = sao.Id,
-                        SpecificationAttributeOptionName = localizationService.GetLocalized(sao, x => x.Name, workContext.GetWorkingLanguage().Result.Id).Result,
-                        SpecificationAttributeOptionColorRgb = sao.ColorSquaresRgb,
-                        SpecificationAttributeOptionDisplayOrder = sao.DisplayOrder
-                    };
-                }).ToList()));
-
-                if (!allFilters.Any())
-                    return;
-
-                //sort loaded options
-                allFilters = allFilters.OrderBy(saof => saof.SpecificationAttributeDisplayOrder)
-                    .ThenBy(saof => saof.SpecificationAttributeName)
-                    .ThenBy(saof => saof.SpecificationAttributeOptionDisplayOrder)
-                    .ThenBy(saof => saof.SpecificationAttributeOptionName).ToList();
-
-                //prepare the model properties
-                Enabled = true;
-                var removeFilterUrl = await webHelper.RemoveQueryString(await webHelper.GetThisPageUrl(true), QUERYSTRINGPARAM);
-                RemoveFilterUrl = await ExcludeQueryStringParams(removeFilterUrl, webHelper);
-
-                //get already filtered specification options
-                var alreadyFilteredOptions = allFilters.Where(x => alreadyFilteredSpecOptionIds.Contains(x.SpecificationAttributeOptionId));
-                AlreadyFilteredItems = alreadyFilteredOptions.Select(x =>
-                    new SpecificationFilterItem
-                    {
-                        SpecificationAttributeName = x.SpecificationAttributeName,
-                        SpecificationAttributeOptionName = x.SpecificationAttributeOptionName,
-                        SpecificationAttributeOptionColorRgb = x.SpecificationAttributeOptionColorRgb
-                    }).ToList();
-
-                //get not filtered specification options
-                NotFilteredItems = allFilters.Except(alreadyFilteredOptions).Select(x =>
-                {
-                    //filter URL
-                    var alreadyFiltered = alreadyFilteredSpecOptionIds.Concat(new List<int> { x.SpecificationAttributeOptionId });
-                    var filterUrl = webHelper.ModifyQueryString(webHelper.GetThisPageUrl(true).Result, QUERYSTRINGPARAM,
-                        alreadyFiltered.OrderBy(id => id).Select(id => id.ToString()).ToArray()).Result;
-
-                    return new SpecificationFilterItem
-                    {
-                        SpecificationAttributeName = x.SpecificationAttributeName,
-                        SpecificationAttributeOptionName = x.SpecificationAttributeOptionName,
-                        SpecificationAttributeOptionColorRgb = x.SpecificationAttributeOptionColorRgb,
-                        FilterUrl = ExcludeQueryStringParams(filterUrl, webHelper).Result
-                    };
-                }).ToList();
-            }
-
-            #endregion
-
-            #region Properties
-
-            /// <summary>
-            /// Gets or sets a value indicating whether filtering is enabled
-            /// </summary>
-            public bool Enabled { get; set; }
-            /// <summary>
-            /// Already filtered items
-            /// </summary>
-            public IList<SpecificationFilterItem> AlreadyFilteredItems { get; set; }
-            /// <summary>
-            /// Not filtered yet items
-            /// </summary>
-            public IList<SpecificationFilterItem> NotFilteredItems { get; set; }
-            /// <summary>
-            /// URL of "remove filters" button
-            /// </summary>
-            public string RemoveFilterUrl { get; set; }
-
-            #endregion
-        }
-
-        /// <summary>
-        /// Specification filter item
-        /// </summary>
-        public partial class SpecificationFilterItem : BaseNopModel
-        {
-            /// <summary>
-            /// Specification attribute name
-            /// </summary>
-            public string SpecificationAttributeName { get; set; }
-            /// <summary>
-            /// Specification attribute option name
-            /// </summary>
-            public string SpecificationAttributeOptionName { get; set; }
-            /// <summary>
-            /// Specification attribute option color (RGB)
-            /// </summary>
-            public string SpecificationAttributeOptionColorRgb { get; set; }
-            /// <summary>
-            /// Filter URL
-            /// </summary>
-            public string FilterUrl { get; set; }
-        }
-
-        #endregion
-    }
+﻿using System;
+using System.Collections.Generic;
+using System.Globalization;
+using System.Linq;
+using System.Threading.Tasks;
+using Microsoft.AspNetCore.Mvc.Rendering;
+using Nop.Core;
+using Nop.Core.Caching;
+using Nop.Core.Domain.Catalog;
+using Nop.Services.Catalog;
+using Nop.Services.Localization;
+using Nop.Web.Framework.Models;
+using Nop.Web.Framework.UI.Paging;
+using Nop.Web.Infrastructure.Cache;
+
+namespace Nop.Web.Models.Catalog
+{
+    /// <summary>
+    /// Filtering and paging model for catalog
+    /// </summary>
+    public partial class CatalogPagingFilteringModel : BasePageableModel
+    {
+        #region Ctor
+
+        /// <summary>
+        /// Constructor
+        /// </summary>
+        public CatalogPagingFilteringModel()
+        {
+            AvailableSortOptions = new List<SelectListItem>();
+            AvailableViewModes = new List<SelectListItem>();
+            PageSizeOptions = new List<SelectListItem>();
+
+            PriceRangeFilter = new PriceRangeFilterModel();
+            SpecificationFilter = new SpecificationFilterModel();
+        }
+
+        #endregion
+
+        #region Properties
+
+        /// <summary>
+        /// Price range filter model
+        /// </summary>
+        public PriceRangeFilterModel PriceRangeFilter { get; set; }
+
+        /// <summary>
+        /// Specification filter model
+        /// </summary>
+        public SpecificationFilterModel SpecificationFilter { get; set; }
+
+        /// <summary>
+        /// A value indicating whether product sorting is allowed
+        /// </summary>
+        public bool AllowProductSorting { get; set; }
+
+        /// <summary>
+        /// Available sort options
+        /// </summary>
+        public IList<SelectListItem> AvailableSortOptions { get; set; }
+
+        /// <summary>
+        /// A value indicating whether customers are allowed to change view mode
+        /// </summary>
+        public bool AllowProductViewModeChanging { get; set; }
+        /// <summary>
+        /// Available view mode options
+        /// </summary>
+        public IList<SelectListItem> AvailableViewModes { get; set; }
+
+        /// <summary>
+        /// A value indicating whether customers are allowed to select page size
+        /// </summary>
+        public bool AllowCustomersToSelectPageSize { get; set; }
+        /// <summary>
+        /// Available page size options
+        /// </summary>
+        public IList<SelectListItem> PageSizeOptions { get; set; }
+
+        /// <summary>
+        /// Order by
+        /// </summary>
+        public int? OrderBy { get; set; }
+
+        /// <summary>
+        /// Product sorting
+        /// </summary>
+        public string ViewMode { get; set; }
+
+        #endregion
+
+        #region Nested classes
+
+        /// <summary>
+        /// Price range filter model
+        /// </summary>
+        public partial class PriceRangeFilterModel : BaseNopModel
+        {
+            #region Const
+
+            private const string QUERYSTRINGPARAM = "price";
+
+            #endregion 
+
+            #region Ctor
+
+            /// <summary>
+            /// Ctor
+            /// </summary>
+            public PriceRangeFilterModel()
+            {
+                Items = new List<PriceRangeFilterItem>();
+            }
+
+            #endregion
+
+            #region Utilities
+
+            /// <summary>
+            /// Gets parsed price ranges
+            /// </summary>
+            /// <param name="priceRangesStr">Price ranges in string format</param>
+            /// <returns>Price ranges</returns>
+            protected virtual IList<PriceRange> GetPriceRangeList(string priceRangesStr)
+            {
+                var priceRanges = new List<PriceRange>();
+                if (string.IsNullOrWhiteSpace(priceRangesStr))
+                    return priceRanges;
+                var rangeArray = priceRangesStr.Split(new[] { ';' }, StringSplitOptions.RemoveEmptyEntries);
+                foreach (var str1 in rangeArray)
+                {
+                    var fromTo = str1.Trim().Split(new[] { '-' });
+
+                    decimal? from = null;
+                    if (!string.IsNullOrEmpty(fromTo[0]) && !string.IsNullOrEmpty(fromTo[0].Trim()))
+                        from = decimal.Parse(fromTo[0].Trim(), new CultureInfo("en-US"));
+
+                    decimal? to = null;
+                    if (!string.IsNullOrEmpty(fromTo[1]) && !string.IsNullOrEmpty(fromTo[1].Trim()))
+                        to = decimal.Parse(fromTo[1].Trim(), new CultureInfo("en-US"));
+
+                    priceRanges.Add(new PriceRange { From = from, To = to });
+                }
+                return priceRanges;
+            }
+
+            /// <summary>
+            /// Exclude query string parameters
+            /// </summary>
+            /// <param name="url">URL</param>
+            /// <param name="webHelper">Web helper</param>
+            /// <returns>New URL</returns>
+            protected virtual async Task<string> ExcludeQueryStringParams(string url, IWebHelper webHelper)
+            {
+                //comma separated list of parameters to exclude
+                const string excludedQueryStringParams = "pagenumber";
+                var excludedQueryStringParamsSplitted = excludedQueryStringParams.Split(new[] { ',' }, StringSplitOptions.RemoveEmptyEntries);
+                foreach (var exclude in excludedQueryStringParamsSplitted)
+                    url = await webHelper.RemoveQueryString(url, exclude);
+                return url;
+            }
+
+            #endregion
+
+            #region Methods
+
+            /// <summary>
+            /// Get selected price range
+            /// </summary>
+            /// <param name="webHelper">Web helper</param>
+            /// <param name="priceRangesStr">Price ranges in string format</param>
+            /// <returns>Price ranges</returns>
+            public virtual async Task<PriceRange> GetSelectedPriceRange(IWebHelper webHelper, string priceRangesStr)
+            {
+                var range = await webHelper.QueryString<string>(QUERYSTRINGPARAM);
+                if (string.IsNullOrEmpty(range))
+                    return null;
+                var fromTo = range.Trim().Split(new[] { '-' });
+                if (fromTo.Length == 2)
+                {
+                    decimal? from = null;
+                    if (!string.IsNullOrEmpty(fromTo[0]) && !string.IsNullOrEmpty(fromTo[0].Trim()))
+                        from = decimal.Parse(fromTo[0].Trim(), new CultureInfo("en-US"));
+                    decimal? to = null;
+                    if (!string.IsNullOrEmpty(fromTo[1]) && !string.IsNullOrEmpty(fromTo[1].Trim()))
+                        to = decimal.Parse(fromTo[1].Trim(), new CultureInfo("en-US"));
+
+                    var priceRangeList = GetPriceRangeList(priceRangesStr);
+                    foreach (var pr in priceRangeList)
+                    {
+                        if (pr.From == from && pr.To == to)
+                            return pr;
+                    }
+                }
+                return null;
+            }
+
+            /// <summary>
+            /// Load price range filters
+            /// </summary>
+            /// <param name="priceRangeStr">Price range in string format</param>
+            /// <param name="webHelper">Web helper</param>
+            /// <param name="priceFormatter">Price formatter</param>
+            public virtual async Task LoadPriceRangeFilters(string priceRangeStr, IWebHelper webHelper, IPriceFormatter priceFormatter)
+            {
+                var priceRangeList = GetPriceRangeList(priceRangeStr);
+                if (priceRangeList.Any())
+                {
+                    Enabled = true;
+
+                    var selectedPriceRange = await GetSelectedPriceRange(webHelper, priceRangeStr);
+
+                    Items = priceRangeList.ToList().Select(x =>
+                    {
+                        //from&to
+                        var item = new PriceRangeFilterItem();
+                        if (x.From.HasValue)
+                            item.From = priceFormatter.FormatPrice(x.From.Value, true, false).Result;
+                        if (x.To.HasValue)
+                            item.To = priceFormatter.FormatPrice(x.To.Value, true, false).Result;
+                        var fromQuery = string.Empty;
+                        if (x.From.HasValue)
+                            fromQuery = x.From.Value.ToString(new CultureInfo("en-US"));
+                        var toQuery = string.Empty;
+                        if (x.To.HasValue)
+                            toQuery = x.To.Value.ToString(new CultureInfo("en-US"));
+
+                        //is selected?
+                        if (selectedPriceRange != null
+                            && selectedPriceRange.From == x.From
+                            && selectedPriceRange.To == x.To)
+                            item.Selected = true;
+
+                        //filter URL
+                        var url = webHelper.ModifyQueryString(webHelper.GetThisPageUrl(true).Result, QUERYSTRINGPARAM, $"{fromQuery}-{toQuery}").Result;
+                        url = ExcludeQueryStringParams(url, webHelper).Result;
+                        item.FilterUrl = url;
+
+                        return item;
+                    }).ToList();
+
+                    if (selectedPriceRange != null)
+                    {
+                        //remove filter URL
+                        var url = await webHelper.RemoveQueryString(await webHelper.GetThisPageUrl(true), QUERYSTRINGPARAM);
+                        url = await ExcludeQueryStringParams(url, webHelper);
+                        RemoveFilterUrl = url;
+                    }
+                }
+                else
+                {
+                    Enabled = false;
+                }
+            }
+
+            #endregion
+
+            #region Properties
+
+            /// <summary>
+            /// Gets or sets a value indicating whether filtering is enabled
+            /// </summary>
+            public bool Enabled { get; set; }
+            /// <summary>
+            /// Filter items
+            /// </summary>
+            public IList<PriceRangeFilterItem> Items { get; set; }
+            /// <summary>
+            /// URL of "remove filters" button
+            /// </summary>
+            public string RemoveFilterUrl { get; set; }
+
+            #endregion
+        }
+
+        /// <summary>
+        /// Price range filter item
+        /// </summary>
+        public partial class PriceRangeFilterItem : BaseNopModel
+        {
+            /// <summary>
+            /// From
+            /// </summary>
+            public string From { get; set; }
+            /// <summary>
+            /// To
+            /// </summary>
+            public string To { get; set; }
+            /// <summary>
+            /// Filter URL
+            /// </summary>
+            public string FilterUrl { get; set; }
+            /// <summary>
+            /// Is selected?
+            /// </summary>
+            public bool Selected { get; set; }
+        }
+
+        /// <summary>
+        /// Specification filter model
+        /// </summary>
+        public partial class SpecificationFilterModel : BaseNopModel
+        {
+            #region Const
+
+            private const string QUERYSTRINGPARAM = "specs";
+
+            #endregion
+
+            #region Ctor
+
+            /// <summary>
+            /// Ctor
+            /// </summary>
+            public SpecificationFilterModel()
+            {
+                AlreadyFilteredItems = new List<SpecificationFilterItem>();
+                NotFilteredItems = new List<SpecificationFilterItem>();
+            }
+
+            #endregion
+
+            #region Utilities
+
+            /// <summary>
+            /// Exclude query string parameters
+            /// </summary>
+            /// <param name="url">URL</param>
+            /// <param name="webHelper">Web helper</param>
+            /// <returns>New URL</returns>
+            protected virtual async Task<string> ExcludeQueryStringParams(string url, IWebHelper webHelper)
+            {
+                //comma separated list of parameters to exclude
+                const string excludedQueryStringParams = "pagenumber";
+                var excludedQueryStringParamsSplitted = excludedQueryStringParams.Split(new[] { ',' }, StringSplitOptions.RemoveEmptyEntries);
+                foreach (var exclude in excludedQueryStringParamsSplitted)
+                    url = await webHelper.RemoveQueryString(url, exclude);
+                return url;
+            }
+
+            #endregion
+
+            #region Methods
+
+            /// <summary>
+            /// Get IDs of already filtered specification options
+            /// </summary>
+            /// <param name="webHelper">Web helper</param>
+            /// <returns>IDs</returns>
+            public virtual async Task<List<int>> GetAlreadyFilteredSpecOptionIds(IWebHelper webHelper)
+            {
+                var result = new List<int>();
+
+                var alreadyFilteredSpecsStr = await webHelper.QueryString<string>(QUERYSTRINGPARAM);
+                if (string.IsNullOrWhiteSpace(alreadyFilteredSpecsStr))
+                    return result;
+
+                foreach (var spec in alreadyFilteredSpecsStr.Split(new[] { ',' }, StringSplitOptions.RemoveEmptyEntries))
+                {
+                    int.TryParse(spec.Trim(), out var specId);
+                    if (!result.Contains(specId))
+                        result.Add(specId);
+                }
+                return result;
+            }
+
+            /// <summary>
+            /// Prepare model
+            /// </summary>
+            /// <param name="alreadyFilteredSpecOptionIds">IDs of already filtered specification options</param>
+            /// <param name="filterableSpecificationAttributeOptionIds">IDs of filterable specification options</param>
+            /// <param name="specificationAttributeService"></param>
+            /// <param name="localizationService">Localization service</param>
+            /// <param name="webHelper">Web helper</param>
+            /// <param name="workContext">Work context</param>
+            /// <param name="staticCacheManager">Cache manager</param>
+            public virtual async Task PrepareSpecsFilters(IList<int> alreadyFilteredSpecOptionIds,
+                int[] filterableSpecificationAttributeOptionIds,
+                    ISpecificationAttributeService specificationAttributeService, ILocalizationService localizationService,
+                IWebHelper webHelper, IWorkContext workContext, IStaticCacheManager staticCacheManager)
+            {
+                Enabled = false;
+
+                var cacheKey = staticCacheManager.PrepareKeyForDefaultCache(NopModelCacheDefaults.SpecsFilterModelKey, filterableSpecificationAttributeOptionIds, await workContext.GetWorkingLanguage());
+
+                var allOptions = await specificationAttributeService.GetSpecificationAttributeOptionsByIds(filterableSpecificationAttributeOptionIds);
+                var allFilters = await staticCacheManager.Get(cacheKey, () => Task.FromResult(allOptions.Select(sao =>
+                {
+                    var specAttribute = specificationAttributeService.GetSpecificationAttributeById(sao.SpecificationAttributeId).Result;
+
+                    return new SpecificationAttributeOptionFilter
+                    {
+                        SpecificationAttributeId = specAttribute.Id,
+                        SpecificationAttributeName = localizationService.GetLocalized(specAttribute, x => x.Name, workContext.GetWorkingLanguage().Result.Id).Result,
+                        SpecificationAttributeDisplayOrder = specAttribute.DisplayOrder,
+                        SpecificationAttributeOptionId = sao.Id,
+                        SpecificationAttributeOptionName = localizationService.GetLocalized(sao, x => x.Name, workContext.GetWorkingLanguage().Result.Id).Result,
+                        SpecificationAttributeOptionColorRgb = sao.ColorSquaresRgb,
+                        SpecificationAttributeOptionDisplayOrder = sao.DisplayOrder
+                    };
+                }).ToList()));
+
+                if (!allFilters.Any())
+                    return;
+
+                //sort loaded options
+                allFilters = allFilters.OrderBy(saof => saof.SpecificationAttributeDisplayOrder)
+                    .ThenBy(saof => saof.SpecificationAttributeName)
+                    .ThenBy(saof => saof.SpecificationAttributeOptionDisplayOrder)
+                    .ThenBy(saof => saof.SpecificationAttributeOptionName).ToList();
+
+                //prepare the model properties
+                Enabled = true;
+                var removeFilterUrl = await webHelper.RemoveQueryString(await webHelper.GetThisPageUrl(true), QUERYSTRINGPARAM);
+                RemoveFilterUrl = await ExcludeQueryStringParams(removeFilterUrl, webHelper);
+
+                //get already filtered specification options
+                var alreadyFilteredOptions = allFilters.Where(x => alreadyFilteredSpecOptionIds.Contains(x.SpecificationAttributeOptionId));
+                AlreadyFilteredItems = alreadyFilteredOptions.Select(x =>
+                    new SpecificationFilterItem
+                    {
+                        SpecificationAttributeName = x.SpecificationAttributeName,
+                        SpecificationAttributeOptionName = x.SpecificationAttributeOptionName,
+                        SpecificationAttributeOptionColorRgb = x.SpecificationAttributeOptionColorRgb
+                    }).ToList();
+
+                //get not filtered specification options
+                NotFilteredItems = allFilters.Except(alreadyFilteredOptions).Select(x =>
+                {
+                    //filter URL
+                    var alreadyFiltered = alreadyFilteredSpecOptionIds.Concat(new List<int> { x.SpecificationAttributeOptionId });
+                    var filterUrl = webHelper.ModifyQueryString(webHelper.GetThisPageUrl(true).Result, QUERYSTRINGPARAM,
+                        alreadyFiltered.OrderBy(id => id).Select(id => id.ToString()).ToArray()).Result;
+
+                    return new SpecificationFilterItem
+                    {
+                        SpecificationAttributeName = x.SpecificationAttributeName,
+                        SpecificationAttributeOptionName = x.SpecificationAttributeOptionName,
+                        SpecificationAttributeOptionColorRgb = x.SpecificationAttributeOptionColorRgb,
+                        FilterUrl = ExcludeQueryStringParams(filterUrl, webHelper).Result
+                    };
+                }).ToList();
+            }
+
+            #endregion
+
+            #region Properties
+
+            /// <summary>
+            /// Gets or sets a value indicating whether filtering is enabled
+            /// </summary>
+            public bool Enabled { get; set; }
+            /// <summary>
+            /// Already filtered items
+            /// </summary>
+            public IList<SpecificationFilterItem> AlreadyFilteredItems { get; set; }
+            /// <summary>
+            /// Not filtered yet items
+            /// </summary>
+            public IList<SpecificationFilterItem> NotFilteredItems { get; set; }
+            /// <summary>
+            /// URL of "remove filters" button
+            /// </summary>
+            public string RemoveFilterUrl { get; set; }
+
+            #endregion
+        }
+
+        /// <summary>
+        /// Specification filter item
+        /// </summary>
+        public partial class SpecificationFilterItem : BaseNopModel
+        {
+            /// <summary>
+            /// Specification attribute name
+            /// </summary>
+            public string SpecificationAttributeName { get; set; }
+            /// <summary>
+            /// Specification attribute option name
+            /// </summary>
+            public string SpecificationAttributeOptionName { get; set; }
+            /// <summary>
+            /// Specification attribute option color (RGB)
+            /// </summary>
+            public string SpecificationAttributeOptionColorRgb { get; set; }
+            /// <summary>
+            /// Filter URL
+            /// </summary>
+            public string FilterUrl { get; set; }
+        }
+
+        #endregion
+    }
 }