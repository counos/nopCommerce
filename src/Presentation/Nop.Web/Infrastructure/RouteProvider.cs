﻿using Microsoft.AspNetCore.Builder;
using Microsoft.AspNetCore.Routing;
using Nop.Web.Framework.Mvc.Routing;

namespace Nop.Web.Infrastructure
{
    /// <summary>
    /// Represents provider that provided basic routes
    /// </summary>
    public partial class RouteProvider : BaseRouteProvider, IRouteProvider
    {
        #region Methods

        /// <summary>
        /// Register routes
        /// </summary>
        /// <param name="endpointRouteBuilder">Route builder</param>
        public void RegisterRoutes(IEndpointRouteBuilder endpointRouteBuilder)
        {
<<<<<<< HEAD
            var pattern = string.Empty;
            if (DataSettingsManager.DatabaseIsInstalled)
            {
                var localizationSettings = endpointRouteBuilder.ServiceProvider.GetRequiredService<LocalizationSettings>();
                if (localizationSettings.SeoFriendlyUrlsForLanguagesEnabled)
                {
                    var langservice = endpointRouteBuilder.ServiceProvider.GetRequiredService<ILanguageService>();
                    var languages = langservice.GetAllLanguages().Result.ToList();
                    pattern = "{language:lang=" + languages.FirstOrDefault().UniqueSeoCode + "}/";
                }
            }
=======
            var pattern = GetRouterPattern(endpointRouteBuilder);
>>>>>>> 8df5bf22

            //areas
            endpointRouteBuilder.MapControllerRoute(name: "areaRoute",
                pattern: "{area:exists}/{controller=Home}/{action=Index}/{id?}");

            //home page
            endpointRouteBuilder.MapControllerRoute("Homepage", pattern,
                new { controller = "Home", action = "Index" });

            //login
            endpointRouteBuilder.MapControllerRoute("Login", $"{pattern}login/",
                new { controller = "Customer", action = "Login" });

            // multi-factor verification digit code page
            endpointRouteBuilder.MapControllerRoute("MultiFactorVerification", "multi-factor-verification",
                            new { controller = "Customer", action = "MultiFactorVerification" });

            //register
            endpointRouteBuilder.MapControllerRoute("Register", $"{pattern}register/",
                new { controller = "Customer", action = "Register" });

            //logout
            endpointRouteBuilder.MapControllerRoute("Logout", $"{pattern}logout/",
                new { controller = "Customer", action = "Logout" });

            //shopping cart
            endpointRouteBuilder.MapControllerRoute("ShoppingCart", $"{pattern}cart/",
                new { controller = "ShoppingCart", action = "Cart" });

            //estimate shipping
            endpointRouteBuilder.MapControllerRoute("EstimateShipping", $"{pattern}cart/estimateshipping",
                new { controller = "ShoppingCart", action = "GetEstimateShipping" });

            //wishlist
            endpointRouteBuilder.MapControllerRoute("Wishlist", pattern + "wishlist/{customerGuid?}",
                new { controller = "ShoppingCart", action = "Wishlist" });

            //customer account links
            endpointRouteBuilder.MapControllerRoute("CustomerInfo", $"{pattern}customer/info",
                new { controller = "Customer", action = "Info" });

            endpointRouteBuilder.MapControllerRoute("CustomerAddresses", $"{pattern}customer/addresses",
                new { controller = "Customer", action = "Addresses" });

            endpointRouteBuilder.MapControllerRoute("CustomerOrders", $"{pattern}order/history",
                new { controller = "Order", action = "CustomerOrders" });

            //contact us
            endpointRouteBuilder.MapControllerRoute("ContactUs", $"{pattern}contactus",
                new { controller = "Common", action = "ContactUs" });

            //sitemap
            endpointRouteBuilder.MapControllerRoute("Sitemap", $"{pattern}sitemap",
                new { controller = "Common", action = "Sitemap" });

            //product search
            endpointRouteBuilder.MapControllerRoute("ProductSearch", $"{pattern}search/",
                new { controller = "Catalog", action = "Search" });

            endpointRouteBuilder.MapControllerRoute("ProductSearchAutoComplete", $"{pattern}catalog/searchtermautocomplete",
                new { controller = "Catalog", action = "SearchTermAutoComplete" });

            //change currency (AJAX link)
            endpointRouteBuilder.MapControllerRoute("ChangeCurrency", pattern + "changecurrency/{customercurrency:min(0)}",
                new { controller = "Common", action = "SetCurrency" });

            //change language (AJAX link)
            endpointRouteBuilder.MapControllerRoute("ChangeLanguage", pattern + "changelanguage/{langid:min(0)}",
                new { controller = "Common", action = "SetLanguage" });

            //change tax (AJAX link)
            endpointRouteBuilder.MapControllerRoute("ChangeTaxType", pattern + "changetaxtype/{customertaxtype:min(0)}",
                new { controller = "Common", action = "SetTaxType" });

            //recently viewed products
            endpointRouteBuilder.MapControllerRoute("RecentlyViewedProducts", $"{pattern}recentlyviewedproducts/",
                new { controller = "Product", action = "RecentlyViewedProducts" });

            //new products
            endpointRouteBuilder.MapControllerRoute("NewProducts", $"{pattern}newproducts/",
                new { controller = "Product", action = "NewProducts" });

            //blog
            endpointRouteBuilder.MapControllerRoute("Blog", $"{pattern}blog",
                new { controller = "Blog", action = "List" });

            //news
            endpointRouteBuilder.MapControllerRoute("NewsArchive", $"{pattern}news",
                new { controller = "News", action = "List" });

            //forum
            endpointRouteBuilder.MapControllerRoute("Boards", $"{pattern}boards",
                new { controller = "Boards", action = "Index" });

            //compare products
            endpointRouteBuilder.MapControllerRoute("CompareProducts", $"{pattern}compareproducts/",
                new { controller = "Product", action = "CompareProducts" });

            //product tags
            endpointRouteBuilder.MapControllerRoute("ProductTagsAll", $"{pattern}producttag/all/",
                new { controller = "Catalog", action = "ProductTagsAll" });

            //manufacturers
            endpointRouteBuilder.MapControllerRoute("ManufacturerList", $"{pattern}manufacturer/all/",
                new { controller = "Catalog", action = "ManufacturerAll" });

            //vendors
            endpointRouteBuilder.MapControllerRoute("VendorList", $"{pattern}vendor/all/",
                new { controller = "Catalog", action = "VendorAll" });

            //add product to cart (without any attributes and options). used on catalog pages.
            endpointRouteBuilder.MapControllerRoute("AddProductToCart-Catalog",
                pattern + "addproducttocart/catalog/{productId:min(0)}/{shoppingCartTypeId:min(0)}/{quantity:min(0)}",
                new { controller = "ShoppingCart", action = "AddProductToCart_Catalog" });

            //add product to cart (with attributes and options). used on the product details pages.
            endpointRouteBuilder.MapControllerRoute("AddProductToCart-Details",
                pattern + "addproducttocart/details/{productId:min(0)}/{shoppingCartTypeId:min(0)}",
                new { controller = "ShoppingCart", action = "AddProductToCart_Details" });

            //comparing products
            endpointRouteBuilder.MapControllerRoute("AddProductToCompare", "compareproducts/add/{productId:min(0)}",
                new { controller = "Product", action = "AddProductToCompareList" });

            //product email a friend
            endpointRouteBuilder.MapControllerRoute("ProductEmailAFriend",
                pattern + "productemailafriend/{productId:min(0)}",
                new { controller = "Product", action = "ProductEmailAFriend" });

            //reviews
            endpointRouteBuilder.MapControllerRoute("ProductReviews2", pattern + "productreviews/{productId2}",
                new { controller = "Product", action = "ProductReviews2" });

            endpointRouteBuilder.MapControllerRoute("ProductReviews", pattern + "productreviews/{productId}",
                new { controller = "Product", action = "ProductReviews" });

            endpointRouteBuilder.MapControllerRoute("CustomerProductReviews", $"{pattern}customer/productreviews",
                new { controller = "Product", action = "CustomerProductReviews" });

            endpointRouteBuilder.MapControllerRoute("CustomerProductReviewsPaged",
                pattern + "customer/productreviews/page/{pageNumber:min(0)}",
                new { controller = "Product", action = "CustomerProductReviews" });

            //back in stock notifications
            endpointRouteBuilder.MapControllerRoute("BackInStockSubscribePopup",
                pattern + "backinstocksubscribe/{productId:min(0)}",
                new { controller = "BackInStockSubscription", action = "SubscribePopup" });

            endpointRouteBuilder.MapControllerRoute("BackInStockSubscribeSend",
                pattern + "backinstocksubscribesend/{productId:min(0)}",
                new { controller = "BackInStockSubscription", action = "SubscribePopupPOST" });

            //downloads
            endpointRouteBuilder.MapControllerRoute("GetSampleDownload",
                pattern + "download/sample/{productid:min(0)}",
                new { controller = "Download", action = "Sample" });

            //checkout pages
            endpointRouteBuilder.MapControllerRoute("Checkout", $"{pattern}checkout/",
                new { controller = "Checkout", action = "Index" });

            endpointRouteBuilder.MapControllerRoute("CheckoutOnePage", $"{pattern}onepagecheckout/",
                new { controller = "Checkout", action = "OnePageCheckout" });

            endpointRouteBuilder.MapControllerRoute("CheckoutShippingAddress", $"{pattern}checkout/shippingaddress",
                new { controller = "Checkout", action = "ShippingAddress" });

            endpointRouteBuilder.MapControllerRoute("CheckoutSelectShippingAddress", $"{pattern}checkout/selectshippingaddress",
                new { controller = "Checkout", action = "SelectShippingAddress" });

            endpointRouteBuilder.MapControllerRoute("CheckoutBillingAddress", $"{pattern}checkout/billingaddress",
                new { controller = "Checkout", action = "BillingAddress" });

            endpointRouteBuilder.MapControllerRoute("CheckoutSelectBillingAddress", $"{pattern}checkout/selectbillingaddress",
                new { controller = "Checkout", action = "SelectBillingAddress" });

            endpointRouteBuilder.MapControllerRoute("CheckoutShippingMethod", $"{pattern}checkout/shippingmethod",
                new { controller = "Checkout", action = "ShippingMethod" });

            endpointRouteBuilder.MapControllerRoute("CheckoutPaymentMethod", $"{pattern}checkout/paymentmethod",
                new { controller = "Checkout", action = "PaymentMethod" });

            endpointRouteBuilder.MapControllerRoute("CheckoutPaymentInfo", $"{pattern}checkout/paymentinfo",
                new { controller = "Checkout", action = "PaymentInfo" });

            endpointRouteBuilder.MapControllerRoute("CheckoutConfirm", $"{pattern}checkout/confirm",
                new { controller = "Checkout", action = "Confirm" });

            endpointRouteBuilder.MapControllerRoute("CheckoutCompleted",
                pattern + "checkout/completed/{orderId:int}",
                new { controller = "Checkout", action = "Completed" });

            //subscribe newsletters
            endpointRouteBuilder.MapControllerRoute("SubscribeNewsletter", $"{pattern}subscribenewsletter",
                new { controller = "Newsletter", action = "SubscribeNewsletter" });

            //email wishlist
            endpointRouteBuilder.MapControllerRoute("EmailWishlist", $"{pattern}emailwishlist",
                new { controller = "ShoppingCart", action = "EmailWishlist" });

            //login page for checkout as guest
            endpointRouteBuilder.MapControllerRoute("LoginCheckoutAsGuest", $"{pattern}login/checkoutasguest",
                new { controller = "Customer", action = "Login", checkoutAsGuest = true });

            //register result page
            endpointRouteBuilder.MapControllerRoute("RegisterResult",
                pattern + "registerresult/{resultId:min(0)}",
                new { controller = "Customer", action = "RegisterResult" });

            //check username availability
            endpointRouteBuilder.MapControllerRoute("CheckUsernameAvailability", $"{pattern}customer/checkusernameavailability",
                new { controller = "Customer", action = "CheckUsernameAvailability" });

            //passwordrecovery
            endpointRouteBuilder.MapControllerRoute("PasswordRecovery", $"{pattern}passwordrecovery",
                new { controller = "Customer", action = "PasswordRecovery" });

            //password recovery confirmation
            endpointRouteBuilder.MapControllerRoute("PasswordRecoveryConfirm", $"{pattern}passwordrecovery/confirm",
                new { controller = "Customer", action = "PasswordRecoveryConfirm" });

            //topics
            endpointRouteBuilder.MapControllerRoute("TopicPopup",
                pattern + "t-popup/{SystemName}",
                new { controller = "Topic", action = "TopicDetailsPopup" });

            //blog
            endpointRouteBuilder.MapControllerRoute("BlogByTag",
                pattern + "blog/tag/{tag}",
                new { controller = "Blog", action = "BlogByTag" });

            endpointRouteBuilder.MapControllerRoute("BlogByMonth",
                pattern + "blog/month/{month}",
                new { controller = "Blog", action = "BlogByMonth" });

            //blog RSS
            endpointRouteBuilder.MapControllerRoute("BlogRSS",
                pattern + "blog/rss/{languageId:min(0)}",
                new { controller = "Blog", action = "ListRss" });

            //news RSS
            endpointRouteBuilder.MapControllerRoute("NewsRSS",
                pattern + "news/rss/{languageId:min(0)}",
                new { controller = "News", action = "ListRss" });

            //set review helpfulness (AJAX link)
            endpointRouteBuilder.MapControllerRoute("SetProductReviewHelpfulness", $"{pattern}setproductreviewhelpfulness",
                new { controller = "Product", action = "SetProductReviewHelpfulness" });

            //customer account links
            endpointRouteBuilder.MapControllerRoute("CustomerReturnRequests", $"{pattern}returnrequest/history",
                new { controller = "ReturnRequest", action = "CustomerReturnRequests" });

            endpointRouteBuilder.MapControllerRoute("CustomerDownloadableProducts", $"{pattern}customer/downloadableproducts",
                new { controller = "Customer", action = "DownloadableProducts" });

            endpointRouteBuilder.MapControllerRoute("CustomerBackInStockSubscriptions",
                pattern + "backinstocksubscriptions/manage/{pageNumber:int?}",
                new { controller = "BackInStockSubscription", action = "CustomerSubscriptions" });

            endpointRouteBuilder.MapControllerRoute("CustomerRewardPoints", $"{pattern}rewardpoints/history",
                new { controller = "Order", action = "CustomerRewardPoints" });

            endpointRouteBuilder.MapControllerRoute("CustomerRewardPointsPaged",
                pattern + "rewardpoints/history/page/{pageNumber:min(0)}",
                new { controller = "Order", action = "CustomerRewardPoints" });

            endpointRouteBuilder.MapControllerRoute("CustomerChangePassword", $"{pattern}customer/changepassword",
                new { controller = "Customer", action = "ChangePassword" });

            endpointRouteBuilder.MapControllerRoute("CustomerAvatar", $"{pattern}customer/avatar",
                new { controller = "Customer", action = "Avatar" });

            endpointRouteBuilder.MapControllerRoute("AccountActivation", $"{pattern}customer/activation",
                new { controller = "Customer", action = "AccountActivation" });

            endpointRouteBuilder.MapControllerRoute("EmailRevalidation", $"{pattern}customer/revalidateemail",
                new { controller = "Customer", action = "EmailRevalidation" });

            endpointRouteBuilder.MapControllerRoute("CustomerForumSubscriptions",
                pattern + "boards/forumsubscriptions/{pageNumber:int?}",
                new { controller = "Boards", action = "CustomerForumSubscriptions" });

            endpointRouteBuilder.MapControllerRoute("CustomerAddressEdit",
                pattern + "customer/addressedit/{addressId:min(0)}",
                new { controller = "Customer", action = "AddressEdit" });

            endpointRouteBuilder.MapControllerRoute("CustomerAddressAdd", $"{pattern}customer/addressadd",
                new { controller = "Customer", action = "AddressAdd" });

            endpointRouteBuilder.MapControllerRoute("CustomerMultiFactorAuthenticationProviderConfig", $"{pattern}customer/providerconfig",
                new { controller = "Customer", action = "ConfigureMultiFactorAuthenticationProvider" });

            //customer profile page
            endpointRouteBuilder.MapControllerRoute("CustomerProfile",
                pattern + "profile/{id:min(0)}",
                new { controller = "Profile", action = "Index" });

            endpointRouteBuilder.MapControllerRoute("CustomerProfilePaged",
                pattern + "profile/{id:min(0)}/page/{pageNumber:min(0)}",
                new { controller = "Profile", action = "Index" });

            //orders
            endpointRouteBuilder.MapControllerRoute("OrderDetails",
                pattern + "orderdetails/{orderId:min(0)}",
                new { controller = "Order", action = "Details" });

            endpointRouteBuilder.MapControllerRoute("ShipmentDetails",
                pattern + "orderdetails/shipment/{shipmentId}",
                new { controller = "Order", action = "ShipmentDetails" });

            endpointRouteBuilder.MapControllerRoute("ReturnRequest",
                pattern + "returnrequest/{orderId:min(0)}",
                new { controller = "ReturnRequest", action = "ReturnRequest" });

            endpointRouteBuilder.MapControllerRoute("ReOrder",
                pattern + "reorder/{orderId:min(0)}",
                new { controller = "Order", action = "ReOrder" });

            endpointRouteBuilder.MapControllerRoute("GetOrderPdfInvoice",
                pattern + "orderdetails/pdf/{orderId}",
                new { controller = "Order", action = "GetPdfInvoice" });

            endpointRouteBuilder.MapControllerRoute("PrintOrderDetails",
                pattern + "orderdetails/print/{orderId}",
                new { controller = "Order", action = "PrintOrderDetails" });

            //order downloads
            endpointRouteBuilder.MapControllerRoute("GetDownload",
                pattern + "download/getdownload/{orderItemId:guid}/{agree?}",
                new { controller = "Download", action = "GetDownload" });

            endpointRouteBuilder.MapControllerRoute("GetLicense",
                pattern + "download/getlicense/{orderItemId:guid}/",
                new { controller = "Download", action = "GetLicense" });

            endpointRouteBuilder.MapControllerRoute("DownloadUserAgreement",
                pattern + "customer/useragreement/{orderItemId:guid}",
                new { controller = "Customer", action = "UserAgreement" });

            endpointRouteBuilder.MapControllerRoute("GetOrderNoteFile",
                pattern + "download/ordernotefile/{ordernoteid:min(0)}",
                new { controller = "Download", action = "GetOrderNoteFile" });

            //contact vendor
            endpointRouteBuilder.MapControllerRoute("ContactVendor",
                pattern + "contactvendor/{vendorId}",
                new { controller = "Common", action = "ContactVendor" });

            //apply for vendor account
            endpointRouteBuilder.MapControllerRoute("ApplyVendorAccount", $"{pattern}vendor/apply",
                new { controller = "Vendor", action = "ApplyVendor" });

            //vendor info
            endpointRouteBuilder.MapControllerRoute("CustomerVendorInfo", $"{pattern}customer/vendorinfo",
                new { controller = "Vendor", action = "Info" });

            //customer GDPR
            endpointRouteBuilder.MapControllerRoute("GdprTools", $"{pattern}customer/gdpr",
                new { controller = "Customer", action = "GdprTools" });

            //customer check gift card balance 
            endpointRouteBuilder.MapControllerRoute("CheckGiftCardBalance", $"{pattern}customer/checkgiftcardbalance",
                new { controller = "Customer", action = "CheckGiftCardBalance" });

            //customer multi-factor authentication settings 
            endpointRouteBuilder.MapControllerRoute("MultiFactorAuthenticationSettings", $"{pattern}customer/multifactorauthentication",
                new { controller = "Customer", action = "MultiFactorAuthentication" });

            //poll vote AJAX link
            endpointRouteBuilder.MapControllerRoute("PollVote", "poll/vote",
                new { controller = "Poll", action = "Vote" });

            //comparing products
            endpointRouteBuilder.MapControllerRoute("RemoveProductFromCompareList",
                pattern + "compareproducts/remove/{productId}",
                new { controller = "Product", action = "RemoveProductFromCompareList" });

            endpointRouteBuilder.MapControllerRoute("ClearCompareList", $"{pattern}clearcomparelist/",
                new { controller = "Product", action = "ClearCompareList" });

            //new RSS
            endpointRouteBuilder.MapControllerRoute("NewProductsRSS", $"{pattern}newproducts/rss",
                new { controller = "Product", action = "NewProductsRss" });

            //get state list by country ID  (AJAX link)
            endpointRouteBuilder.MapControllerRoute("GetStatesByCountryId", $"{pattern}country/getstatesbycountryid/",
                new { controller = "Country", action = "GetStatesByCountryId" });

            //EU Cookie law accept button handler (AJAX link)
            endpointRouteBuilder.MapControllerRoute("EuCookieLawAccept", $"{pattern}eucookielawaccept",
                new { controller = "Common", action = "EuCookieLawAccept" });

            //authenticate topic AJAX link
            endpointRouteBuilder.MapControllerRoute("TopicAuthenticate", $"{pattern}topic/authenticate",
                new { controller = "Topic", action = "Authenticate" });

            //prepare top menu (AJAX link)
            endpointRouteBuilder.MapControllerRoute("GetCatalogRoot", $"{pattern}catalog/getcatalogroot",
                new { controller = "Catalog", action = "GetCatalogRoot" });

            endpointRouteBuilder.MapControllerRoute("GetCatalogSubCategories", $"{pattern}catalog/getcatalogsubcategories",
                new { controller = "Catalog", action = "GetCatalogSubCategories" });

            //product attributes with "upload file" type
            endpointRouteBuilder.MapControllerRoute("UploadFileProductAttribute",
                pattern + "uploadfileproductattribute/{attributeId:min(0)}",
                new { controller = "ShoppingCart", action = "UploadFileProductAttribute" });

            //checkout attributes with "upload file" type
            endpointRouteBuilder.MapControllerRoute("UploadFileCheckoutAttribute",
                pattern + "uploadfilecheckoutattribute/{attributeId:min(0)}",
                new { controller = "ShoppingCart", action = "UploadFileCheckoutAttribute" });

            //return request with "upload file" support
            endpointRouteBuilder.MapControllerRoute("UploadFileReturnRequest", $"{pattern}uploadfilereturnrequest",
                new { controller = "ReturnRequest", action = "UploadFileReturnRequest" });

            //forums
            endpointRouteBuilder.MapControllerRoute("ActiveDiscussions", $"{pattern}boards/activediscussions",
                new { controller = "Boards", action = "ActiveDiscussions" });

            endpointRouteBuilder.MapControllerRoute("ActiveDiscussionsPaged",
                pattern + "boards/activediscussions/page/{pageNumber:int}",
                new { controller = "Boards", action = "ActiveDiscussions" });

            endpointRouteBuilder.MapControllerRoute("ActiveDiscussionsRSS", $"{pattern}boards/activediscussionsrss",
                new { controller = "Boards", action = "ActiveDiscussionsRSS" });

            endpointRouteBuilder.MapControllerRoute("PostEdit",
                pattern + "boards/postedit/{id:min(0)}",
                new { controller = "Boards", action = "PostEdit" });

            endpointRouteBuilder.MapControllerRoute("PostDelete",
                pattern + "boards/postdelete/{id:min(0)}",
                new { controller = "Boards", action = "PostDelete" });

            endpointRouteBuilder.MapControllerRoute("PostCreate",
                pattern + "boards/postcreate/{id:min(0)}",
                new { controller = "Boards", action = "PostCreate" });

            endpointRouteBuilder.MapControllerRoute("PostCreateQuote",
                pattern + "boards/postcreate/{id:min(0)}/{quote:min(0)}",
                new { controller = "Boards", action = "PostCreate" });

            endpointRouteBuilder.MapControllerRoute("TopicEdit",
                pattern + "boards/topicedit/{id:min(0)}",
                new { controller = "Boards", action = "TopicEdit" });

            endpointRouteBuilder.MapControllerRoute("TopicDelete",
                pattern + "boards/topicdelete/{id:min(0)}",
                new { controller = "Boards", action = "TopicDelete" });

            endpointRouteBuilder.MapControllerRoute("TopicCreate",
                pattern + "boards/topiccreate/{id:min(0)}",
                new { controller = "Boards", action = "TopicCreate" });

            endpointRouteBuilder.MapControllerRoute("TopicMove",
                pattern + "boards/topicmove/{id:min(0)}",
                new { controller = "Boards", action = "TopicMove" });

            endpointRouteBuilder.MapControllerRoute("TopicWatch",
                pattern + "boards/topicwatch/{id:min(0)}",
                new { controller = "Boards", action = "TopicWatch" });

            endpointRouteBuilder.MapControllerRoute("TopicSlug",
                pattern + "boards/topic/{id:min(0)}/{slug?}",
                new { controller = "Boards", action = "Topic" });

            endpointRouteBuilder.MapControllerRoute("TopicSlugPaged",
                pattern + "boards/topic/{id:min(0)}/{slug?}/page/{pageNumber:int}",
                new { controller = "Boards", action = "Topic" });

            endpointRouteBuilder.MapControllerRoute("ForumWatch",
                pattern + "boards/forumwatch/{id:min(0)}",
                new { controller = "Boards", action = "ForumWatch" });

            endpointRouteBuilder.MapControllerRoute("ForumRSS",
                pattern + "boards/forumrss/{id:min(0)}",
                new { controller = "Boards", action = "ForumRSS" });

            endpointRouteBuilder.MapControllerRoute("ForumSlug",
                pattern + "boards/forum/{id:min(0)}/{slug?}",
                new { controller = "Boards", action = "Forum" });

            endpointRouteBuilder.MapControllerRoute("ForumSlugPaged",
                pattern + "boards/forum/{id:min(0)}/{slug?}/page/{pageNumber:int}",
                new { controller = "Boards", action = "Forum" });

            endpointRouteBuilder.MapControllerRoute("ForumGroupSlug",
                pattern + "boards/forumgroup/{id:min(0)}/{slug?}",
                new { controller = "Boards", action = "ForumGroup" });

            endpointRouteBuilder.MapControllerRoute("Search", $"{pattern}boards/search",
                new { controller = "Boards", action = "Search" });

            //private messages
            endpointRouteBuilder.MapControllerRoute("PrivateMessages",
                pattern + "privatemessages/{tab?}",
                new { controller = "PrivateMessages", action = "Index" });

            endpointRouteBuilder.MapControllerRoute("PrivateMessagesPaged",
                pattern + "privatemessages/{tab?}/page/{pageNumber:min(0)}",
                new { controller = "PrivateMessages", action = "Index" });

            endpointRouteBuilder.MapControllerRoute("PrivateMessagesInbox", $"{pattern}inboxupdate",
                new { controller = "PrivateMessages", action = "InboxUpdate" });

            endpointRouteBuilder.MapControllerRoute("PrivateMessagesSent", $"{pattern}sentupdate",
                new { controller = "PrivateMessages", action = "SentUpdate" });

            endpointRouteBuilder.MapControllerRoute("SendPM",
                pattern + "sendpm/{toCustomerId:min(0)}",
                new { controller = "PrivateMessages", action = "SendPM" });

            endpointRouteBuilder.MapControllerRoute("SendPMReply",
                pattern + "sendpm/{toCustomerId:min(0)}/{replyToMessageId:min(0)}",
                new { controller = "PrivateMessages", action = "SendPM" });

            endpointRouteBuilder.MapControllerRoute("ViewPM",
                pattern + "viewpm/{privateMessageId:min(0)}",
                new { controller = "PrivateMessages", action = "ViewPM" });

            endpointRouteBuilder.MapControllerRoute("DeletePM",
                pattern + "deletepm/{privateMessageId:min(0)}",
                new { controller = "PrivateMessages", action = "DeletePM" });

            //activate newsletters
            endpointRouteBuilder.MapControllerRoute("NewsletterActivation",
                pattern + "newsletter/subscriptionactivation/{token:guid}/{active}",
                new { controller = "Newsletter", action = "SubscriptionActivation" });

            //robots.txt
            endpointRouteBuilder.MapControllerRoute("robots.txt", $"{pattern}robots.txt",
                new { controller = "Common", action = "RobotsTextFile" });

            //sitemap (XML)
            endpointRouteBuilder.MapControllerRoute("sitemap.xml", $"{pattern}sitemap.xml",
                new { controller = "Common", action = "SitemapXml" });

            endpointRouteBuilder.MapControllerRoute("sitemap-indexed.xml",
                pattern + "sitemap-{Id:min(0)}.xml",
                new { controller = "Common", action = "SitemapXml" });

            //store closed
            endpointRouteBuilder.MapControllerRoute("StoreClosed", $"{pattern}storeclosed",
                new { controller = "Common", action = "StoreClosed" });

            //install
            endpointRouteBuilder.MapControllerRoute("Installation", $"{pattern}install",
                new { controller = "Install", action = "Index" });

            //error page
            endpointRouteBuilder.MapControllerRoute("Error", "error",
                new { controller = "Common", action = "Error" });

            //page not found
            endpointRouteBuilder.MapControllerRoute("PageNotFound", $"{pattern}page-not-found",
                new { controller = "Common", action = "PageNotFound" });
        }

        #endregion

        #region Properties

        /// <summary>
        /// Gets a priority of route provider
        /// </summary>
        public int Priority => 0;

        #endregion
    }
}
<|MERGE_RESOLUTION|>--- conflicted
+++ resolved
@@ -1,607 +1,593 @@
-﻿using Microsoft.AspNetCore.Builder;
-using Microsoft.AspNetCore.Routing;
-using Nop.Web.Framework.Mvc.Routing;
-
-namespace Nop.Web.Infrastructure
-{
-    /// <summary>
-    /// Represents provider that provided basic routes
-    /// </summary>
-    public partial class RouteProvider : BaseRouteProvider, IRouteProvider
-    {
-        #region Methods
-
-        /// <summary>
-        /// Register routes
-        /// </summary>
-        /// <param name="endpointRouteBuilder">Route builder</param>
-        public void RegisterRoutes(IEndpointRouteBuilder endpointRouteBuilder)
-        {
-<<<<<<< HEAD
-            var pattern = string.Empty;
-            if (DataSettingsManager.DatabaseIsInstalled)
-            {
-                var localizationSettings = endpointRouteBuilder.ServiceProvider.GetRequiredService<LocalizationSettings>();
-                if (localizationSettings.SeoFriendlyUrlsForLanguagesEnabled)
-                {
-                    var langservice = endpointRouteBuilder.ServiceProvider.GetRequiredService<ILanguageService>();
-                    var languages = langservice.GetAllLanguages().Result.ToList();
-                    pattern = "{language:lang=" + languages.FirstOrDefault().UniqueSeoCode + "}/";
-                }
-            }
-=======
-            var pattern = GetRouterPattern(endpointRouteBuilder);
->>>>>>> 8df5bf22
-
-            //areas
-            endpointRouteBuilder.MapControllerRoute(name: "areaRoute",
-                pattern: "{area:exists}/{controller=Home}/{action=Index}/{id?}");
-
-            //home page
-            endpointRouteBuilder.MapControllerRoute("Homepage", pattern,
-                new { controller = "Home", action = "Index" });
-
-            //login
-            endpointRouteBuilder.MapControllerRoute("Login", $"{pattern}login/",
-                new { controller = "Customer", action = "Login" });
-
-            // multi-factor verification digit code page
-            endpointRouteBuilder.MapControllerRoute("MultiFactorVerification", "multi-factor-verification",
-                            new { controller = "Customer", action = "MultiFactorVerification" });
-
-            //register
-            endpointRouteBuilder.MapControllerRoute("Register", $"{pattern}register/",
-                new { controller = "Customer", action = "Register" });
-
-            //logout
-            endpointRouteBuilder.MapControllerRoute("Logout", $"{pattern}logout/",
-                new { controller = "Customer", action = "Logout" });
-
-            //shopping cart
-            endpointRouteBuilder.MapControllerRoute("ShoppingCart", $"{pattern}cart/",
-                new { controller = "ShoppingCart", action = "Cart" });
-
-            //estimate shipping
-            endpointRouteBuilder.MapControllerRoute("EstimateShipping", $"{pattern}cart/estimateshipping",
-                new { controller = "ShoppingCart", action = "GetEstimateShipping" });
-
-            //wishlist
-            endpointRouteBuilder.MapControllerRoute("Wishlist", pattern + "wishlist/{customerGuid?}",
-                new { controller = "ShoppingCart", action = "Wishlist" });
-
-            //customer account links
-            endpointRouteBuilder.MapControllerRoute("CustomerInfo", $"{pattern}customer/info",
-                new { controller = "Customer", action = "Info" });
-
-            endpointRouteBuilder.MapControllerRoute("CustomerAddresses", $"{pattern}customer/addresses",
-                new { controller = "Customer", action = "Addresses" });
-
-            endpointRouteBuilder.MapControllerRoute("CustomerOrders", $"{pattern}order/history",
-                new { controller = "Order", action = "CustomerOrders" });
-
-            //contact us
-            endpointRouteBuilder.MapControllerRoute("ContactUs", $"{pattern}contactus",
-                new { controller = "Common", action = "ContactUs" });
-
-            //sitemap
-            endpointRouteBuilder.MapControllerRoute("Sitemap", $"{pattern}sitemap",
-                new { controller = "Common", action = "Sitemap" });
-
-            //product search
-            endpointRouteBuilder.MapControllerRoute("ProductSearch", $"{pattern}search/",
-                new { controller = "Catalog", action = "Search" });
-
-            endpointRouteBuilder.MapControllerRoute("ProductSearchAutoComplete", $"{pattern}catalog/searchtermautocomplete",
-                new { controller = "Catalog", action = "SearchTermAutoComplete" });
-
-            //change currency (AJAX link)
-            endpointRouteBuilder.MapControllerRoute("ChangeCurrency", pattern + "changecurrency/{customercurrency:min(0)}",
-                new { controller = "Common", action = "SetCurrency" });
-
-            //change language (AJAX link)
-            endpointRouteBuilder.MapControllerRoute("ChangeLanguage", pattern + "changelanguage/{langid:min(0)}",
-                new { controller = "Common", action = "SetLanguage" });
-
-            //change tax (AJAX link)
-            endpointRouteBuilder.MapControllerRoute("ChangeTaxType", pattern + "changetaxtype/{customertaxtype:min(0)}",
-                new { controller = "Common", action = "SetTaxType" });
-
-            //recently viewed products
-            endpointRouteBuilder.MapControllerRoute("RecentlyViewedProducts", $"{pattern}recentlyviewedproducts/",
-                new { controller = "Product", action = "RecentlyViewedProducts" });
-
-            //new products
-            endpointRouteBuilder.MapControllerRoute("NewProducts", $"{pattern}newproducts/",
-                new { controller = "Product", action = "NewProducts" });
-
-            //blog
-            endpointRouteBuilder.MapControllerRoute("Blog", $"{pattern}blog",
-                new { controller = "Blog", action = "List" });
-
-            //news
-            endpointRouteBuilder.MapControllerRoute("NewsArchive", $"{pattern}news",
-                new { controller = "News", action = "List" });
-
-            //forum
-            endpointRouteBuilder.MapControllerRoute("Boards", $"{pattern}boards",
-                new { controller = "Boards", action = "Index" });
-
-            //compare products
-            endpointRouteBuilder.MapControllerRoute("CompareProducts", $"{pattern}compareproducts/",
-                new { controller = "Product", action = "CompareProducts" });
-
-            //product tags
-            endpointRouteBuilder.MapControllerRoute("ProductTagsAll", $"{pattern}producttag/all/",
-                new { controller = "Catalog", action = "ProductTagsAll" });
-
-            //manufacturers
-            endpointRouteBuilder.MapControllerRoute("ManufacturerList", $"{pattern}manufacturer/all/",
-                new { controller = "Catalog", action = "ManufacturerAll" });
-
-            //vendors
-            endpointRouteBuilder.MapControllerRoute("VendorList", $"{pattern}vendor/all/",
-                new { controller = "Catalog", action = "VendorAll" });
-
-            //add product to cart (without any attributes and options). used on catalog pages.
-            endpointRouteBuilder.MapControllerRoute("AddProductToCart-Catalog",
-                pattern + "addproducttocart/catalog/{productId:min(0)}/{shoppingCartTypeId:min(0)}/{quantity:min(0)}",
-                new { controller = "ShoppingCart", action = "AddProductToCart_Catalog" });
-
-            //add product to cart (with attributes and options). used on the product details pages.
-            endpointRouteBuilder.MapControllerRoute("AddProductToCart-Details",
-                pattern + "addproducttocart/details/{productId:min(0)}/{shoppingCartTypeId:min(0)}",
-                new { controller = "ShoppingCart", action = "AddProductToCart_Details" });
-
-            //comparing products
-            endpointRouteBuilder.MapControllerRoute("AddProductToCompare", "compareproducts/add/{productId:min(0)}",
-                new { controller = "Product", action = "AddProductToCompareList" });
-
-            //product email a friend
-            endpointRouteBuilder.MapControllerRoute("ProductEmailAFriend",
-                pattern + "productemailafriend/{productId:min(0)}",
-                new { controller = "Product", action = "ProductEmailAFriend" });
-
-            //reviews
-            endpointRouteBuilder.MapControllerRoute("ProductReviews2", pattern + "productreviews/{productId2}",
-                new { controller = "Product", action = "ProductReviews2" });
-
-            endpointRouteBuilder.MapControllerRoute("ProductReviews", pattern + "productreviews/{productId}",
-                new { controller = "Product", action = "ProductReviews" });
-
-            endpointRouteBuilder.MapControllerRoute("CustomerProductReviews", $"{pattern}customer/productreviews",
-                new { controller = "Product", action = "CustomerProductReviews" });
-
-            endpointRouteBuilder.MapControllerRoute("CustomerProductReviewsPaged",
-                pattern + "customer/productreviews/page/{pageNumber:min(0)}",
-                new { controller = "Product", action = "CustomerProductReviews" });
-
-            //back in stock notifications
-            endpointRouteBuilder.MapControllerRoute("BackInStockSubscribePopup",
-                pattern + "backinstocksubscribe/{productId:min(0)}",
-                new { controller = "BackInStockSubscription", action = "SubscribePopup" });
-
-            endpointRouteBuilder.MapControllerRoute("BackInStockSubscribeSend",
-                pattern + "backinstocksubscribesend/{productId:min(0)}",
-                new { controller = "BackInStockSubscription", action = "SubscribePopupPOST" });
-
-            //downloads
-            endpointRouteBuilder.MapControllerRoute("GetSampleDownload",
-                pattern + "download/sample/{productid:min(0)}",
-                new { controller = "Download", action = "Sample" });
-
-            //checkout pages
-            endpointRouteBuilder.MapControllerRoute("Checkout", $"{pattern}checkout/",
-                new { controller = "Checkout", action = "Index" });
-
-            endpointRouteBuilder.MapControllerRoute("CheckoutOnePage", $"{pattern}onepagecheckout/",
-                new { controller = "Checkout", action = "OnePageCheckout" });
-
-            endpointRouteBuilder.MapControllerRoute("CheckoutShippingAddress", $"{pattern}checkout/shippingaddress",
-                new { controller = "Checkout", action = "ShippingAddress" });
-
-            endpointRouteBuilder.MapControllerRoute("CheckoutSelectShippingAddress", $"{pattern}checkout/selectshippingaddress",
-                new { controller = "Checkout", action = "SelectShippingAddress" });
-
-            endpointRouteBuilder.MapControllerRoute("CheckoutBillingAddress", $"{pattern}checkout/billingaddress",
-                new { controller = "Checkout", action = "BillingAddress" });
-
-            endpointRouteBuilder.MapControllerRoute("CheckoutSelectBillingAddress", $"{pattern}checkout/selectbillingaddress",
-                new { controller = "Checkout", action = "SelectBillingAddress" });
-
-            endpointRouteBuilder.MapControllerRoute("CheckoutShippingMethod", $"{pattern}checkout/shippingmethod",
-                new { controller = "Checkout", action = "ShippingMethod" });
-
-            endpointRouteBuilder.MapControllerRoute("CheckoutPaymentMethod", $"{pattern}checkout/paymentmethod",
-                new { controller = "Checkout", action = "PaymentMethod" });
-
-            endpointRouteBuilder.MapControllerRoute("CheckoutPaymentInfo", $"{pattern}checkout/paymentinfo",
-                new { controller = "Checkout", action = "PaymentInfo" });
-
-            endpointRouteBuilder.MapControllerRoute("CheckoutConfirm", $"{pattern}checkout/confirm",
-                new { controller = "Checkout", action = "Confirm" });
-
-            endpointRouteBuilder.MapControllerRoute("CheckoutCompleted",
-                pattern + "checkout/completed/{orderId:int}",
-                new { controller = "Checkout", action = "Completed" });
-
-            //subscribe newsletters
-            endpointRouteBuilder.MapControllerRoute("SubscribeNewsletter", $"{pattern}subscribenewsletter",
-                new { controller = "Newsletter", action = "SubscribeNewsletter" });
-
-            //email wishlist
-            endpointRouteBuilder.MapControllerRoute("EmailWishlist", $"{pattern}emailwishlist",
-                new { controller = "ShoppingCart", action = "EmailWishlist" });
-
-            //login page for checkout as guest
-            endpointRouteBuilder.MapControllerRoute("LoginCheckoutAsGuest", $"{pattern}login/checkoutasguest",
-                new { controller = "Customer", action = "Login", checkoutAsGuest = true });
-
-            //register result page
-            endpointRouteBuilder.MapControllerRoute("RegisterResult",
-                pattern + "registerresult/{resultId:min(0)}",
-                new { controller = "Customer", action = "RegisterResult" });
-
-            //check username availability
-            endpointRouteBuilder.MapControllerRoute("CheckUsernameAvailability", $"{pattern}customer/checkusernameavailability",
-                new { controller = "Customer", action = "CheckUsernameAvailability" });
-
-            //passwordrecovery
-            endpointRouteBuilder.MapControllerRoute("PasswordRecovery", $"{pattern}passwordrecovery",
-                new { controller = "Customer", action = "PasswordRecovery" });
-
-            //password recovery confirmation
-            endpointRouteBuilder.MapControllerRoute("PasswordRecoveryConfirm", $"{pattern}passwordrecovery/confirm",
-                new { controller = "Customer", action = "PasswordRecoveryConfirm" });
-
-            //topics
-            endpointRouteBuilder.MapControllerRoute("TopicPopup",
-                pattern + "t-popup/{SystemName}",
-                new { controller = "Topic", action = "TopicDetailsPopup" });
-
-            //blog
-            endpointRouteBuilder.MapControllerRoute("BlogByTag",
-                pattern + "blog/tag/{tag}",
-                new { controller = "Blog", action = "BlogByTag" });
-
-            endpointRouteBuilder.MapControllerRoute("BlogByMonth",
-                pattern + "blog/month/{month}",
-                new { controller = "Blog", action = "BlogByMonth" });
-
-            //blog RSS
-            endpointRouteBuilder.MapControllerRoute("BlogRSS",
-                pattern + "blog/rss/{languageId:min(0)}",
-                new { controller = "Blog", action = "ListRss" });
-
-            //news RSS
-            endpointRouteBuilder.MapControllerRoute("NewsRSS",
-                pattern + "news/rss/{languageId:min(0)}",
-                new { controller = "News", action = "ListRss" });
-
-            //set review helpfulness (AJAX link)
-            endpointRouteBuilder.MapControllerRoute("SetProductReviewHelpfulness", $"{pattern}setproductreviewhelpfulness",
-                new { controller = "Product", action = "SetProductReviewHelpfulness" });
-
-            //customer account links
-            endpointRouteBuilder.MapControllerRoute("CustomerReturnRequests", $"{pattern}returnrequest/history",
-                new { controller = "ReturnRequest", action = "CustomerReturnRequests" });
-
-            endpointRouteBuilder.MapControllerRoute("CustomerDownloadableProducts", $"{pattern}customer/downloadableproducts",
-                new { controller = "Customer", action = "DownloadableProducts" });
-
-            endpointRouteBuilder.MapControllerRoute("CustomerBackInStockSubscriptions",
-                pattern + "backinstocksubscriptions/manage/{pageNumber:int?}",
-                new { controller = "BackInStockSubscription", action = "CustomerSubscriptions" });
-
-            endpointRouteBuilder.MapControllerRoute("CustomerRewardPoints", $"{pattern}rewardpoints/history",
-                new { controller = "Order", action = "CustomerRewardPoints" });
-
-            endpointRouteBuilder.MapControllerRoute("CustomerRewardPointsPaged",
-                pattern + "rewardpoints/history/page/{pageNumber:min(0)}",
-                new { controller = "Order", action = "CustomerRewardPoints" });
-
-            endpointRouteBuilder.MapControllerRoute("CustomerChangePassword", $"{pattern}customer/changepassword",
-                new { controller = "Customer", action = "ChangePassword" });
-
-            endpointRouteBuilder.MapControllerRoute("CustomerAvatar", $"{pattern}customer/avatar",
-                new { controller = "Customer", action = "Avatar" });
-
-            endpointRouteBuilder.MapControllerRoute("AccountActivation", $"{pattern}customer/activation",
-                new { controller = "Customer", action = "AccountActivation" });
-
-            endpointRouteBuilder.MapControllerRoute("EmailRevalidation", $"{pattern}customer/revalidateemail",
-                new { controller = "Customer", action = "EmailRevalidation" });
-
-            endpointRouteBuilder.MapControllerRoute("CustomerForumSubscriptions",
-                pattern + "boards/forumsubscriptions/{pageNumber:int?}",
-                new { controller = "Boards", action = "CustomerForumSubscriptions" });
-
-            endpointRouteBuilder.MapControllerRoute("CustomerAddressEdit",
-                pattern + "customer/addressedit/{addressId:min(0)}",
-                new { controller = "Customer", action = "AddressEdit" });
-
-            endpointRouteBuilder.MapControllerRoute("CustomerAddressAdd", $"{pattern}customer/addressadd",
-                new { controller = "Customer", action = "AddressAdd" });
-
-            endpointRouteBuilder.MapControllerRoute("CustomerMultiFactorAuthenticationProviderConfig", $"{pattern}customer/providerconfig",
-                new { controller = "Customer", action = "ConfigureMultiFactorAuthenticationProvider" });
-
-            //customer profile page
-            endpointRouteBuilder.MapControllerRoute("CustomerProfile",
-                pattern + "profile/{id:min(0)}",
-                new { controller = "Profile", action = "Index" });
-
-            endpointRouteBuilder.MapControllerRoute("CustomerProfilePaged",
-                pattern + "profile/{id:min(0)}/page/{pageNumber:min(0)}",
-                new { controller = "Profile", action = "Index" });
-
-            //orders
-            endpointRouteBuilder.MapControllerRoute("OrderDetails",
-                pattern + "orderdetails/{orderId:min(0)}",
-                new { controller = "Order", action = "Details" });
-
-            endpointRouteBuilder.MapControllerRoute("ShipmentDetails",
-                pattern + "orderdetails/shipment/{shipmentId}",
-                new { controller = "Order", action = "ShipmentDetails" });
-
-            endpointRouteBuilder.MapControllerRoute("ReturnRequest",
-                pattern + "returnrequest/{orderId:min(0)}",
-                new { controller = "ReturnRequest", action = "ReturnRequest" });
-
-            endpointRouteBuilder.MapControllerRoute("ReOrder",
-                pattern + "reorder/{orderId:min(0)}",
-                new { controller = "Order", action = "ReOrder" });
-
-            endpointRouteBuilder.MapControllerRoute("GetOrderPdfInvoice",
-                pattern + "orderdetails/pdf/{orderId}",
-                new { controller = "Order", action = "GetPdfInvoice" });
-
-            endpointRouteBuilder.MapControllerRoute("PrintOrderDetails",
-                pattern + "orderdetails/print/{orderId}",
-                new { controller = "Order", action = "PrintOrderDetails" });
-
-            //order downloads
-            endpointRouteBuilder.MapControllerRoute("GetDownload",
-                pattern + "download/getdownload/{orderItemId:guid}/{agree?}",
-                new { controller = "Download", action = "GetDownload" });
-
-            endpointRouteBuilder.MapControllerRoute("GetLicense",
-                pattern + "download/getlicense/{orderItemId:guid}/",
-                new { controller = "Download", action = "GetLicense" });
-
-            endpointRouteBuilder.MapControllerRoute("DownloadUserAgreement",
-                pattern + "customer/useragreement/{orderItemId:guid}",
-                new { controller = "Customer", action = "UserAgreement" });
-
-            endpointRouteBuilder.MapControllerRoute("GetOrderNoteFile",
-                pattern + "download/ordernotefile/{ordernoteid:min(0)}",
-                new { controller = "Download", action = "GetOrderNoteFile" });
-
-            //contact vendor
-            endpointRouteBuilder.MapControllerRoute("ContactVendor",
-                pattern + "contactvendor/{vendorId}",
-                new { controller = "Common", action = "ContactVendor" });
-
-            //apply for vendor account
-            endpointRouteBuilder.MapControllerRoute("ApplyVendorAccount", $"{pattern}vendor/apply",
-                new { controller = "Vendor", action = "ApplyVendor" });
-
-            //vendor info
-            endpointRouteBuilder.MapControllerRoute("CustomerVendorInfo", $"{pattern}customer/vendorinfo",
-                new { controller = "Vendor", action = "Info" });
-
-            //customer GDPR
-            endpointRouteBuilder.MapControllerRoute("GdprTools", $"{pattern}customer/gdpr",
-                new { controller = "Customer", action = "GdprTools" });
-
-            //customer check gift card balance 
-            endpointRouteBuilder.MapControllerRoute("CheckGiftCardBalance", $"{pattern}customer/checkgiftcardbalance",
-                new { controller = "Customer", action = "CheckGiftCardBalance" });
-
-            //customer multi-factor authentication settings 
-            endpointRouteBuilder.MapControllerRoute("MultiFactorAuthenticationSettings", $"{pattern}customer/multifactorauthentication",
-                new { controller = "Customer", action = "MultiFactorAuthentication" });
-
-            //poll vote AJAX link
-            endpointRouteBuilder.MapControllerRoute("PollVote", "poll/vote",
-                new { controller = "Poll", action = "Vote" });
-
-            //comparing products
-            endpointRouteBuilder.MapControllerRoute("RemoveProductFromCompareList",
-                pattern + "compareproducts/remove/{productId}",
-                new { controller = "Product", action = "RemoveProductFromCompareList" });
-
-            endpointRouteBuilder.MapControllerRoute("ClearCompareList", $"{pattern}clearcomparelist/",
-                new { controller = "Product", action = "ClearCompareList" });
-
-            //new RSS
-            endpointRouteBuilder.MapControllerRoute("NewProductsRSS", $"{pattern}newproducts/rss",
-                new { controller = "Product", action = "NewProductsRss" });
-
-            //get state list by country ID  (AJAX link)
-            endpointRouteBuilder.MapControllerRoute("GetStatesByCountryId", $"{pattern}country/getstatesbycountryid/",
-                new { controller = "Country", action = "GetStatesByCountryId" });
-
-            //EU Cookie law accept button handler (AJAX link)
-            endpointRouteBuilder.MapControllerRoute("EuCookieLawAccept", $"{pattern}eucookielawaccept",
-                new { controller = "Common", action = "EuCookieLawAccept" });
-
-            //authenticate topic AJAX link
-            endpointRouteBuilder.MapControllerRoute("TopicAuthenticate", $"{pattern}topic/authenticate",
-                new { controller = "Topic", action = "Authenticate" });
-
-            //prepare top menu (AJAX link)
-            endpointRouteBuilder.MapControllerRoute("GetCatalogRoot", $"{pattern}catalog/getcatalogroot",
-                new { controller = "Catalog", action = "GetCatalogRoot" });
-
-            endpointRouteBuilder.MapControllerRoute("GetCatalogSubCategories", $"{pattern}catalog/getcatalogsubcategories",
-                new { controller = "Catalog", action = "GetCatalogSubCategories" });
-
-            //product attributes with "upload file" type
-            endpointRouteBuilder.MapControllerRoute("UploadFileProductAttribute",
-                pattern + "uploadfileproductattribute/{attributeId:min(0)}",
-                new { controller = "ShoppingCart", action = "UploadFileProductAttribute" });
-
-            //checkout attributes with "upload file" type
-            endpointRouteBuilder.MapControllerRoute("UploadFileCheckoutAttribute",
-                pattern + "uploadfilecheckoutattribute/{attributeId:min(0)}",
-                new { controller = "ShoppingCart", action = "UploadFileCheckoutAttribute" });
-
-            //return request with "upload file" support
-            endpointRouteBuilder.MapControllerRoute("UploadFileReturnRequest", $"{pattern}uploadfilereturnrequest",
-                new { controller = "ReturnRequest", action = "UploadFileReturnRequest" });
-
-            //forums
-            endpointRouteBuilder.MapControllerRoute("ActiveDiscussions", $"{pattern}boards/activediscussions",
-                new { controller = "Boards", action = "ActiveDiscussions" });
-
-            endpointRouteBuilder.MapControllerRoute("ActiveDiscussionsPaged",
-                pattern + "boards/activediscussions/page/{pageNumber:int}",
-                new { controller = "Boards", action = "ActiveDiscussions" });
-
-            endpointRouteBuilder.MapControllerRoute("ActiveDiscussionsRSS", $"{pattern}boards/activediscussionsrss",
-                new { controller = "Boards", action = "ActiveDiscussionsRSS" });
-
-            endpointRouteBuilder.MapControllerRoute("PostEdit",
-                pattern + "boards/postedit/{id:min(0)}",
-                new { controller = "Boards", action = "PostEdit" });
-
-            endpointRouteBuilder.MapControllerRoute("PostDelete",
-                pattern + "boards/postdelete/{id:min(0)}",
-                new { controller = "Boards", action = "PostDelete" });
-
-            endpointRouteBuilder.MapControllerRoute("PostCreate",
-                pattern + "boards/postcreate/{id:min(0)}",
-                new { controller = "Boards", action = "PostCreate" });
-
-            endpointRouteBuilder.MapControllerRoute("PostCreateQuote",
-                pattern + "boards/postcreate/{id:min(0)}/{quote:min(0)}",
-                new { controller = "Boards", action = "PostCreate" });
-
-            endpointRouteBuilder.MapControllerRoute("TopicEdit",
-                pattern + "boards/topicedit/{id:min(0)}",
-                new { controller = "Boards", action = "TopicEdit" });
-
-            endpointRouteBuilder.MapControllerRoute("TopicDelete",
-                pattern + "boards/topicdelete/{id:min(0)}",
-                new { controller = "Boards", action = "TopicDelete" });
-
-            endpointRouteBuilder.MapControllerRoute("TopicCreate",
-                pattern + "boards/topiccreate/{id:min(0)}",
-                new { controller = "Boards", action = "TopicCreate" });
-
-            endpointRouteBuilder.MapControllerRoute("TopicMove",
-                pattern + "boards/topicmove/{id:min(0)}",
-                new { controller = "Boards", action = "TopicMove" });
-
-            endpointRouteBuilder.MapControllerRoute("TopicWatch",
-                pattern + "boards/topicwatch/{id:min(0)}",
-                new { controller = "Boards", action = "TopicWatch" });
-
-            endpointRouteBuilder.MapControllerRoute("TopicSlug",
-                pattern + "boards/topic/{id:min(0)}/{slug?}",
-                new { controller = "Boards", action = "Topic" });
-
-            endpointRouteBuilder.MapControllerRoute("TopicSlugPaged",
-                pattern + "boards/topic/{id:min(0)}/{slug?}/page/{pageNumber:int}",
-                new { controller = "Boards", action = "Topic" });
-
-            endpointRouteBuilder.MapControllerRoute("ForumWatch",
-                pattern + "boards/forumwatch/{id:min(0)}",
-                new { controller = "Boards", action = "ForumWatch" });
-
-            endpointRouteBuilder.MapControllerRoute("ForumRSS",
-                pattern + "boards/forumrss/{id:min(0)}",
-                new { controller = "Boards", action = "ForumRSS" });
-
-            endpointRouteBuilder.MapControllerRoute("ForumSlug",
-                pattern + "boards/forum/{id:min(0)}/{slug?}",
-                new { controller = "Boards", action = "Forum" });
-
-            endpointRouteBuilder.MapControllerRoute("ForumSlugPaged",
-                pattern + "boards/forum/{id:min(0)}/{slug?}/page/{pageNumber:int}",
-                new { controller = "Boards", action = "Forum" });
-
-            endpointRouteBuilder.MapControllerRoute("ForumGroupSlug",
-                pattern + "boards/forumgroup/{id:min(0)}/{slug?}",
-                new { controller = "Boards", action = "ForumGroup" });
-
-            endpointRouteBuilder.MapControllerRoute("Search", $"{pattern}boards/search",
-                new { controller = "Boards", action = "Search" });
-
-            //private messages
-            endpointRouteBuilder.MapControllerRoute("PrivateMessages",
-                pattern + "privatemessages/{tab?}",
-                new { controller = "PrivateMessages", action = "Index" });
-
-            endpointRouteBuilder.MapControllerRoute("PrivateMessagesPaged",
-                pattern + "privatemessages/{tab?}/page/{pageNumber:min(0)}",
-                new { controller = "PrivateMessages", action = "Index" });
-
-            endpointRouteBuilder.MapControllerRoute("PrivateMessagesInbox", $"{pattern}inboxupdate",
-                new { controller = "PrivateMessages", action = "InboxUpdate" });
-
-            endpointRouteBuilder.MapControllerRoute("PrivateMessagesSent", $"{pattern}sentupdate",
-                new { controller = "PrivateMessages", action = "SentUpdate" });
-
-            endpointRouteBuilder.MapControllerRoute("SendPM",
-                pattern + "sendpm/{toCustomerId:min(0)}",
-                new { controller = "PrivateMessages", action = "SendPM" });
-
-            endpointRouteBuilder.MapControllerRoute("SendPMReply",
-                pattern + "sendpm/{toCustomerId:min(0)}/{replyToMessageId:min(0)}",
-                new { controller = "PrivateMessages", action = "SendPM" });
-
-            endpointRouteBuilder.MapControllerRoute("ViewPM",
-                pattern + "viewpm/{privateMessageId:min(0)}",
-                new { controller = "PrivateMessages", action = "ViewPM" });
-
-            endpointRouteBuilder.MapControllerRoute("DeletePM",
-                pattern + "deletepm/{privateMessageId:min(0)}",
-                new { controller = "PrivateMessages", action = "DeletePM" });
-
-            //activate newsletters
-            endpointRouteBuilder.MapControllerRoute("NewsletterActivation",
-                pattern + "newsletter/subscriptionactivation/{token:guid}/{active}",
-                new { controller = "Newsletter", action = "SubscriptionActivation" });
-
-            //robots.txt
-            endpointRouteBuilder.MapControllerRoute("robots.txt", $"{pattern}robots.txt",
-                new { controller = "Common", action = "RobotsTextFile" });
-
-            //sitemap (XML)
-            endpointRouteBuilder.MapControllerRoute("sitemap.xml", $"{pattern}sitemap.xml",
-                new { controller = "Common", action = "SitemapXml" });
-
-            endpointRouteBuilder.MapControllerRoute("sitemap-indexed.xml",
-                pattern + "sitemap-{Id:min(0)}.xml",
-                new { controller = "Common", action = "SitemapXml" });
-
-            //store closed
-            endpointRouteBuilder.MapControllerRoute("StoreClosed", $"{pattern}storeclosed",
-                new { controller = "Common", action = "StoreClosed" });
-
-            //install
-            endpointRouteBuilder.MapControllerRoute("Installation", $"{pattern}install",
-                new { controller = "Install", action = "Index" });
-
-            //error page
-            endpointRouteBuilder.MapControllerRoute("Error", "error",
-                new { controller = "Common", action = "Error" });
-
-            //page not found
-            endpointRouteBuilder.MapControllerRoute("PageNotFound", $"{pattern}page-not-found",
-                new { controller = "Common", action = "PageNotFound" });
-        }
-
-        #endregion
-
-        #region Properties
-
-        /// <summary>
-        /// Gets a priority of route provider
-        /// </summary>
-        public int Priority => 0;
-
-        #endregion
-    }
-}
+﻿using Microsoft.AspNetCore.Builder;
+using Microsoft.AspNetCore.Routing;
+using Nop.Web.Framework.Mvc.Routing;
+
+namespace Nop.Web.Infrastructure
+{
+    /// <summary>
+    /// Represents provider that provided basic routes
+    /// </summary>
+    public partial class RouteProvider : BaseRouteProvider, IRouteProvider
+    {
+        #region Methods
+
+        /// <summary>
+        /// Register routes
+        /// </summary>
+        /// <param name="endpointRouteBuilder">Route builder</param>
+        public void RegisterRoutes(IEndpointRouteBuilder endpointRouteBuilder)
+        {
+            var pattern = GetRouterPattern(endpointRouteBuilder);
+
+            //areas
+            endpointRouteBuilder.MapControllerRoute(name: "areaRoute",
+                pattern: "{area:exists}/{controller=Home}/{action=Index}/{id?}");
+
+            //home page
+            endpointRouteBuilder.MapControllerRoute("Homepage", pattern,
+                new { controller = "Home", action = "Index" });
+
+            //login
+            endpointRouteBuilder.MapControllerRoute("Login", $"{pattern}login/",
+                new { controller = "Customer", action = "Login" });
+
+            // multi-factor verification digit code page
+            endpointRouteBuilder.MapControllerRoute("MultiFactorVerification", "multi-factor-verification",
+                            new { controller = "Customer", action = "MultiFactorVerification" });
+
+            //register
+            endpointRouteBuilder.MapControllerRoute("Register", $"{pattern}register/",
+                new { controller = "Customer", action = "Register" });
+
+            //logout
+            endpointRouteBuilder.MapControllerRoute("Logout", $"{pattern}logout/",
+                new { controller = "Customer", action = "Logout" });
+
+            //shopping cart
+            endpointRouteBuilder.MapControllerRoute("ShoppingCart", $"{pattern}cart/",
+                new { controller = "ShoppingCart", action = "Cart" });
+
+            //estimate shipping
+            endpointRouteBuilder.MapControllerRoute("EstimateShipping", $"{pattern}cart/estimateshipping",
+                new { controller = "ShoppingCart", action = "GetEstimateShipping" });
+
+            //wishlist
+            endpointRouteBuilder.MapControllerRoute("Wishlist", pattern + "wishlist/{customerGuid?}",
+                new { controller = "ShoppingCart", action = "Wishlist" });
+
+            //customer account links
+            endpointRouteBuilder.MapControllerRoute("CustomerInfo", $"{pattern}customer/info",
+                new { controller = "Customer", action = "Info" });
+
+            endpointRouteBuilder.MapControllerRoute("CustomerAddresses", $"{pattern}customer/addresses",
+                new { controller = "Customer", action = "Addresses" });
+
+            endpointRouteBuilder.MapControllerRoute("CustomerOrders", $"{pattern}order/history",
+                new { controller = "Order", action = "CustomerOrders" });
+
+            //contact us
+            endpointRouteBuilder.MapControllerRoute("ContactUs", $"{pattern}contactus",
+                new { controller = "Common", action = "ContactUs" });
+
+            //sitemap
+            endpointRouteBuilder.MapControllerRoute("Sitemap", $"{pattern}sitemap",
+                new { controller = "Common", action = "Sitemap" });
+
+            //product search
+            endpointRouteBuilder.MapControllerRoute("ProductSearch", $"{pattern}search/",
+                new { controller = "Catalog", action = "Search" });
+
+            endpointRouteBuilder.MapControllerRoute("ProductSearchAutoComplete", $"{pattern}catalog/searchtermautocomplete",
+                new { controller = "Catalog", action = "SearchTermAutoComplete" });
+
+            //change currency (AJAX link)
+            endpointRouteBuilder.MapControllerRoute("ChangeCurrency", pattern + "changecurrency/{customercurrency:min(0)}",
+                new { controller = "Common", action = "SetCurrency" });
+
+            //change language (AJAX link)
+            endpointRouteBuilder.MapControllerRoute("ChangeLanguage", pattern + "changelanguage/{langid:min(0)}",
+                new { controller = "Common", action = "SetLanguage" });
+
+            //change tax (AJAX link)
+            endpointRouteBuilder.MapControllerRoute("ChangeTaxType", pattern + "changetaxtype/{customertaxtype:min(0)}",
+                new { controller = "Common", action = "SetTaxType" });
+
+            //recently viewed products
+            endpointRouteBuilder.MapControllerRoute("RecentlyViewedProducts", $"{pattern}recentlyviewedproducts/",
+                new { controller = "Product", action = "RecentlyViewedProducts" });
+
+            //new products
+            endpointRouteBuilder.MapControllerRoute("NewProducts", $"{pattern}newproducts/",
+                new { controller = "Product", action = "NewProducts" });
+
+            //blog
+            endpointRouteBuilder.MapControllerRoute("Blog", $"{pattern}blog",
+                new { controller = "Blog", action = "List" });
+
+            //news
+            endpointRouteBuilder.MapControllerRoute("NewsArchive", $"{pattern}news",
+                new { controller = "News", action = "List" });
+
+            //forum
+            endpointRouteBuilder.MapControllerRoute("Boards", $"{pattern}boards",
+                new { controller = "Boards", action = "Index" });
+
+            //compare products
+            endpointRouteBuilder.MapControllerRoute("CompareProducts", $"{pattern}compareproducts/",
+                new { controller = "Product", action = "CompareProducts" });
+
+            //product tags
+            endpointRouteBuilder.MapControllerRoute("ProductTagsAll", $"{pattern}producttag/all/",
+                new { controller = "Catalog", action = "ProductTagsAll" });
+
+            //manufacturers
+            endpointRouteBuilder.MapControllerRoute("ManufacturerList", $"{pattern}manufacturer/all/",
+                new { controller = "Catalog", action = "ManufacturerAll" });
+
+            //vendors
+            endpointRouteBuilder.MapControllerRoute("VendorList", $"{pattern}vendor/all/",
+                new { controller = "Catalog", action = "VendorAll" });
+
+            //add product to cart (without any attributes and options). used on catalog pages.
+            endpointRouteBuilder.MapControllerRoute("AddProductToCart-Catalog",
+                pattern + "addproducttocart/catalog/{productId:min(0)}/{shoppingCartTypeId:min(0)}/{quantity:min(0)}",
+                new { controller = "ShoppingCart", action = "AddProductToCart_Catalog" });
+
+            //add product to cart (with attributes and options). used on the product details pages.
+            endpointRouteBuilder.MapControllerRoute("AddProductToCart-Details",
+                pattern + "addproducttocart/details/{productId:min(0)}/{shoppingCartTypeId:min(0)}",
+                new { controller = "ShoppingCart", action = "AddProductToCart_Details" });
+
+            //comparing products
+            endpointRouteBuilder.MapControllerRoute("AddProductToCompare", "compareproducts/add/{productId:min(0)}",
+                new { controller = "Product", action = "AddProductToCompareList" });
+
+            //product email a friend
+            endpointRouteBuilder.MapControllerRoute("ProductEmailAFriend",
+                pattern + "productemailafriend/{productId:min(0)}",
+                new { controller = "Product", action = "ProductEmailAFriend" });
+
+            //reviews
+            endpointRouteBuilder.MapControllerRoute("ProductReviews2", pattern + "productreviews/{productId2}",
+                new { controller = "Product", action = "ProductReviews2" });
+
+            endpointRouteBuilder.MapControllerRoute("ProductReviews", pattern + "productreviews/{productId}",
+                new { controller = "Product", action = "ProductReviews" });
+
+            endpointRouteBuilder.MapControllerRoute("CustomerProductReviews", $"{pattern}customer/productreviews",
+                new { controller = "Product", action = "CustomerProductReviews" });
+
+            endpointRouteBuilder.MapControllerRoute("CustomerProductReviewsPaged",
+                pattern + "customer/productreviews/page/{pageNumber:min(0)}",
+                new { controller = "Product", action = "CustomerProductReviews" });
+
+            //back in stock notifications
+            endpointRouteBuilder.MapControllerRoute("BackInStockSubscribePopup",
+                pattern + "backinstocksubscribe/{productId:min(0)}",
+                new { controller = "BackInStockSubscription", action = "SubscribePopup" });
+
+            endpointRouteBuilder.MapControllerRoute("BackInStockSubscribeSend",
+                pattern + "backinstocksubscribesend/{productId:min(0)}",
+                new { controller = "BackInStockSubscription", action = "SubscribePopupPOST" });
+
+            //downloads
+            endpointRouteBuilder.MapControllerRoute("GetSampleDownload",
+                pattern + "download/sample/{productid:min(0)}",
+                new { controller = "Download", action = "Sample" });
+
+            //checkout pages
+            endpointRouteBuilder.MapControllerRoute("Checkout", $"{pattern}checkout/",
+                new { controller = "Checkout", action = "Index" });
+
+            endpointRouteBuilder.MapControllerRoute("CheckoutOnePage", $"{pattern}onepagecheckout/",
+                new { controller = "Checkout", action = "OnePageCheckout" });
+
+            endpointRouteBuilder.MapControllerRoute("CheckoutShippingAddress", $"{pattern}checkout/shippingaddress",
+                new { controller = "Checkout", action = "ShippingAddress" });
+
+            endpointRouteBuilder.MapControllerRoute("CheckoutSelectShippingAddress", $"{pattern}checkout/selectshippingaddress",
+                new { controller = "Checkout", action = "SelectShippingAddress" });
+
+            endpointRouteBuilder.MapControllerRoute("CheckoutBillingAddress", $"{pattern}checkout/billingaddress",
+                new { controller = "Checkout", action = "BillingAddress" });
+
+            endpointRouteBuilder.MapControllerRoute("CheckoutSelectBillingAddress", $"{pattern}checkout/selectbillingaddress",
+                new { controller = "Checkout", action = "SelectBillingAddress" });
+
+            endpointRouteBuilder.MapControllerRoute("CheckoutShippingMethod", $"{pattern}checkout/shippingmethod",
+                new { controller = "Checkout", action = "ShippingMethod" });
+
+            endpointRouteBuilder.MapControllerRoute("CheckoutPaymentMethod", $"{pattern}checkout/paymentmethod",
+                new { controller = "Checkout", action = "PaymentMethod" });
+
+            endpointRouteBuilder.MapControllerRoute("CheckoutPaymentInfo", $"{pattern}checkout/paymentinfo",
+                new { controller = "Checkout", action = "PaymentInfo" });
+
+            endpointRouteBuilder.MapControllerRoute("CheckoutConfirm", $"{pattern}checkout/confirm",
+                new { controller = "Checkout", action = "Confirm" });
+
+            endpointRouteBuilder.MapControllerRoute("CheckoutCompleted",
+                pattern + "checkout/completed/{orderId:int}",
+                new { controller = "Checkout", action = "Completed" });
+
+            //subscribe newsletters
+            endpointRouteBuilder.MapControllerRoute("SubscribeNewsletter", $"{pattern}subscribenewsletter",
+                new { controller = "Newsletter", action = "SubscribeNewsletter" });
+
+            //email wishlist
+            endpointRouteBuilder.MapControllerRoute("EmailWishlist", $"{pattern}emailwishlist",
+                new { controller = "ShoppingCart", action = "EmailWishlist" });
+
+            //login page for checkout as guest
+            endpointRouteBuilder.MapControllerRoute("LoginCheckoutAsGuest", $"{pattern}login/checkoutasguest",
+                new { controller = "Customer", action = "Login", checkoutAsGuest = true });
+
+            //register result page
+            endpointRouteBuilder.MapControllerRoute("RegisterResult",
+                pattern + "registerresult/{resultId:min(0)}",
+                new { controller = "Customer", action = "RegisterResult" });
+
+            //check username availability
+            endpointRouteBuilder.MapControllerRoute("CheckUsernameAvailability", $"{pattern}customer/checkusernameavailability",
+                new { controller = "Customer", action = "CheckUsernameAvailability" });
+
+            //passwordrecovery
+            endpointRouteBuilder.MapControllerRoute("PasswordRecovery", $"{pattern}passwordrecovery",
+                new { controller = "Customer", action = "PasswordRecovery" });
+
+            //password recovery confirmation
+            endpointRouteBuilder.MapControllerRoute("PasswordRecoveryConfirm", $"{pattern}passwordrecovery/confirm",
+                new { controller = "Customer", action = "PasswordRecoveryConfirm" });
+
+            //topics
+            endpointRouteBuilder.MapControllerRoute("TopicPopup",
+                pattern + "t-popup/{SystemName}",
+                new { controller = "Topic", action = "TopicDetailsPopup" });
+
+            //blog
+            endpointRouteBuilder.MapControllerRoute("BlogByTag",
+                pattern + "blog/tag/{tag}",
+                new { controller = "Blog", action = "BlogByTag" });
+
+            endpointRouteBuilder.MapControllerRoute("BlogByMonth",
+                pattern + "blog/month/{month}",
+                new { controller = "Blog", action = "BlogByMonth" });
+
+            //blog RSS
+            endpointRouteBuilder.MapControllerRoute("BlogRSS",
+                pattern + "blog/rss/{languageId:min(0)}",
+                new { controller = "Blog", action = "ListRss" });
+
+            //news RSS
+            endpointRouteBuilder.MapControllerRoute("NewsRSS",
+                pattern + "news/rss/{languageId:min(0)}",
+                new { controller = "News", action = "ListRss" });
+
+            //set review helpfulness (AJAX link)
+            endpointRouteBuilder.MapControllerRoute("SetProductReviewHelpfulness", $"{pattern}setproductreviewhelpfulness",
+                new { controller = "Product", action = "SetProductReviewHelpfulness" });
+
+            //customer account links
+            endpointRouteBuilder.MapControllerRoute("CustomerReturnRequests", $"{pattern}returnrequest/history",
+                new { controller = "ReturnRequest", action = "CustomerReturnRequests" });
+
+            endpointRouteBuilder.MapControllerRoute("CustomerDownloadableProducts", $"{pattern}customer/downloadableproducts",
+                new { controller = "Customer", action = "DownloadableProducts" });
+
+            endpointRouteBuilder.MapControllerRoute("CustomerBackInStockSubscriptions",
+                pattern + "backinstocksubscriptions/manage/{pageNumber:int?}",
+                new { controller = "BackInStockSubscription", action = "CustomerSubscriptions" });
+
+            endpointRouteBuilder.MapControllerRoute("CustomerRewardPoints", $"{pattern}rewardpoints/history",
+                new { controller = "Order", action = "CustomerRewardPoints" });
+
+            endpointRouteBuilder.MapControllerRoute("CustomerRewardPointsPaged",
+                pattern + "rewardpoints/history/page/{pageNumber:min(0)}",
+                new { controller = "Order", action = "CustomerRewardPoints" });
+
+            endpointRouteBuilder.MapControllerRoute("CustomerChangePassword", $"{pattern}customer/changepassword",
+                new { controller = "Customer", action = "ChangePassword" });
+
+            endpointRouteBuilder.MapControllerRoute("CustomerAvatar", $"{pattern}customer/avatar",
+                new { controller = "Customer", action = "Avatar" });
+
+            endpointRouteBuilder.MapControllerRoute("AccountActivation", $"{pattern}customer/activation",
+                new { controller = "Customer", action = "AccountActivation" });
+
+            endpointRouteBuilder.MapControllerRoute("EmailRevalidation", $"{pattern}customer/revalidateemail",
+                new { controller = "Customer", action = "EmailRevalidation" });
+
+            endpointRouteBuilder.MapControllerRoute("CustomerForumSubscriptions",
+                pattern + "boards/forumsubscriptions/{pageNumber:int?}",
+                new { controller = "Boards", action = "CustomerForumSubscriptions" });
+
+            endpointRouteBuilder.MapControllerRoute("CustomerAddressEdit",
+                pattern + "customer/addressedit/{addressId:min(0)}",
+                new { controller = "Customer", action = "AddressEdit" });
+
+            endpointRouteBuilder.MapControllerRoute("CustomerAddressAdd", $"{pattern}customer/addressadd",
+                new { controller = "Customer", action = "AddressAdd" });
+
+            endpointRouteBuilder.MapControllerRoute("CustomerMultiFactorAuthenticationProviderConfig", $"{pattern}customer/providerconfig",
+                new { controller = "Customer", action = "ConfigureMultiFactorAuthenticationProvider" });
+
+            //customer profile page
+            endpointRouteBuilder.MapControllerRoute("CustomerProfile",
+                pattern + "profile/{id:min(0)}",
+                new { controller = "Profile", action = "Index" });
+
+            endpointRouteBuilder.MapControllerRoute("CustomerProfilePaged",
+                pattern + "profile/{id:min(0)}/page/{pageNumber:min(0)}",
+                new { controller = "Profile", action = "Index" });
+
+            //orders
+            endpointRouteBuilder.MapControllerRoute("OrderDetails",
+                pattern + "orderdetails/{orderId:min(0)}",
+                new { controller = "Order", action = "Details" });
+
+            endpointRouteBuilder.MapControllerRoute("ShipmentDetails",
+                pattern + "orderdetails/shipment/{shipmentId}",
+                new { controller = "Order", action = "ShipmentDetails" });
+
+            endpointRouteBuilder.MapControllerRoute("ReturnRequest",
+                pattern + "returnrequest/{orderId:min(0)}",
+                new { controller = "ReturnRequest", action = "ReturnRequest" });
+
+            endpointRouteBuilder.MapControllerRoute("ReOrder",
+                pattern + "reorder/{orderId:min(0)}",
+                new { controller = "Order", action = "ReOrder" });
+
+            endpointRouteBuilder.MapControllerRoute("GetOrderPdfInvoice",
+                pattern + "orderdetails/pdf/{orderId}",
+                new { controller = "Order", action = "GetPdfInvoice" });
+
+            endpointRouteBuilder.MapControllerRoute("PrintOrderDetails",
+                pattern + "orderdetails/print/{orderId}",
+                new { controller = "Order", action = "PrintOrderDetails" });
+
+            //order downloads
+            endpointRouteBuilder.MapControllerRoute("GetDownload",
+                pattern + "download/getdownload/{orderItemId:guid}/{agree?}",
+                new { controller = "Download", action = "GetDownload" });
+
+            endpointRouteBuilder.MapControllerRoute("GetLicense",
+                pattern + "download/getlicense/{orderItemId:guid}/",
+                new { controller = "Download", action = "GetLicense" });
+
+            endpointRouteBuilder.MapControllerRoute("DownloadUserAgreement",
+                pattern + "customer/useragreement/{orderItemId:guid}",
+                new { controller = "Customer", action = "UserAgreement" });
+
+            endpointRouteBuilder.MapControllerRoute("GetOrderNoteFile",
+                pattern + "download/ordernotefile/{ordernoteid:min(0)}",
+                new { controller = "Download", action = "GetOrderNoteFile" });
+
+            //contact vendor
+            endpointRouteBuilder.MapControllerRoute("ContactVendor",
+                pattern + "contactvendor/{vendorId}",
+                new { controller = "Common", action = "ContactVendor" });
+
+            //apply for vendor account
+            endpointRouteBuilder.MapControllerRoute("ApplyVendorAccount", $"{pattern}vendor/apply",
+                new { controller = "Vendor", action = "ApplyVendor" });
+
+            //vendor info
+            endpointRouteBuilder.MapControllerRoute("CustomerVendorInfo", $"{pattern}customer/vendorinfo",
+                new { controller = "Vendor", action = "Info" });
+
+            //customer GDPR
+            endpointRouteBuilder.MapControllerRoute("GdprTools", $"{pattern}customer/gdpr",
+                new { controller = "Customer", action = "GdprTools" });
+
+            //customer check gift card balance 
+            endpointRouteBuilder.MapControllerRoute("CheckGiftCardBalance", $"{pattern}customer/checkgiftcardbalance",
+                new { controller = "Customer", action = "CheckGiftCardBalance" });
+
+            //customer multi-factor authentication settings 
+            endpointRouteBuilder.MapControllerRoute("MultiFactorAuthenticationSettings", $"{pattern}customer/multifactorauthentication",
+                new { controller = "Customer", action = "MultiFactorAuthentication" });
+
+            //poll vote AJAX link
+            endpointRouteBuilder.MapControllerRoute("PollVote", "poll/vote",
+                new { controller = "Poll", action = "Vote" });
+
+            //comparing products
+            endpointRouteBuilder.MapControllerRoute("RemoveProductFromCompareList",
+                pattern + "compareproducts/remove/{productId}",
+                new { controller = "Product", action = "RemoveProductFromCompareList" });
+
+            endpointRouteBuilder.MapControllerRoute("ClearCompareList", $"{pattern}clearcomparelist/",
+                new { controller = "Product", action = "ClearCompareList" });
+
+            //new RSS
+            endpointRouteBuilder.MapControllerRoute("NewProductsRSS", $"{pattern}newproducts/rss",
+                new { controller = "Product", action = "NewProductsRss" });
+
+            //get state list by country ID  (AJAX link)
+            endpointRouteBuilder.MapControllerRoute("GetStatesByCountryId", $"{pattern}country/getstatesbycountryid/",
+                new { controller = "Country", action = "GetStatesByCountryId" });
+
+            //EU Cookie law accept button handler (AJAX link)
+            endpointRouteBuilder.MapControllerRoute("EuCookieLawAccept", $"{pattern}eucookielawaccept",
+                new { controller = "Common", action = "EuCookieLawAccept" });
+
+            //authenticate topic AJAX link
+            endpointRouteBuilder.MapControllerRoute("TopicAuthenticate", $"{pattern}topic/authenticate",
+                new { controller = "Topic", action = "Authenticate" });
+
+            //prepare top menu (AJAX link)
+            endpointRouteBuilder.MapControllerRoute("GetCatalogRoot", $"{pattern}catalog/getcatalogroot",
+                new { controller = "Catalog", action = "GetCatalogRoot" });
+
+            endpointRouteBuilder.MapControllerRoute("GetCatalogSubCategories", $"{pattern}catalog/getcatalogsubcategories",
+                new { controller = "Catalog", action = "GetCatalogSubCategories" });
+
+            //product attributes with "upload file" type
+            endpointRouteBuilder.MapControllerRoute("UploadFileProductAttribute",
+                pattern + "uploadfileproductattribute/{attributeId:min(0)}",
+                new { controller = "ShoppingCart", action = "UploadFileProductAttribute" });
+
+            //checkout attributes with "upload file" type
+            endpointRouteBuilder.MapControllerRoute("UploadFileCheckoutAttribute",
+                pattern + "uploadfilecheckoutattribute/{attributeId:min(0)}",
+                new { controller = "ShoppingCart", action = "UploadFileCheckoutAttribute" });
+
+            //return request with "upload file" support
+            endpointRouteBuilder.MapControllerRoute("UploadFileReturnRequest", $"{pattern}uploadfilereturnrequest",
+                new { controller = "ReturnRequest", action = "UploadFileReturnRequest" });
+
+            //forums
+            endpointRouteBuilder.MapControllerRoute("ActiveDiscussions", $"{pattern}boards/activediscussions",
+                new { controller = "Boards", action = "ActiveDiscussions" });
+
+            endpointRouteBuilder.MapControllerRoute("ActiveDiscussionsPaged",
+                pattern + "boards/activediscussions/page/{pageNumber:int}",
+                new { controller = "Boards", action = "ActiveDiscussions" });
+
+            endpointRouteBuilder.MapControllerRoute("ActiveDiscussionsRSS", $"{pattern}boards/activediscussionsrss",
+                new { controller = "Boards", action = "ActiveDiscussionsRSS" });
+
+            endpointRouteBuilder.MapControllerRoute("PostEdit",
+                pattern + "boards/postedit/{id:min(0)}",
+                new { controller = "Boards", action = "PostEdit" });
+
+            endpointRouteBuilder.MapControllerRoute("PostDelete",
+                pattern + "boards/postdelete/{id:min(0)}",
+                new { controller = "Boards", action = "PostDelete" });
+
+            endpointRouteBuilder.MapControllerRoute("PostCreate",
+                pattern + "boards/postcreate/{id:min(0)}",
+                new { controller = "Boards", action = "PostCreate" });
+
+            endpointRouteBuilder.MapControllerRoute("PostCreateQuote",
+                pattern + "boards/postcreate/{id:min(0)}/{quote:min(0)}",
+                new { controller = "Boards", action = "PostCreate" });
+
+            endpointRouteBuilder.MapControllerRoute("TopicEdit",
+                pattern + "boards/topicedit/{id:min(0)}",
+                new { controller = "Boards", action = "TopicEdit" });
+
+            endpointRouteBuilder.MapControllerRoute("TopicDelete",
+                pattern + "boards/topicdelete/{id:min(0)}",
+                new { controller = "Boards", action = "TopicDelete" });
+
+            endpointRouteBuilder.MapControllerRoute("TopicCreate",
+                pattern + "boards/topiccreate/{id:min(0)}",
+                new { controller = "Boards", action = "TopicCreate" });
+
+            endpointRouteBuilder.MapControllerRoute("TopicMove",
+                pattern + "boards/topicmove/{id:min(0)}",
+                new { controller = "Boards", action = "TopicMove" });
+
+            endpointRouteBuilder.MapControllerRoute("TopicWatch",
+                pattern + "boards/topicwatch/{id:min(0)}",
+                new { controller = "Boards", action = "TopicWatch" });
+
+            endpointRouteBuilder.MapControllerRoute("TopicSlug",
+                pattern + "boards/topic/{id:min(0)}/{slug?}",
+                new { controller = "Boards", action = "Topic" });
+
+            endpointRouteBuilder.MapControllerRoute("TopicSlugPaged",
+                pattern + "boards/topic/{id:min(0)}/{slug?}/page/{pageNumber:int}",
+                new { controller = "Boards", action = "Topic" });
+
+            endpointRouteBuilder.MapControllerRoute("ForumWatch",
+                pattern + "boards/forumwatch/{id:min(0)}",
+                new { controller = "Boards", action = "ForumWatch" });
+
+            endpointRouteBuilder.MapControllerRoute("ForumRSS",
+                pattern + "boards/forumrss/{id:min(0)}",
+                new { controller = "Boards", action = "ForumRSS" });
+
+            endpointRouteBuilder.MapControllerRoute("ForumSlug",
+                pattern + "boards/forum/{id:min(0)}/{slug?}",
+                new { controller = "Boards", action = "Forum" });
+
+            endpointRouteBuilder.MapControllerRoute("ForumSlugPaged",
+                pattern + "boards/forum/{id:min(0)}/{slug?}/page/{pageNumber:int}",
+                new { controller = "Boards", action = "Forum" });
+
+            endpointRouteBuilder.MapControllerRoute("ForumGroupSlug",
+                pattern + "boards/forumgroup/{id:min(0)}/{slug?}",
+                new { controller = "Boards", action = "ForumGroup" });
+
+            endpointRouteBuilder.MapControllerRoute("Search", $"{pattern}boards/search",
+                new { controller = "Boards", action = "Search" });
+
+            //private messages
+            endpointRouteBuilder.MapControllerRoute("PrivateMessages",
+                pattern + "privatemessages/{tab?}",
+                new { controller = "PrivateMessages", action = "Index" });
+
+            endpointRouteBuilder.MapControllerRoute("PrivateMessagesPaged",
+                pattern + "privatemessages/{tab?}/page/{pageNumber:min(0)}",
+                new { controller = "PrivateMessages", action = "Index" });
+
+            endpointRouteBuilder.MapControllerRoute("PrivateMessagesInbox", $"{pattern}inboxupdate",
+                new { controller = "PrivateMessages", action = "InboxUpdate" });
+
+            endpointRouteBuilder.MapControllerRoute("PrivateMessagesSent", $"{pattern}sentupdate",
+                new { controller = "PrivateMessages", action = "SentUpdate" });
+
+            endpointRouteBuilder.MapControllerRoute("SendPM",
+                pattern + "sendpm/{toCustomerId:min(0)}",
+                new { controller = "PrivateMessages", action = "SendPM" });
+
+            endpointRouteBuilder.MapControllerRoute("SendPMReply",
+                pattern + "sendpm/{toCustomerId:min(0)}/{replyToMessageId:min(0)}",
+                new { controller = "PrivateMessages", action = "SendPM" });
+
+            endpointRouteBuilder.MapControllerRoute("ViewPM",
+                pattern + "viewpm/{privateMessageId:min(0)}",
+                new { controller = "PrivateMessages", action = "ViewPM" });
+
+            endpointRouteBuilder.MapControllerRoute("DeletePM",
+                pattern + "deletepm/{privateMessageId:min(0)}",
+                new { controller = "PrivateMessages", action = "DeletePM" });
+
+            //activate newsletters
+            endpointRouteBuilder.MapControllerRoute("NewsletterActivation",
+                pattern + "newsletter/subscriptionactivation/{token:guid}/{active}",
+                new { controller = "Newsletter", action = "SubscriptionActivation" });
+
+            //robots.txt
+            endpointRouteBuilder.MapControllerRoute("robots.txt", $"{pattern}robots.txt",
+                new { controller = "Common", action = "RobotsTextFile" });
+
+            //sitemap (XML)
+            endpointRouteBuilder.MapControllerRoute("sitemap.xml", $"{pattern}sitemap.xml",
+                new { controller = "Common", action = "SitemapXml" });
+
+            endpointRouteBuilder.MapControllerRoute("sitemap-indexed.xml",
+                pattern + "sitemap-{Id:min(0)}.xml",
+                new { controller = "Common", action = "SitemapXml" });
+
+            //store closed
+            endpointRouteBuilder.MapControllerRoute("StoreClosed", $"{pattern}storeclosed",
+                new { controller = "Common", action = "StoreClosed" });
+
+            //install
+            endpointRouteBuilder.MapControllerRoute("Installation", $"{pattern}install",
+                new { controller = "Install", action = "Index" });
+
+            //error page
+            endpointRouteBuilder.MapControllerRoute("Error", "error",
+                new { controller = "Common", action = "Error" });
+
+            //page not found
+            endpointRouteBuilder.MapControllerRoute("PageNotFound", $"{pattern}page-not-found",
+                new { controller = "Common", action = "PageNotFound" });
+        }
+
+        #endregion
+
+        #region Properties
+
+        /// <summary>
+        /// Gets a priority of route provider
+        /// </summary>
+        public int Priority => 0;
+
+        #endregion
+    }
+}