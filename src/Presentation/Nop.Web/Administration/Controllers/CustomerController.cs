﻿using System;
using System.Collections.Generic;
using System.Globalization;
using System.Linq;
using System.Text;
using System.Web.Mvc;
using Nop.Admin.Extensions;
using Nop.Admin.Models.Common;
using Nop.Admin.Models.Customers;
using Nop.Admin.Models.ShoppingCart;
using Nop.Core;
using Nop.Core.Domain.Catalog;
using Nop.Core.Domain.Common;
using Nop.Core.Domain.Customers;
using Nop.Core.Domain.Directory;
using Nop.Core.Domain.Forums;
using Nop.Core.Domain.Messages;
using Nop.Core.Domain.Orders;
using Nop.Core.Domain.Payments;
using Nop.Core.Domain.Shipping;
using Nop.Core.Domain.Tax;
using Nop.Services;
using Nop.Services.Affiliates;
using Nop.Services.Authentication.External;
using Nop.Services.Catalog;
using Nop.Services.Common;
using Nop.Services.Customers;
using Nop.Services.Directory;
using Nop.Services.ExportImport;
using Nop.Services.Forums;
using Nop.Services.Helpers;
using Nop.Services.Localization;
using Nop.Services.Logging;
using Nop.Services.Messages;
using Nop.Services.Orders;
using Nop.Services.Security;
using Nop.Services.Stores;
using Nop.Services.Tax;
using Nop.Services.Vendors;
using Nop.Web.Framework;
using Nop.Web.Framework.Controllers;
using Nop.Web.Framework.Kendoui;
using Nop.Web.Framework.Mvc;

namespace Nop.Admin.Controllers
{
    public partial class CustomerController : BaseAdminController
    {
        #region Fields

        private readonly ICustomerService _customerService;
        private readonly INewsLetterSubscriptionService _newsLetterSubscriptionService;
        private readonly IGenericAttributeService _genericAttributeService;
        private readonly ICustomerRegistrationService _customerRegistrationService;
        private readonly ICustomerReportService _customerReportService;
        private readonly IDateTimeHelper _dateTimeHelper;
        private readonly ILocalizationService _localizationService;
        private readonly DateTimeSettings _dateTimeSettings;
        private readonly TaxSettings _taxSettings;
        private readonly RewardPointsSettings _rewardPointsSettings;
        private readonly ICountryService _countryService;
        private readonly IStateProvinceService _stateProvinceService;
        private readonly IAddressService _addressService;
        private readonly CustomerSettings _customerSettings;
        private readonly ITaxService _taxService;
        private readonly IWorkContext _workContext;
        private readonly IVendorService _vendorService;
        private readonly IStoreContext _storeContext;
        private readonly IPriceFormatter _priceFormatter;
        private readonly IOrderService _orderService;
        private readonly IExportManager _exportManager;
        private readonly ICustomerActivityService _customerActivityService;
        private readonly IBackInStockSubscriptionService _backInStockSubscriptionService;
        private readonly IPriceCalculationService _priceCalculationService;
        private readonly IProductAttributeFormatter _productAttributeFormatter;
        private readonly IPermissionService _permissionService;
        private readonly IQueuedEmailService _queuedEmailService;
        private readonly EmailAccountSettings _emailAccountSettings;
        private readonly IEmailAccountService _emailAccountService;
        private readonly ForumSettings _forumSettings;
        private readonly IForumService _forumService;
        private readonly IOpenAuthenticationService _openAuthenticationService;
        private readonly AddressSettings _addressSettings;
        private readonly IStoreService _storeService;
        private readonly ICustomerAttributeParser _customerAttributeParser;
        private readonly ICustomerAttributeService _customerAttributeService;
        private readonly IAddressAttributeParser _addressAttributeParser;
        private readonly IAddressAttributeService _addressAttributeService;
        private readonly IAddressAttributeFormatter _addressAttributeFormatter;
        private readonly IAffiliateService _affiliateService;
        private readonly IWorkflowMessageService _workflowMessageService;
        private readonly IRewardPointService _rewardPointService;

        #endregion

        #region Constructors

        public CustomerController(ICustomerService customerService,
            INewsLetterSubscriptionService newsLetterSubscriptionService,
            IGenericAttributeService genericAttributeService,
            ICustomerRegistrationService customerRegistrationService,
            ICustomerReportService customerReportService, 
            IDateTimeHelper dateTimeHelper,
            ILocalizationService localizationService, 
            DateTimeSettings dateTimeSettings,
            TaxSettings taxSettings, 
            RewardPointsSettings rewardPointsSettings,
            ICountryService countryService, 
            IStateProvinceService stateProvinceService, 
            IAddressService addressService,
            CustomerSettings customerSettings,
            ITaxService taxService, 
            IWorkContext workContext,
            IVendorService vendorService,
            IStoreContext storeContext,
            IPriceFormatter priceFormatter,
            IOrderService orderService, 
            IExportManager exportManager,
            ICustomerActivityService customerActivityService,
            IBackInStockSubscriptionService backInStockSubscriptionService,
            IPriceCalculationService priceCalculationService,
            IProductAttributeFormatter productAttributeFormatter,
            IPermissionService permissionService, 
            IQueuedEmailService queuedEmailService,
            EmailAccountSettings emailAccountSettings,
            IEmailAccountService emailAccountService, 
            ForumSettings forumSettings,
            IForumService forumService, 
            IOpenAuthenticationService openAuthenticationService,
            AddressSettings addressSettings,
            IStoreService storeService,
            ICustomerAttributeParser customerAttributeParser,
            ICustomerAttributeService customerAttributeService,
            IAddressAttributeParser addressAttributeParser,
            IAddressAttributeService addressAttributeService,
            IAddressAttributeFormatter addressAttributeFormatter,
            IAffiliateService affiliateService,
            IWorkflowMessageService workflowMessageService,
            IRewardPointService rewardPointService)
        {
            this._customerService = customerService;
            this._newsLetterSubscriptionService = newsLetterSubscriptionService;
            this._genericAttributeService = genericAttributeService;
            this._customerRegistrationService = customerRegistrationService;
            this._customerReportService = customerReportService;
            this._dateTimeHelper = dateTimeHelper;
            this._localizationService = localizationService;
            this._dateTimeSettings = dateTimeSettings;
            this._taxSettings = taxSettings;
            this._rewardPointsSettings = rewardPointsSettings;
            this._countryService = countryService;
            this._stateProvinceService = stateProvinceService;
            this._addressService = addressService;
            this._customerSettings = customerSettings;
            this._taxService = taxService;
            this._workContext = workContext;
            this._vendorService = vendorService;
            this._storeContext = storeContext;
            this._priceFormatter = priceFormatter;
            this._orderService = orderService;
            this._exportManager = exportManager;
            this._customerActivityService = customerActivityService;
            this._backInStockSubscriptionService = backInStockSubscriptionService;
            this._priceCalculationService = priceCalculationService;
            this._productAttributeFormatter = productAttributeFormatter;
            this._permissionService = permissionService;
            this._queuedEmailService = queuedEmailService;
            this._emailAccountSettings = emailAccountSettings;
            this._emailAccountService = emailAccountService;
            this._forumSettings = forumSettings;
            this._forumService = forumService;
            this._openAuthenticationService = openAuthenticationService;
            this._addressSettings = addressSettings;
            this._storeService = storeService;
            this._customerAttributeParser = customerAttributeParser;
            this._customerAttributeService = customerAttributeService;
            this._addressAttributeParser = addressAttributeParser;
            this._addressAttributeService = addressAttributeService;
            this._addressAttributeFormatter = addressAttributeFormatter;
            this._affiliateService = affiliateService;
            this._workflowMessageService = workflowMessageService;
            this._rewardPointService = rewardPointService;
        }

        #endregion

        #region Utilities

        [NonAction]
        protected virtual string GetCustomerRolesNames(IList<CustomerRole> customerRoles, string separator = ",")
        {
            var sb = new StringBuilder();
            for (int i = 0; i < customerRoles.Count; i++)
            {
                sb.Append(customerRoles[i].Name);
                if (i != customerRoles.Count - 1)
                {
                    sb.Append(separator);
                    sb.Append(" ");
                }
            }
            return sb.ToString();
        }

        [NonAction]
        protected virtual IList<RegisteredCustomerReportLineModel> GetReportRegisteredCustomersModel()
        {
            var report = new List<RegisteredCustomerReportLineModel>();
            report.Add(new RegisteredCustomerReportLineModel
            {
                Period = _localizationService.GetResource("Admin.Customers.Reports.RegisteredCustomers.Fields.Period.7days"),
                Customers = _customerReportService.GetRegisteredCustomersReport(7)
            });

            report.Add(new RegisteredCustomerReportLineModel
            {
                Period = _localizationService.GetResource("Admin.Customers.Reports.RegisteredCustomers.Fields.Period.14days"),
                Customers = _customerReportService.GetRegisteredCustomersReport(14)
            });
            report.Add(new RegisteredCustomerReportLineModel
            {
                Period = _localizationService.GetResource("Admin.Customers.Reports.RegisteredCustomers.Fields.Period.month"),
                Customers = _customerReportService.GetRegisteredCustomersReport(30)
            });
            report.Add(new RegisteredCustomerReportLineModel
            {
                Period = _localizationService.GetResource("Admin.Customers.Reports.RegisteredCustomers.Fields.Period.year"),
                Customers = _customerReportService.GetRegisteredCustomersReport(365)
            });

            return report;
        }

        [NonAction]
        protected virtual IList<CustomerModel.AssociatedExternalAuthModel> GetAssociatedExternalAuthRecords(Customer customer)
        {
            if (customer == null)
                throw new ArgumentNullException("customer");

            var result = new List<CustomerModel.AssociatedExternalAuthModel>();
            foreach (var record in _openAuthenticationService.GetExternalIdentifiersFor(customer))
            {
                var method = _openAuthenticationService.LoadExternalAuthenticationMethodBySystemName(record.ProviderSystemName);
                if (method == null)
                    continue;

                result.Add(new CustomerModel.AssociatedExternalAuthModel
                {
                    Id = record.Id,
                    Email = record.Email,
                    ExternalIdentifier = record.ExternalIdentifier,
                    AuthMethodName = method.PluginDescriptor.FriendlyName
                });
            }

            return result;
        }

        [NonAction]
        protected virtual CustomerModel PrepareCustomerModelForList(Customer customer)
        {
            return new CustomerModel
            {
                Id = customer.Id,
                Email = customer.IsRegistered() ? customer.Email : _localizationService.GetResource("Admin.Customers.Guest"),
                Username = customer.Username,
                FullName = customer.GetFullName(),
                Company = customer.GetAttribute<string>(SystemCustomerAttributeNames.Company),
                Phone = customer.GetAttribute<string>(SystemCustomerAttributeNames.Phone),
                ZipPostalCode = customer.GetAttribute<string>(SystemCustomerAttributeNames.ZipPostalCode),
                CustomerRoleNames = GetCustomerRolesNames(customer.CustomerRoles.ToList()),
                Active = customer.Active,
                CreatedOn = _dateTimeHelper.ConvertToUserTime(customer.CreatedOnUtc, DateTimeKind.Utc),
                LastActivityDate = _dateTimeHelper.ConvertToUserTime(customer.LastActivityDateUtc, DateTimeKind.Utc),
            };
        }

        [NonAction]
        protected virtual string ValidateCustomerRoles(IList<CustomerRole> customerRoles)
        {
            if (customerRoles == null)
                throw new ArgumentNullException("customerRoles");

            //ensure a customer is not added to both 'Guests' and 'Registered' customer roles
            //ensure that a customer is in at least one required role ('Guests' and 'Registered')
            bool isInGuestsRole = customerRoles.FirstOrDefault(cr => cr.SystemName == SystemCustomerRoleNames.Guests) != null;
            bool isInRegisteredRole = customerRoles.FirstOrDefault(cr => cr.SystemName == SystemCustomerRoleNames.Registered) != null;
            if (isInGuestsRole && isInRegisteredRole)
                return _localizationService.GetResource("Admin.Customers.Customers.GuestsAndRegisteredRolesError");
            if (!isInGuestsRole && !isInRegisteredRole)
                return _localizationService.GetResource("Admin.Customers.Customers.AddCustomerToGuestsOrRegisteredRoleError");

            //no errors
            return "";
        }

        [NonAction]
        protected virtual void PrepareVendorsModel(CustomerModel model)
        {
            if (model == null)
                throw new ArgumentNullException("model");

            model.AvailableVendors.Add(new SelectListItem
            {
                Text = _localizationService.GetResource("Admin.Customers.Customers.Fields.Vendor.None"),
                Value = "0"
            });
            var vendors = _vendorService.GetAllVendors(showHidden: true);
            foreach (var vendor in vendors)
            {
                model.AvailableVendors.Add(new SelectListItem
                {
                    Text = vendor.Name,
                    Value = vendor.Id.ToString()
                });
            }
        }

        [NonAction]
        protected virtual void PrepareCustomerAttributeModel(CustomerModel model, Customer customer)
        {
            var customerAttributes = _customerAttributeService.GetAllCustomerAttributes();
            foreach (var attribute in customerAttributes)
            {
                var attributeModel = new CustomerModel.CustomerAttributeModel
                {
                    Id = attribute.Id,
                    Name = attribute.Name,
                    IsRequired = attribute.IsRequired,
                    AttributeControlType = attribute.AttributeControlType,
                };

                if (attribute.ShouldHaveValues())
                {
                    //values
                    var attributeValues = _customerAttributeService.GetCustomerAttributeValues(attribute.Id);
                    foreach (var attributeValue in attributeValues)
                    {
                        var attributeValueModel = new CustomerModel.CustomerAttributeValueModel
                        {
                            Id = attributeValue.Id,
                            Name = attributeValue.Name,
                            IsPreSelected = attributeValue.IsPreSelected
                        };
                        attributeModel.Values.Add(attributeValueModel);
                    }
                }


                //set already selected attributes
                if (customer != null)
                {
                    var selectedCustomerAttributes = customer.GetAttribute<string>(SystemCustomerAttributeNames.CustomCustomerAttributes, _genericAttributeService);
                    switch (attribute.AttributeControlType)
                    {
                        case AttributeControlType.DropdownList:
                        case AttributeControlType.RadioList:
                        case AttributeControlType.Checkboxes:
                        {
                            if (!String.IsNullOrEmpty(selectedCustomerAttributes))
                            {
                                //clear default selection
                                foreach (var item in attributeModel.Values)
                                    item.IsPreSelected = false;

                                //select new values
                                var selectedValues = _customerAttributeParser.ParseCustomerAttributeValues(selectedCustomerAttributes);
                                foreach (var attributeValue in selectedValues)
                                    foreach (var item in attributeModel.Values)
                                        if (attributeValue.Id == item.Id)
                                            item.IsPreSelected = true;
                            }
                        }
                            break;
                        case AttributeControlType.ReadonlyCheckboxes:
                        {
                            //do nothing
                            //values are already pre-set
                        }
                            break;
                        case AttributeControlType.TextBox:
                        case AttributeControlType.MultilineTextbox:
                        {
                            if (!String.IsNullOrEmpty(selectedCustomerAttributes))
                            {
                                var enteredText = _customerAttributeParser.ParseValues(selectedCustomerAttributes, attribute.Id);
                                if (enteredText.Any())
                                    attributeModel.DefaultValue = enteredText[0];
                            }
                        }
                            break;
                        case AttributeControlType.Datepicker:
                        case AttributeControlType.ColorSquares:
                        case AttributeControlType.ImageSquares:
                        case AttributeControlType.FileUpload:
                        default:
                            //not supported attribute control types
                            break;
                    }
                }

                model.CustomerAttributes.Add(attributeModel);
            }
        }

        [NonAction]
        protected virtual string ParseCustomCustomerAttributes(Customer customer, FormCollection form)
        {
            if (customer == null)
                throw new ArgumentNullException("customer");

            if (form == null)
                throw new ArgumentNullException("form");

            string attributesXml = "";
            var customerAttributes = _customerAttributeService.GetAllCustomerAttributes();
            foreach (var attribute in customerAttributes)
            {
                string controlId = string.Format("customer_attribute_{0}", attribute.Id);
                switch (attribute.AttributeControlType)
                {
                    case AttributeControlType.DropdownList:
                    case AttributeControlType.RadioList:
                        {
                            var ctrlAttributes = form[controlId];
                            if (!String.IsNullOrEmpty(ctrlAttributes))
                            {
                                int selectedAttributeId = int.Parse(ctrlAttributes);
                                if (selectedAttributeId > 0)
                                    attributesXml = _customerAttributeParser.AddCustomerAttribute(attributesXml,
                                        attribute, selectedAttributeId.ToString());
                            }
                        }
                        break;
                    case AttributeControlType.Checkboxes:
                        {
                            var cblAttributes = form[controlId];
                            if (!String.IsNullOrEmpty(cblAttributes))
                            {
                                foreach (var item in cblAttributes.Split(new [] { ',' }, StringSplitOptions.RemoveEmptyEntries))
                                {
                                    int selectedAttributeId = int.Parse(item);
                                    if (selectedAttributeId > 0)
                                        attributesXml = _customerAttributeParser.AddCustomerAttribute(attributesXml,
                                            attribute, selectedAttributeId.ToString());
                                }
                            }
                        }
                        break;
                    case AttributeControlType.ReadonlyCheckboxes:
                        {
                            //load read-only (already server-side selected) values
                            var attributeValues = _customerAttributeService.GetCustomerAttributeValues(attribute.Id);
                            foreach (var selectedAttributeId in attributeValues
                                .Where(v => v.IsPreSelected)
                                .Select(v => v.Id)
                                .ToList())
                            {
                                attributesXml = _customerAttributeParser.AddCustomerAttribute(attributesXml,
                                            attribute, selectedAttributeId.ToString());
                            }
                        }
                        break;
                    case AttributeControlType.TextBox:
                    case AttributeControlType.MultilineTextbox:
                        {
                            var ctrlAttributes = form[controlId];
                            if (!String.IsNullOrEmpty(ctrlAttributes))
                            {
                                string enteredText = ctrlAttributes.Trim();
                                attributesXml = _customerAttributeParser.AddCustomerAttribute(attributesXml,
                                    attribute, enteredText);
                            }
                        }
                        break;
                    case AttributeControlType.Datepicker:
                    case AttributeControlType.ColorSquares:
                    case AttributeControlType.ImageSquares:
                    case AttributeControlType.FileUpload:
                    //not supported customer attributes
                    default:
                        break;
                }
            }

            return attributesXml;
        }

        [NonAction]
        protected virtual void PrepareCustomerModel(CustomerModel model, Customer customer, bool excludeProperties)
        {
            var allStores = _storeService.GetAllStores();
            if (customer != null)
            {
                model.Id = customer.Id;
                if (!excludeProperties)
                {
                    model.Email = customer.Email;
                    model.Username = customer.Username;
                    model.VendorId = customer.VendorId;
                    model.AdminComment = customer.AdminComment;
                    model.IsTaxExempt = customer.IsTaxExempt;
                    model.Active = customer.Active;

                    var affiliate = _affiliateService.GetAffiliateById(customer.AffiliateId);
                    if (affiliate != null)
                    {
                        model.AffiliateId = affiliate.Id;
                        model.AffiliateName = affiliate.GetFullName();
                    }

                    model.TimeZoneId = customer.GetAttribute<string>(SystemCustomerAttributeNames.TimeZoneId);
                    model.VatNumber = customer.GetAttribute<string>(SystemCustomerAttributeNames.VatNumber);
                    model.VatNumberStatusNote = ((VatNumberStatus)customer.GetAttribute<int>(SystemCustomerAttributeNames.VatNumberStatusId))
                        .GetLocalizedEnum(_localizationService, _workContext);
                    model.CreatedOn = _dateTimeHelper.ConvertToUserTime(customer.CreatedOnUtc, DateTimeKind.Utc);
                    model.LastActivityDate = _dateTimeHelper.ConvertToUserTime(customer.LastActivityDateUtc, DateTimeKind.Utc);
                    model.LastIpAddress = customer.LastIpAddress;
                    model.LastVisitedPage = customer.GetAttribute<string>(SystemCustomerAttributeNames.LastVisitedPage);

                    model.SelectedCustomerRoleIds = customer.CustomerRoles.Select(cr => cr.Id).ToList();

                    //newsletter subscriptions
                    if (!String.IsNullOrEmpty(customer.Email))
                    {
                        var newsletterSubscriptionStoreIds = new List<int>();
                        foreach (var store in allStores)
                        {
                            var newsletterSubscription = _newsLetterSubscriptionService
                                .GetNewsLetterSubscriptionByEmailAndStoreId(customer.Email, store.Id);
                            if (newsletterSubscription != null)
                                newsletterSubscriptionStoreIds.Add(store.Id);
                            model.SelectedNewsletterSubscriptionStoreIds = newsletterSubscriptionStoreIds.ToArray();
                        }
                    }

                    //form fields
                    model.FirstName = customer.GetAttribute<string>(SystemCustomerAttributeNames.FirstName);
                    model.LastName = customer.GetAttribute<string>(SystemCustomerAttributeNames.LastName);
                    model.Gender = customer.GetAttribute<string>(SystemCustomerAttributeNames.Gender);
                    model.DateOfBirth = customer.GetAttribute<DateTime?>(SystemCustomerAttributeNames.DateOfBirth);
                    model.Company = customer.GetAttribute<string>(SystemCustomerAttributeNames.Company);
                    model.StreetAddress = customer.GetAttribute<string>(SystemCustomerAttributeNames.StreetAddress);
                    model.StreetAddress2 = customer.GetAttribute<string>(SystemCustomerAttributeNames.StreetAddress2);
                    model.ZipPostalCode = customer.GetAttribute<string>(SystemCustomerAttributeNames.ZipPostalCode);
                    model.City = customer.GetAttribute<string>(SystemCustomerAttributeNames.City);
                    model.CountryId = customer.GetAttribute<int>(SystemCustomerAttributeNames.CountryId);
                    model.StateProvinceId = customer.GetAttribute<int>(SystemCustomerAttributeNames.StateProvinceId);
                    model.Phone = customer.GetAttribute<string>(SystemCustomerAttributeNames.Phone);
                    model.Fax = customer.GetAttribute<string>(SystemCustomerAttributeNames.Fax);
                }
            }

            model.UsernamesEnabled = _customerSettings.UsernamesEnabled;
            model.AllowCustomersToSetTimeZone = _dateTimeSettings.AllowCustomersToSetTimeZone;
            foreach (var tzi in _dateTimeHelper.GetSystemTimeZones())
                model.AvailableTimeZones.Add(new SelectListItem { Text = tzi.DisplayName, Value = tzi.Id, Selected = (tzi.Id == model.TimeZoneId) });
            if (customer != null)
            {
                model.DisplayVatNumber = _taxSettings.EuVatEnabled;
            }
            else
            {
                model.DisplayVatNumber = false;
            }

            //vendors
            PrepareVendorsModel(model);
            //customer attributes
            PrepareCustomerAttributeModel(model, customer);

            model.GenderEnabled = _customerSettings.GenderEnabled;
            model.DateOfBirthEnabled = _customerSettings.DateOfBirthEnabled;
            model.CompanyEnabled = _customerSettings.CompanyEnabled;
            model.StreetAddressEnabled = _customerSettings.StreetAddressEnabled;
            model.StreetAddress2Enabled = _customerSettings.StreetAddress2Enabled;
            model.ZipPostalCodeEnabled = _customerSettings.ZipPostalCodeEnabled;
            model.CityEnabled = _customerSettings.CityEnabled;
            model.CountryEnabled = _customerSettings.CountryEnabled;
            model.StateProvinceEnabled = _customerSettings.StateProvinceEnabled;
            model.PhoneEnabled = _customerSettings.PhoneEnabled;
            model.FaxEnabled = _customerSettings.FaxEnabled;

            //countries and states
            if (_customerSettings.CountryEnabled)
            {
                model.AvailableCountries.Add(new SelectListItem { Text = _localizationService.GetResource("Admin.Address.SelectCountry"), Value = "0" });
                foreach (var c in _countryService.GetAllCountries(showHidden: true))
                {
                    model.AvailableCountries.Add(new SelectListItem
                    {
                        Text = c.Name,
                        Value = c.Id.ToString(),
                        Selected = c.Id == model.CountryId
                    });
                }

                if (_customerSettings.StateProvinceEnabled)
                {
                    //states
                    var states = _stateProvinceService.GetStateProvincesByCountryId(model.CountryId).ToList();
                    if (states.Any())
                    {
                        model.AvailableStates.Add(new SelectListItem { Text = _localizationService.GetResource("Admin.Address.SelectState"), Value = "0" });

                        foreach (var s in states)
                        {
                            model.AvailableStates.Add(new SelectListItem { Text = s.Name, Value = s.Id.ToString(), Selected = (s.Id == model.StateProvinceId) });
                        }
                    }
                    else
                    {
                        bool anyCountrySelected = model.AvailableCountries.Any(x => x.Selected);

                        model.AvailableStates.Add(new SelectListItem
                        {
                            Text = _localizationService.GetResource(anyCountrySelected ? "Admin.Address.OtherNonUS" : "Admin.Address.SelectState"),
                            Value = "0"
                        });
                    }
                }
            }

            //newsletter subscriptions
            model.AvailableNewsletterSubscriptionStores = allStores
                .Select(s => new CustomerModel.StoreModel() {Id = s.Id, Name = s.Name })
                .ToList();

            //customer roles
            var allRoles = _customerService.GetAllCustomerRoles(true);
            var adminRole = allRoles.FirstOrDefault(c => c.SystemName == SystemCustomerRoleNames.Registered);
            //precheck Registered Role as a default role while creating a new customer through admin
            if (customer == null && adminRole != null)
            {
                model.SelectedCustomerRoleIds.Add(adminRole.Id);
            }
            foreach (var role in allRoles)
            {
                model.AvailableCustomerRoles.Add(new SelectListItem
                {
                    Text = role.Name,
                    Value = role.Id.ToString(),
                    Selected = model.SelectedCustomerRoleIds.Contains(role.Id)
                });
            }

            //reward points history
            if (customer != null)
            {
                model.DisplayRewardPointsHistory = _rewardPointsSettings.Enabled;
                model.AddRewardPointsValue = 0;
                model.AddRewardPointsMessage = "Some comment here...";

                //stores
                foreach (var store in allStores)
                {
                    model.RewardPointsAvailableStores.Add(new SelectListItem
                    {
                        Text = store.Name,
                        Value = store.Id.ToString(),
                        Selected = (store.Id == _storeContext.CurrentStore.Id)
                    });
                }
            }
            else
            {
                model.DisplayRewardPointsHistory = false;
            }
            //external authentication records
            if (customer != null)
            {
                model.AssociatedExternalAuthRecords = GetAssociatedExternalAuthRecords(customer);
            }
            //sending of the welcome message:
            //1. "admin approval" registration method
            //2. already created customer
            //3. registered
            model.AllowSendingOfWelcomeMessage = _customerSettings.UserRegistrationType == UserRegistrationType.AdminApproval &&
                customer != null &&
                customer.IsRegistered();
            //sending of the activation message
            //1. "email validation" registration method
            //2. already created customer
            //3. registered
            //4. not active
            model.AllowReSendingOfActivationMessage = _customerSettings.UserRegistrationType == UserRegistrationType.EmailValidation &&
                customer != null &&
                customer.IsRegistered() &&
                !customer.Active;
        }

        [NonAction]
        protected virtual void PrepareAddressModel(CustomerAddressModel model, Address address, Customer customer, bool excludeProperties)
        {
            if (customer == null)
                throw new ArgumentNullException("customer");

            model.CustomerId = customer.Id;
            if (address != null)
            {
                if (!excludeProperties)
                {
                    model.Address = address.ToModel();
                }
            }

            if (model.Address == null)
                model.Address = new AddressModel();

            model.Address.FirstNameEnabled = true;
            model.Address.FirstNameRequired = true;
            model.Address.LastNameEnabled = true;
            model.Address.LastNameRequired = true;
            model.Address.EmailEnabled = true;
            model.Address.EmailRequired = true;
            model.Address.CompanyEnabled = _addressSettings.CompanyEnabled;
            model.Address.CompanyRequired = _addressSettings.CompanyRequired;
            model.Address.CountryEnabled = _addressSettings.CountryEnabled;
            model.Address.StateProvinceEnabled = _addressSettings.StateProvinceEnabled;
            model.Address.CityEnabled = _addressSettings.CityEnabled;
            model.Address.CityRequired = _addressSettings.CityRequired;
            model.Address.StreetAddressEnabled = _addressSettings.StreetAddressEnabled;
            model.Address.StreetAddressRequired = _addressSettings.StreetAddressRequired;
            model.Address.StreetAddress2Enabled = _addressSettings.StreetAddress2Enabled;
            model.Address.StreetAddress2Required = _addressSettings.StreetAddress2Required;
            model.Address.ZipPostalCodeEnabled = _addressSettings.ZipPostalCodeEnabled;
            model.Address.ZipPostalCodeRequired = _addressSettings.ZipPostalCodeRequired;
            model.Address.PhoneEnabled = _addressSettings.PhoneEnabled;
            model.Address.PhoneRequired = _addressSettings.PhoneRequired;
            model.Address.FaxEnabled = _addressSettings.FaxEnabled;
            model.Address.FaxRequired = _addressSettings.FaxRequired;
            //countries
            model.Address.AvailableCountries.Add(new SelectListItem { Text = _localizationService.GetResource("Admin.Address.SelectCountry"), Value = "0" });
            foreach (var c in _countryService.GetAllCountries(showHidden: true))
                model.Address.AvailableCountries.Add(new SelectListItem { Text = c.Name, Value = c.Id.ToString(), Selected = (c.Id == model.Address.CountryId) });
            //states
            var states = model.Address.CountryId.HasValue ? _stateProvinceService.GetStateProvincesByCountryId(model.Address.CountryId.Value, showHidden: true).ToList() : new List<StateProvince>();
            if (states.Any())
            {
                foreach (var s in states)
                    model.Address.AvailableStates.Add(new SelectListItem { Text = s.Name, Value = s.Id.ToString(), Selected = (s.Id == model.Address.StateProvinceId) });
            }
            else
                model.Address.AvailableStates.Add(new SelectListItem { Text = _localizationService.GetResource("Admin.Address.OtherNonUS"), Value = "0" });
            //customer attribute services
            model.Address.PrepareCustomAddressAttributes(address, _addressAttributeService, _addressAttributeParser);
        }

        [NonAction]
        private bool SecondAdminAccountExists(Customer customer)
        {
            var customers = _customerService.GetAllCustomers(customerRoleIds: new[] {_customerService.GetCustomerRoleBySystemName(SystemCustomerRoleNames.Administrators).Id});

            return customers.Any(c => c.Active && c.Id != customer.Id);
        }
        #endregion

        #region Customers

        public ActionResult Index()
        {
            return RedirectToAction("List");
        }

        public ActionResult List()
        {
            if (!_permissionService.Authorize(StandardPermissionProvider.ManageCustomers))
                return AccessDeniedView();

            //load registered customers by default
            var defaultRoleIds = new List<int> {_customerService.GetCustomerRoleBySystemName(SystemCustomerRoleNames.Registered).Id};
            var model = new CustomerListModel
            {
                UsernamesEnabled = _customerSettings.UsernamesEnabled,
                DateOfBirthEnabled = _customerSettings.DateOfBirthEnabled,
                CompanyEnabled = _customerSettings.CompanyEnabled,
                PhoneEnabled = _customerSettings.PhoneEnabled,
                ZipPostalCodeEnabled = _customerSettings.ZipPostalCodeEnabled,
                SearchCustomerRoleIds = defaultRoleIds,
            };
            var allRoles = _customerService.GetAllCustomerRoles(true);
            foreach (var role in allRoles)
            {
                model.AvailableCustomerRoles.Add(new SelectListItem
                {
                    Text = role.Name,
                    Value = role.Id.ToString(),
                    Selected = defaultRoleIds.Any(x => x == role.Id)
                });
            }

            return View(model);
        }

        [HttpPost]
        public ActionResult CustomerList(DataSourceRequest command, CustomerListModel model,
            [ModelBinder(typeof(CommaSeparatedModelBinder))] int[] searchCustomerRoleIds)
        {
            //we use own own binder for searchCustomerRoleIds property 
            if (!_permissionService.Authorize(StandardPermissionProvider.ManageCustomers))
                return AccessDeniedView();

            var searchDayOfBirth = 0;
            int searchMonthOfBirth = 0;
            if (!String.IsNullOrWhiteSpace(model.SearchDayOfBirth))
                searchDayOfBirth = Convert.ToInt32(model.SearchDayOfBirth);
            if (!String.IsNullOrWhiteSpace(model.SearchMonthOfBirth))
                searchMonthOfBirth = Convert.ToInt32(model.SearchMonthOfBirth);
            
            var customers = _customerService.GetAllCustomers(
                customerRoleIds: searchCustomerRoleIds,
                email: model.SearchEmail,
                username: model.SearchUsername,
                firstName: model.SearchFirstName,
                lastName: model.SearchLastName,
                dayOfBirth: searchDayOfBirth,
                monthOfBirth: searchMonthOfBirth,
                company: model.SearchCompany,
                phone: model.SearchPhone,
                zipPostalCode: model.SearchZipPostalCode,
                ipAddress: model.SearchIpAddress,
                loadOnlyWithShoppingCart: false,
                pageIndex: command.Page - 1,
                pageSize: command.PageSize);
            var gridModel = new DataSourceResult
            {
                Data = customers.Select(PrepareCustomerModelForList),
                Total = customers.TotalCount
            };

            return Json(gridModel);
        }
        
        public ActionResult Create()
        {
            if (!_permissionService.Authorize(StandardPermissionProvider.ManageCustomers))
                return AccessDeniedView();

            var model = new CustomerModel();
            PrepareCustomerModel(model, null, false);
            //default value
            model.Active = true;
            return View(model);
        }

        [HttpPost, ParameterBasedOnFormName("save-continue", "continueEditing")]
        [FormValueRequired("save", "save-continue")]
        [ValidateInput(false)]
        public ActionResult Create(CustomerModel model, bool continueEditing, FormCollection form)
        {
            if (!_permissionService.Authorize(StandardPermissionProvider.ManageCustomers))
                return AccessDeniedView();

            if (!String.IsNullOrWhiteSpace(model.Email))
            {
                var cust2 = _customerService.GetCustomerByEmail(model.Email);
                if (cust2 != null)
                    ModelState.AddModelError("", "Email is already registered");
            }
            if (!String.IsNullOrWhiteSpace(model.Username) & _customerSettings.UsernamesEnabled)
            {
                var cust2 = _customerService.GetCustomerByUsername(model.Username);
                if (cust2 != null)
                    ModelState.AddModelError("", "Username is already registered");
            }

            //validate customer roles
            var allCustomerRoles = _customerService.GetAllCustomerRoles(true);
            var newCustomerRoles = new List<CustomerRole>();
            foreach (var customerRole in allCustomerRoles)
                if (model.SelectedCustomerRoleIds.Contains(customerRole.Id))
                    newCustomerRoles.Add(customerRole);
            var customerRolesError = ValidateCustomerRoles(newCustomerRoles);
            if (!String.IsNullOrEmpty(customerRolesError))
            {
                ModelState.AddModelError("", customerRolesError);
                ErrorNotification(customerRolesError, false);
            }

<<<<<<< HEAD
=======
            // Ensure that valid email address is entered if Registered role is checked to avoid registered customers with empty email address
            if (newCustomerRoles.Any() && newCustomerRoles.FirstOrDefault(c => c.SystemName == SystemCustomerRoleNames.Registered) != null && !CommonHelper.IsValidEmail(model.Email))
            {
                ModelState.AddModelError("", _localizationService.GetResource("Admin.Customers.Customers.ValidEmailRequiredRegisteredRole"));
                ErrorNotification(_localizationService.GetResource("Admin.Customers.Customers.ValidEmailRequiredRegisteredRole"), false);
            }

>>>>>>> a9560396
            if (ModelState.IsValid)
            {
                var customer = new Customer
                {
                    CustomerGuid = Guid.NewGuid(),
                    Email = model.Email,
                    Username = model.Username,
                    VendorId = model.VendorId,
                    AdminComment = model.AdminComment,
                    IsTaxExempt = model.IsTaxExempt,
                    Active = model.Active,
                    CreatedOnUtc = DateTime.UtcNow,
                    LastActivityDateUtc = DateTime.UtcNow,
                };
                _customerService.InsertCustomer(customer);

                //form fields
                if (_dateTimeSettings.AllowCustomersToSetTimeZone)
                    _genericAttributeService.SaveAttribute(customer, SystemCustomerAttributeNames.TimeZoneId, model.TimeZoneId);
                if (_customerSettings.GenderEnabled)
                    _genericAttributeService.SaveAttribute(customer, SystemCustomerAttributeNames.Gender, model.Gender);
                _genericAttributeService.SaveAttribute(customer, SystemCustomerAttributeNames.FirstName, model.FirstName);
                _genericAttributeService.SaveAttribute(customer, SystemCustomerAttributeNames.LastName, model.LastName);
                if (_customerSettings.DateOfBirthEnabled)
                    _genericAttributeService.SaveAttribute(customer, SystemCustomerAttributeNames.DateOfBirth, model.DateOfBirth);
                if (_customerSettings.CompanyEnabled)
                    _genericAttributeService.SaveAttribute(customer, SystemCustomerAttributeNames.Company, model.Company);
                if (_customerSettings.StreetAddressEnabled)
                    _genericAttributeService.SaveAttribute(customer, SystemCustomerAttributeNames.StreetAddress, model.StreetAddress);
                if (_customerSettings.StreetAddress2Enabled)
                    _genericAttributeService.SaveAttribute(customer, SystemCustomerAttributeNames.StreetAddress2, model.StreetAddress2);
                if (_customerSettings.ZipPostalCodeEnabled)
                    _genericAttributeService.SaveAttribute(customer, SystemCustomerAttributeNames.ZipPostalCode, model.ZipPostalCode);
                if (_customerSettings.CityEnabled)
                    _genericAttributeService.SaveAttribute(customer, SystemCustomerAttributeNames.City, model.City);
                if (_customerSettings.CountryEnabled)
                    _genericAttributeService.SaveAttribute(customer, SystemCustomerAttributeNames.CountryId, model.CountryId);
                if (_customerSettings.CountryEnabled && _customerSettings.StateProvinceEnabled)
                    _genericAttributeService.SaveAttribute(customer, SystemCustomerAttributeNames.StateProvinceId, model.StateProvinceId);
                if (_customerSettings.PhoneEnabled)
                    _genericAttributeService.SaveAttribute(customer, SystemCustomerAttributeNames.Phone, model.Phone);
                if (_customerSettings.FaxEnabled)
                    _genericAttributeService.SaveAttribute(customer, SystemCustomerAttributeNames.Fax, model.Fax);

                //custom customer attributes
                var customerAttributes = ParseCustomCustomerAttributes(customer, form);
                _genericAttributeService.SaveAttribute(customer, SystemCustomerAttributeNames.CustomCustomerAttributes, customerAttributes);


                //newsletter subscriptions
                if (!String.IsNullOrEmpty(customer.Email))
                {
                    var allStores = _storeService.GetAllStores();
                    foreach (var store in allStores)
                    {
                        var newsletterSubscription = _newsLetterSubscriptionService
                            .GetNewsLetterSubscriptionByEmailAndStoreId(customer.Email, store.Id);
                        if (model.SelectedNewsletterSubscriptionStoreIds != null &&
                            model.SelectedNewsletterSubscriptionStoreIds.Contains(store.Id))
                        {
                            //subscribed
                            if (newsletterSubscription == null)
                            {
                                _newsLetterSubscriptionService.InsertNewsLetterSubscription(new NewsLetterSubscription
                                {
                                    NewsLetterSubscriptionGuid = Guid.NewGuid(),
                                    Email = customer.Email,
                                    Active = true,
                                    StoreId = store.Id,
                                    CreatedOnUtc = DateTime.UtcNow
                                });
                            }
                        }
                        else
                        {
                            //not subscribed
                            if (newsletterSubscription != null)
                            {
                                _newsLetterSubscriptionService.DeleteNewsLetterSubscription(newsletterSubscription);
                            }
                        }
                    }
                }

                //password
                if (!String.IsNullOrWhiteSpace(model.Password))
                {
                    var changePassRequest = new ChangePasswordRequest(model.Email, false, _customerSettings.DefaultPasswordFormat, model.Password);
                    var changePassResult = _customerRegistrationService.ChangePassword(changePassRequest);
                    if (!changePassResult.Success)
                    {
                        foreach (var changePassError in changePassResult.Errors)
                            ErrorNotification(changePassError);
                    }
                }

                //customer roles
                foreach (var customerRole in newCustomerRoles)
                {
                    //ensure that the current customer cannot add to "Administrators" system role if he's not an admin himself
                    if (customerRole.SystemName == SystemCustomerRoleNames.Administrators && 
                        !_workContext.CurrentCustomer.IsAdmin())
                        continue;

                    customer.CustomerRoles.Add(customerRole);
                }
                _customerService.UpdateCustomer(customer);
                

                //ensure that a customer with a vendor associated is not in "Administrators" role
                //otherwise, he won't have access to other functionality in admin area
                if (customer.IsAdmin() && customer.VendorId > 0)
                {
                    customer.VendorId = 0;
                    _customerService.UpdateCustomer(customer);
                    ErrorNotification(_localizationService.GetResource("Admin.Customers.Customers.AdminCouldNotbeVendor"));
                }

                //ensure that a customer in the Vendors role has a vendor account associated.
                //otherwise, he will have access to ALL products
                if (customer.IsVendor() && customer.VendorId == 0)
                {
                    var vendorRole = customer
                        .CustomerRoles
                        .FirstOrDefault(x => x.SystemName == SystemCustomerRoleNames.Vendors);
                    customer.CustomerRoles.Remove(vendorRole);
                    _customerService.UpdateCustomer(customer);
                    ErrorNotification(_localizationService.GetResource("Admin.Customers.Customers.CannotBeInVendoRoleWithoutVendorAssociated"));
                }

                //activity log
                _customerActivityService.InsertActivity("AddNewCustomer", _localizationService.GetResource("ActivityLog.AddNewCustomer"), customer.Id);

                SuccessNotification(_localizationService.GetResource("Admin.Customers.Customers.Added"));

                if (continueEditing)
                {
                    //selected tab
                    SaveSelectedTabName();

                    return RedirectToAction("Edit", new {id = customer.Id});
                }
                return RedirectToAction("List");
            }

            //If we got this far, something failed, redisplay form
            PrepareCustomerModel(model, null, true);
            return View(model);
        }

        public ActionResult Edit(int id)
        {
            if (!_permissionService.Authorize(StandardPermissionProvider.ManageCustomers))
                return AccessDeniedView();

            var customer = _customerService.GetCustomerById(id);
            if (customer == null || customer.Deleted)
                //No customer found with the specified id
                return RedirectToAction("List");

            var model = new CustomerModel();
            PrepareCustomerModel(model, customer, false);
            return View(model);
        }

        [HttpPost, ParameterBasedOnFormName("save-continue", "continueEditing")]
        [FormValueRequired("save", "save-continue")]
        [ValidateInput(false)]
        public ActionResult Edit(CustomerModel model, bool continueEditing, FormCollection form)
        {
            if (!_permissionService.Authorize(StandardPermissionProvider.ManageCustomers))
                return AccessDeniedView();

            var customer = _customerService.GetCustomerById(model.Id);
            if (customer == null || customer.Deleted)
                //No customer found with the specified id
                return RedirectToAction("List");

            //validate customer roles
            var allCustomerRoles = _customerService.GetAllCustomerRoles(true);
            var newCustomerRoles = new List<CustomerRole>();
            foreach (var customerRole in allCustomerRoles)
                if (model.SelectedCustomerRoleIds.Contains(customerRole.Id))
                    newCustomerRoles.Add(customerRole);
            var customerRolesError = ValidateCustomerRoles(newCustomerRoles);
            if (!String.IsNullOrEmpty(customerRolesError))
            {
                ModelState.AddModelError("", customerRolesError);
                ErrorNotification(customerRolesError, false);
            }
<<<<<<< HEAD
            
=======

            // Ensure that valid email address is entered if Registered role is checked to avoid registered customers with empty email address
            if (newCustomerRoles.Any() && newCustomerRoles.FirstOrDefault(c => c.SystemName == SystemCustomerRoleNames.Registered) != null && !CommonHelper.IsValidEmail(model.Email))
            {
                ModelState.AddModelError("", _localizationService.GetResource("Admin.Customers.Customers.ValidEmailRequiredRegisteredRole"));
                ErrorNotification(_localizationService.GetResource("Admin.Customers.Customers.ValidEmailRequiredRegisteredRole"), false);
            }

>>>>>>> a9560396
            if (ModelState.IsValid)
            {
                try
                {
                    customer.AdminComment = model.AdminComment;
                    customer.IsTaxExempt = model.IsTaxExempt;

                    //prevent deactivation of the last active administrator
                    if (!customer.IsAdmin() || model.Active || SecondAdminAccountExists(customer))
                        customer.Active = model.Active;
                    else
                        ErrorNotification(_localizationService.GetResource("Admin.Customers.Customers.AdminAccountShouldExists.Deactivate"));

                    //email
                    if (!String.IsNullOrWhiteSpace(model.Email))
                    {
                        _customerRegistrationService.SetEmail(customer, model.Email);
                    }
                    else
                    {
                        customer.Email = model.Email;
                    }

                    //username
                    if (_customerSettings.UsernamesEnabled)
                    {
                        if (!String.IsNullOrWhiteSpace(model.Username))
                        {
                            _customerRegistrationService.SetUsername(customer, model.Username);
                        }
                        else
                        {
                            customer.Username = model.Username;
                        }
                    }

                    //VAT number
                    if (_taxSettings.EuVatEnabled)
                    {
                        var prevVatNumber = customer.GetAttribute<string>(SystemCustomerAttributeNames.VatNumber);

                        _genericAttributeService.SaveAttribute(customer, SystemCustomerAttributeNames.VatNumber, model.VatNumber);
                        //set VAT number status
                        if (!String.IsNullOrEmpty(model.VatNumber))
                        {
                            if (!model.VatNumber.Equals(prevVatNumber, StringComparison.InvariantCultureIgnoreCase))
                            {
                                _genericAttributeService.SaveAttribute(customer, 
                                    SystemCustomerAttributeNames.VatNumberStatusId, 
                                    (int)_taxService.GetVatNumberStatus(model.VatNumber));
                            }
                        }
                        else
                        {
                            _genericAttributeService.SaveAttribute(customer,
                                SystemCustomerAttributeNames.VatNumberStatusId, 
                                (int)VatNumberStatus.Empty);
                        }
                    }

                    //vendor
                    customer.VendorId = model.VendorId;

                    //form fields
                    if (_dateTimeSettings.AllowCustomersToSetTimeZone)
                        _genericAttributeService.SaveAttribute(customer, SystemCustomerAttributeNames.TimeZoneId, model.TimeZoneId);
                    if (_customerSettings.GenderEnabled)
                        _genericAttributeService.SaveAttribute(customer, SystemCustomerAttributeNames.Gender, model.Gender);
                    _genericAttributeService.SaveAttribute(customer, SystemCustomerAttributeNames.FirstName, model.FirstName);
                    _genericAttributeService.SaveAttribute(customer, SystemCustomerAttributeNames.LastName, model.LastName);
                    if (_customerSettings.DateOfBirthEnabled)
                        _genericAttributeService.SaveAttribute(customer, SystemCustomerAttributeNames.DateOfBirth, model.DateOfBirth);
                    if (_customerSettings.CompanyEnabled)
                        _genericAttributeService.SaveAttribute(customer, SystemCustomerAttributeNames.Company, model.Company);
                    if (_customerSettings.StreetAddressEnabled)
                        _genericAttributeService.SaveAttribute(customer, SystemCustomerAttributeNames.StreetAddress, model.StreetAddress);
                    if (_customerSettings.StreetAddress2Enabled)
                        _genericAttributeService.SaveAttribute(customer, SystemCustomerAttributeNames.StreetAddress2, model.StreetAddress2);
                    if (_customerSettings.ZipPostalCodeEnabled)
                        _genericAttributeService.SaveAttribute(customer, SystemCustomerAttributeNames.ZipPostalCode, model.ZipPostalCode);
                    if (_customerSettings.CityEnabled)
                        _genericAttributeService.SaveAttribute(customer, SystemCustomerAttributeNames.City, model.City);
                    if (_customerSettings.CountryEnabled)
                        _genericAttributeService.SaveAttribute(customer, SystemCustomerAttributeNames.CountryId, model.CountryId);
                    if (_customerSettings.CountryEnabled && _customerSettings.StateProvinceEnabled)
                        _genericAttributeService.SaveAttribute(customer, SystemCustomerAttributeNames.StateProvinceId, model.StateProvinceId);
                    if (_customerSettings.PhoneEnabled)
                        _genericAttributeService.SaveAttribute(customer, SystemCustomerAttributeNames.Phone, model.Phone);
                    if (_customerSettings.FaxEnabled)
                        _genericAttributeService.SaveAttribute(customer, SystemCustomerAttributeNames.Fax, model.Fax);

                    //custom customer attributes
                    var customerAttributes = ParseCustomCustomerAttributes(customer, form);
                    _genericAttributeService.SaveAttribute(customer, SystemCustomerAttributeNames.CustomCustomerAttributes, customerAttributes);

                    //newsletter subscriptions
                    if (!String.IsNullOrEmpty(customer.Email))
                    {
                        var allStores = _storeService.GetAllStores();
                        foreach (var store in allStores)
                        {
                            var newsletterSubscription = _newsLetterSubscriptionService
                                .GetNewsLetterSubscriptionByEmailAndStoreId(customer.Email, store.Id);
                            if (model.SelectedNewsletterSubscriptionStoreIds != null &&
                                model.SelectedNewsletterSubscriptionStoreIds.Contains(store.Id))
                            {
                                //subscribed
                                if (newsletterSubscription == null)
                                {
                                    _newsLetterSubscriptionService.InsertNewsLetterSubscription(new NewsLetterSubscription
                                    {
                                        NewsLetterSubscriptionGuid = Guid.NewGuid(),
                                        Email = customer.Email,
                                        Active = true,
                                        StoreId = store.Id,
                                        CreatedOnUtc = DateTime.UtcNow
                                    });
                                }
                            }
                            else
                            {
                                //not subscribed
                                if (newsletterSubscription != null)
                                {
                                    _newsLetterSubscriptionService.DeleteNewsLetterSubscription(newsletterSubscription);
                                }
                            }
                        }
                    }


                    //customer roles
                    foreach (var customerRole in allCustomerRoles)
                    {
                        //ensure that the current customer cannot add/remove to/from "Administrators" system role
                        //if he's not an admin himself
                        if (customerRole.SystemName == SystemCustomerRoleNames.Administrators &&
                            !_workContext.CurrentCustomer.IsAdmin())
                            continue;

                        if (model.SelectedCustomerRoleIds.Contains(customerRole.Id))
                        {
                            //new role
                            if (customer.CustomerRoles.Count(cr => cr.Id == customerRole.Id) == 0)
                                customer.CustomerRoles.Add(customerRole);
                        }
                        else
                        {
                            //prevent attempts to delete the administrator role from the user, if the user is the last active administrator
                            if (customerRole.SystemName == SystemCustomerRoleNames.Administrators && !SecondAdminAccountExists(customer))
                            {
                                ErrorNotification(_localizationService.GetResource("Admin.Customers.Customers.AdminAccountShouldExists.DeleteRole"));
                                continue;
                            }

                            //remove role
                            if (customer.CustomerRoles.Count(cr => cr.Id == customerRole.Id) > 0)
                                customer.CustomerRoles.Remove(customerRole);
                        }
                    }
                    _customerService.UpdateCustomer(customer);
                    

                    //ensure that a customer with a vendor associated is not in "Administrators" role
                    //otherwise, he won't have access to the other functionality in admin area
                    if (customer.IsAdmin() && customer.VendorId > 0)
                    {
                        customer.VendorId = 0;
                        _customerService.UpdateCustomer(customer);
                        ErrorNotification(_localizationService.GetResource("Admin.Customers.Customers.AdminCouldNotbeVendor"));
                    }

                    //ensure that a customer in the Vendors role has a vendor account associated.
                    //otherwise, he will have access to ALL products
                    if (customer.IsVendor() && customer.VendorId == 0)
                    {
                        var vendorRole = customer
                            .CustomerRoles
                            .FirstOrDefault(x => x.SystemName == SystemCustomerRoleNames.Vendors);
                        customer.CustomerRoles.Remove(vendorRole);
                        _customerService.UpdateCustomer(customer);
                        ErrorNotification(_localizationService.GetResource("Admin.Customers.Customers.CannotBeInVendoRoleWithoutVendorAssociated"));
                    }


                    //activity log
                    _customerActivityService.InsertActivity("EditCustomer", _localizationService.GetResource("ActivityLog.EditCustomer"), customer.Id);

                    SuccessNotification(_localizationService.GetResource("Admin.Customers.Customers.Updated"));
                    if (continueEditing)
                    {
                        //selected tab
                        SaveSelectedTabName();

                        return RedirectToAction("Edit",  new {id = customer.Id});
                    }
                    return RedirectToAction("List");
                }
                catch (Exception exc)
                {
                    ErrorNotification(exc.Message, false);
                }
            }


            //If we got this far, something failed, redisplay form
            PrepareCustomerModel(model, customer, true);
            return View(model);
        }

        [HttpPost, ActionName("Edit")]
        [FormValueRequired("changepassword")]
        public ActionResult ChangePassword(CustomerModel model)
        {
            if (!_permissionService.Authorize(StandardPermissionProvider.ManageCustomers))
                return AccessDeniedView();

            var customer = _customerService.GetCustomerById(model.Id);
            if (customer == null)
                //No customer found with the specified id
                return RedirectToAction("List");

            //ensure that the current customer cannot change passwords of "Administrators" if he's not an admin himself
            if (customer.IsAdmin() && !_workContext.CurrentCustomer.IsAdmin())
            {
                ErrorNotification(_localizationService.GetResource("Admin.Customers.Customers.OnlyAdminCanChangePassword"));
                return RedirectToAction("Edit", new { id = customer.Id });
            }

            if (ModelState.IsValid)
            {
                var changePassRequest = new ChangePasswordRequest(model.Email,
                    false, _customerSettings.DefaultPasswordFormat, model.Password);
                var changePassResult = _customerRegistrationService.ChangePassword(changePassRequest);
                if (changePassResult.Success)
                    SuccessNotification(_localizationService.GetResource("Admin.Customers.Customers.PasswordChanged"));
                else
                    foreach (var error in changePassResult.Errors)
                        ErrorNotification(error);
            }

            return RedirectToAction("Edit",  new {id = customer.Id});
        }
        
        [HttpPost, ActionName("Edit")]
        [FormValueRequired("markVatNumberAsValid")]
        public ActionResult MarkVatNumberAsValid(CustomerModel model)
        {
            if (!_permissionService.Authorize(StandardPermissionProvider.ManageCustomers))
                return AccessDeniedView();

            var customer = _customerService.GetCustomerById(model.Id);
            if (customer == null)
                //No customer found with the specified id
                return RedirectToAction("List");

            _genericAttributeService.SaveAttribute(customer, 
                SystemCustomerAttributeNames.VatNumberStatusId,
                (int)VatNumberStatus.Valid);

            return RedirectToAction("Edit",  new {id = customer.Id});
        }

        [HttpPost, ActionName("Edit")]
        [FormValueRequired("markVatNumberAsInvalid")]
        public ActionResult MarkVatNumberAsInvalid(CustomerModel model)
        {
            if (!_permissionService.Authorize(StandardPermissionProvider.ManageCustomers))
                return AccessDeniedView();

            var customer = _customerService.GetCustomerById(model.Id);
            if (customer == null)
                //No customer found with the specified id
                return RedirectToAction("List");

            _genericAttributeService.SaveAttribute(customer,
                SystemCustomerAttributeNames.VatNumberStatusId,
                (int)VatNumberStatus.Invalid);
            
            return RedirectToAction("Edit",  new {id = customer.Id});
        }

        [HttpPost, ActionName("Edit")]
        [FormValueRequired("remove-affiliate")]
        public ActionResult RemoveAffiliate(CustomerModel model)
        {
            if (!_permissionService.Authorize(StandardPermissionProvider.ManageCustomers))
                return AccessDeniedView();

            var customer = _customerService.GetCustomerById(model.Id);
            if (customer == null)
                //No customer found with the specified id
                return RedirectToAction("List");
            
            customer.AffiliateId = 0;
            _customerService.UpdateCustomer(customer);

            return RedirectToAction("Edit", new { id = customer.Id });
        }

        [HttpPost]
        public ActionResult Delete(int id)
        {
            if (!_permissionService.Authorize(StandardPermissionProvider.ManageCustomers))
                return AccessDeniedView();

            var customer = _customerService.GetCustomerById(id);
            if (customer == null)
                //No customer found with the specified id
                return RedirectToAction("List");

            try
            {
                //prevent attempts to delete the user, if it is the last active administrator
                if (customer.IsAdmin() && !SecondAdminAccountExists(customer))
                {
                    ErrorNotification(_localizationService.GetResource("Admin.Customers.Customers.AdminAccountShouldExists.DeleteAdministrator"));
                    return RedirectToAction("Edit", new { id = customer.Id });
                }

                //ensure that the current customer cannot delete "Administrators" if he's not an admin himself
                if (customer.IsAdmin() && !_workContext.CurrentCustomer.IsAdmin())
                {
                    ErrorNotification(_localizationService.GetResource("Admin.Customers.Customers.OnlyAdminCanDeleteAdmin"));
                    return RedirectToAction("Edit", new { id = customer.Id });
                }

                //delete
                _customerService.DeleteCustomer(customer);

                //remove newsletter subscription (if exists)
                foreach (var store in _storeService.GetAllStores())
                {
                    var subscription = _newsLetterSubscriptionService.GetNewsLetterSubscriptionByEmailAndStoreId(customer.Email, store.Id);
                    if (subscription != null)
                        _newsLetterSubscriptionService.DeleteNewsLetterSubscription(subscription);
                }

                //activity log
                _customerActivityService.InsertActivity("DeleteCustomer", _localizationService.GetResource("ActivityLog.DeleteCustomer"), customer.Id);

                SuccessNotification(_localizationService.GetResource("Admin.Customers.Customers.Deleted"));
                return RedirectToAction("List");
            }
            catch (Exception exc)
            {
                ErrorNotification(exc.Message);
                return RedirectToAction("Edit", new { id = customer.Id });
            }
        }

        [HttpPost, ActionName("Edit")]
        [FormValueRequired("impersonate")]
        public ActionResult Impersonate(int id)
        {
            if (!_permissionService.Authorize(StandardPermissionProvider.AllowCustomerImpersonation))
                return AccessDeniedView();

            var customer = _customerService.GetCustomerById(id);
            if (customer == null)
                //No customer found with the specified id
                return RedirectToAction("List");

            //ensure that a non-admin user cannot impersonate as an administrator
            //otherwise, that user can simply impersonate as an administrator and gain additional administrative privileges
            if (!_workContext.CurrentCustomer.IsAdmin() && customer.IsAdmin())
            {
                ErrorNotification(_localizationService.GetResource("Admin.Customers.Customers.NonAdminNotImpersonateAsAdminError"));
                return RedirectToAction("Edit", customer.Id);
            }

            //activity log
            _customerActivityService.InsertActivity("Impersonation.Started", 
                _localizationService.GetResource("ActivityLog.Impersonation.Started.StoreOwner"), customer.Email, customer.Id);
            _customerActivityService.InsertActivity(customer, "Impersonation.Started",
                _localizationService.GetResource("ActivityLog.Impersonation.Started.Customer"), _workContext.CurrentCustomer.Email, _workContext.CurrentCustomer.Id);

            _genericAttributeService.SaveAttribute<int?>(_workContext.CurrentCustomer,
                SystemCustomerAttributeNames.ImpersonatedCustomerId, customer.Id);

            return RedirectToAction("Index", "Home", new { area = "" });
        }

        [HttpPost, ActionName("Edit")]
        [FormValueRequired("send-welcome-message")]
        public ActionResult SendWelcomeMessage(CustomerModel model)
        {
            if (!_permissionService.Authorize(StandardPermissionProvider.ManageCustomers))
                return AccessDeniedView();

            var customer = _customerService.GetCustomerById(model.Id);
            if (customer == null)
                //No customer found with the specified id
                return RedirectToAction("List");

            _workflowMessageService.SendCustomerWelcomeMessage(customer, _workContext.WorkingLanguage.Id);

            SuccessNotification(_localizationService.GetResource("Admin.Customers.Customers.SendWelcomeMessage.Success"));

            return RedirectToAction("Edit", new { id = customer.Id });
        }

        [HttpPost, ActionName("Edit")]
        [FormValueRequired("resend-activation-message")]
        public ActionResult ReSendActivationMessage(CustomerModel model)
        {
            if (!_permissionService.Authorize(StandardPermissionProvider.ManageCustomers))
                return AccessDeniedView();

            var customer = _customerService.GetCustomerById(model.Id);
            if (customer == null)
                //No customer found with the specified id
                return RedirectToAction("List");

            //email validation message
            _genericAttributeService.SaveAttribute(customer, SystemCustomerAttributeNames.AccountActivationToken, Guid.NewGuid().ToString());
            _workflowMessageService.SendCustomerEmailValidationMessage(customer, _workContext.WorkingLanguage.Id);

            SuccessNotification(_localizationService.GetResource("Admin.Customers.Customers.ReSendActivationMessage.Success"));

            return RedirectToAction("Edit", new { id = customer.Id });
        }

        public ActionResult SendEmail(CustomerModel model)
        {
            if (!_permissionService.Authorize(StandardPermissionProvider.ManageCustomers))
                return AccessDeniedView();

            var customer = _customerService.GetCustomerById(model.Id);
            if (customer == null)
                //No customer found with the specified id
                return RedirectToAction("List");

            try
            {
                if (String.IsNullOrWhiteSpace(customer.Email))
                    throw new NopException("Customer email is empty");
                if (!CommonHelper.IsValidEmail(customer.Email))
                    throw new NopException("Customer email is not valid");
                if (String.IsNullOrWhiteSpace(model.SendEmail.Subject))
                    throw new NopException("Email subject is empty");
                if (String.IsNullOrWhiteSpace(model.SendEmail.Body))
                    throw new NopException("Email body is empty");

                var emailAccount = _emailAccountService.GetEmailAccountById(_emailAccountSettings.DefaultEmailAccountId);
                if (emailAccount == null)
                    emailAccount = _emailAccountService.GetAllEmailAccounts().FirstOrDefault();
                if (emailAccount == null)
                    throw new NopException("Email account can't be loaded");
                var email = new QueuedEmail
                {
                    Priority = QueuedEmailPriority.High,
                    EmailAccountId = emailAccount.Id,
                    FromName = emailAccount.DisplayName,
                    From = emailAccount.Email,
                    ToName = customer.GetFullName(),
                    To = customer.Email,
                    Subject = model.SendEmail.Subject,
                    Body = model.SendEmail.Body,
                    CreatedOnUtc = DateTime.UtcNow,
                    DontSendBeforeDateUtc = (model.SendEmail.SendImmediately || !model.SendEmail.DontSendBeforeDate.HasValue) ? 
                        null : (DateTime?)_dateTimeHelper.ConvertToUtcTime(model.SendEmail.DontSendBeforeDate.Value)
                };
                _queuedEmailService.InsertQueuedEmail(email);
                SuccessNotification(_localizationService.GetResource("Admin.Customers.Customers.SendEmail.Queued"));
            }
            catch (Exception exc)
            {
                ErrorNotification(exc.Message);
            }

            return RedirectToAction("Edit", new { id = customer.Id });
        }

        public ActionResult SendPm(CustomerModel model)
        {
            if (!_permissionService.Authorize(StandardPermissionProvider.ManageCustomers))
                return AccessDeniedView();

            var customer = _customerService.GetCustomerById(model.Id);
            if (customer == null)
                //No customer found with the specified id
                return RedirectToAction("List");

            try
            {
                if (!_forumSettings.AllowPrivateMessages)
                    throw new NopException("Private messages are disabled");
                if (customer.IsGuest())
                    throw new NopException("Customer should be registered");
                if (String.IsNullOrWhiteSpace(model.SendPm.Subject))
                    throw new NopException("PM subject is empty");
                if (String.IsNullOrWhiteSpace(model.SendPm.Message))
                    throw new NopException("PM message is empty");


                var privateMessage = new PrivateMessage
                {
                    StoreId = _storeContext.CurrentStore.Id,
                    ToCustomerId = customer.Id,
                    FromCustomerId = _workContext.CurrentCustomer.Id,
                    Subject = model.SendPm.Subject,
                    Text = model.SendPm.Message,
                    IsDeletedByAuthor = false,
                    IsDeletedByRecipient = false,
                    IsRead = false,
                    CreatedOnUtc = DateTime.UtcNow
                };

                _forumService.InsertPrivateMessage(privateMessage);
                SuccessNotification(_localizationService.GetResource("Admin.Customers.Customers.SendPM.Sent"));
            }
            catch (Exception exc)
            {
                ErrorNotification(exc.Message);
            }

            return RedirectToAction("Edit", new { id = customer.Id });
        }
        
        #endregion
        
        #region Reward points history

        [HttpPost]
        public ActionResult RewardPointsHistorySelect(DataSourceRequest command, int customerId)
        {
            if (!_permissionService.Authorize(StandardPermissionProvider.ManageCustomers))
                return AccessDeniedView();

            var customer = _customerService.GetCustomerById(customerId);
            if (customer == null)
                throw new ArgumentException("No customer found with the specified id");

            var rewardPoints = _rewardPointService.GetRewardPointsHistory(customer.Id, true, true, command.Page - 1, command.PageSize);
            var gridModel = new DataSourceResult
            {
                Data = rewardPoints.Select(rph =>
                {
                    var store = _storeService.GetStoreById(rph.StoreId);
                    var activatingDate = _dateTimeHelper.ConvertToUserTime(rph.CreatedOnUtc, DateTimeKind.Utc);

                    return new CustomerModel.RewardPointsHistoryModel
                    {
                        StoreName = store != null ? store.Name : "Unknown",
                        Points = rph.Points,
                        PointsBalance = rph.PointsBalance.HasValue ? rph.PointsBalance.ToString()
                            : string.Format(_localizationService.GetResource("Admin.Customers.Customers.RewardPoints.ActivatedLater"), activatingDate),
                        Message = rph.Message,
                        CreatedOn = activatingDate
                    };
                }),
                Total = rewardPoints.TotalCount
            };

            return Json(gridModel);
        }

        [ValidateInput(false)]
        public ActionResult RewardPointsHistoryAdd(int customerId, int storeId, int addRewardPointsValue, string addRewardPointsMessage)
        {
            if (!_permissionService.Authorize(StandardPermissionProvider.ManageCustomers))
                return AccessDeniedView();

            var customer = _customerService.GetCustomerById(customerId);
            if (customer == null)
                return Json(new { Result = false }, JsonRequestBehavior.AllowGet);

            _rewardPointService.AddRewardPointsHistoryEntry(customer,
                addRewardPointsValue, storeId, addRewardPointsMessage);

            return Json(new { Result = true }, JsonRequestBehavior.AllowGet);
        }
        
        #endregion
        
        #region Addresses

        [HttpPost]
        public ActionResult AddressesSelect(int customerId, DataSourceRequest command)
        {
            if (!_permissionService.Authorize(StandardPermissionProvider.ManageCustomers))
                return AccessDeniedView();

            var customer = _customerService.GetCustomerById(customerId);
            if (customer == null)
                throw new ArgumentException("No customer found with the specified id", "customerId");

            var addresses = customer.Addresses.OrderByDescending(a => a.CreatedOnUtc).ThenByDescending(a => a.Id).ToList();
            var gridModel = new DataSourceResult
            {
                Data = addresses.Select(x =>
                {
                    var model = x.ToModel();
                    var addressHtmlSb = new StringBuilder("<div>");
                    if (_addressSettings.CompanyEnabled && !String.IsNullOrEmpty(model.Company))
                        addressHtmlSb.AppendFormat("{0}<br />", Server.HtmlEncode(model.Company));
                    if (_addressSettings.StreetAddressEnabled && !String.IsNullOrEmpty(model.Address1))
                        addressHtmlSb.AppendFormat("{0}<br />", Server.HtmlEncode(model.Address1));
                    if (_addressSettings.StreetAddress2Enabled && !String.IsNullOrEmpty(model.Address2))
                        addressHtmlSb.AppendFormat("{0}<br />", Server.HtmlEncode(model.Address2));
                    if (_addressSettings.CityEnabled && !String.IsNullOrEmpty(model.City))
                        addressHtmlSb.AppendFormat("{0},", Server.HtmlEncode(model.City));
                    if (_addressSettings.StateProvinceEnabled && !String.IsNullOrEmpty(model.StateProvinceName))
                        addressHtmlSb.AppendFormat("{0},", Server.HtmlEncode(model.StateProvinceName));
                    if (_addressSettings.ZipPostalCodeEnabled && !String.IsNullOrEmpty(model.ZipPostalCode))
                        addressHtmlSb.AppendFormat("{0}<br />", Server.HtmlEncode(model.ZipPostalCode));
                    if (_addressSettings.CountryEnabled && !String.IsNullOrEmpty(model.CountryName))
                        addressHtmlSb.AppendFormat("{0}", Server.HtmlEncode(model.CountryName));
                    var customAttributesFormatted = _addressAttributeFormatter.FormatAttributes(x.CustomAttributes);
                    if (!String.IsNullOrEmpty(customAttributesFormatted))
                    {
                        //already encoded
                        addressHtmlSb.AppendFormat("<br />{0}", customAttributesFormatted);
                    }
                    addressHtmlSb.Append("</div>");
                    model.AddressHtml = addressHtmlSb.ToString();
                    return model;
                }),
                Total = addresses.Count
            };

            return Json(gridModel);
        }

        [HttpPost]
        public ActionResult AddressDelete(int id, int customerId)
        {
            if (!_permissionService.Authorize(StandardPermissionProvider.ManageCustomers))
                return AccessDeniedView();

            var customer = _customerService.GetCustomerById(customerId);
            if (customer == null)
                throw new ArgumentException("No customer found with the specified id", "customerId");

            var address = customer.Addresses.FirstOrDefault(a => a.Id == id);
            if (address == null)
                //No customer found with the specified id
                return Content("No customer found with the specified id");
            customer.RemoveAddress(address);
            _customerService.UpdateCustomer(customer);
            //now delete the address record
            _addressService.DeleteAddress(address);

            return new NullJsonResult();
        }
        
        public ActionResult AddressCreate(int customerId)
        {
            if (!_permissionService.Authorize(StandardPermissionProvider.ManageCustomers))
                return AccessDeniedView();

            var customer = _customerService.GetCustomerById(customerId);
            if (customer == null)
                //No customer found with the specified id
                return RedirectToAction("List");

            var model = new CustomerAddressModel();
            PrepareAddressModel(model, null, customer, false);

            return View(model);
        }

        [HttpPost]
        [ValidateInput(false)]
        public ActionResult AddressCreate(CustomerAddressModel model, FormCollection form)
        {
            if (!_permissionService.Authorize(StandardPermissionProvider.ManageCustomers))
                return AccessDeniedView();

            var customer = _customerService.GetCustomerById(model.CustomerId);
            if (customer == null)
                //No customer found with the specified id
                return RedirectToAction("List");

            //custom address attributes
            var customAttributes = form.ParseCustomAddressAttributes(_addressAttributeParser, _addressAttributeService);
            var customAttributeWarnings = _addressAttributeParser.GetAttributeWarnings(customAttributes);
            foreach (var error in customAttributeWarnings)
            {
                ModelState.AddModelError("", error);
            }

            if (ModelState.IsValid)
            {
                var address = model.Address.ToEntity();
                address.CustomAttributes = customAttributes;
                address.CreatedOnUtc = DateTime.UtcNow;
                //some validation
                if (address.CountryId == 0)
                    address.CountryId = null;
                if (address.StateProvinceId == 0)
                    address.StateProvinceId = null;
                customer.Addresses.Add(address);
                _customerService.UpdateCustomer(customer);

                SuccessNotification(_localizationService.GetResource("Admin.Customers.Customers.Addresses.Added"));
                return RedirectToAction("AddressEdit", new { addressId = address.Id, customerId = model.CustomerId });
            }

            //If we got this far, something failed, redisplay form
            PrepareAddressModel(model, null, customer, true);
            return View(model);
        }

        public ActionResult AddressEdit(int addressId, int customerId)
        {
            if (!_permissionService.Authorize(StandardPermissionProvider.ManageCustomers))
                return AccessDeniedView();

            var customer = _customerService.GetCustomerById(customerId);
            if (customer == null)
                //No customer found with the specified id
                return RedirectToAction("List");

            var address = _addressService.GetAddressById(addressId);
            if (address == null)
                //No address found with the specified id
                return RedirectToAction("Edit", new { id = customer.Id });

            var model = new CustomerAddressModel();
            PrepareAddressModel(model, address, customer, false);
            return View(model);
        }

        [HttpPost]
        [ValidateInput(false)]
        public ActionResult AddressEdit(CustomerAddressModel model, FormCollection form)
        {
            if (!_permissionService.Authorize(StandardPermissionProvider.ManageCustomers))
                return AccessDeniedView();

            var customer = _customerService.GetCustomerById(model.CustomerId);
            if (customer == null)
                //No customer found with the specified id
                return RedirectToAction("List");

            var address = _addressService.GetAddressById(model.Address.Id);
            if (address == null)
                //No address found with the specified id
                return RedirectToAction("Edit", new { id = customer.Id });

            //custom address attributes
            var customAttributes = form.ParseCustomAddressAttributes(_addressAttributeParser, _addressAttributeService);
            var customAttributeWarnings = _addressAttributeParser.GetAttributeWarnings(customAttributes);
            foreach (var error in customAttributeWarnings)
            {
                ModelState.AddModelError("", error);
            }

            if (ModelState.IsValid)
            {
                address = model.Address.ToEntity(address);
                address.CustomAttributes = customAttributes;
                _addressService.UpdateAddress(address);

                SuccessNotification(_localizationService.GetResource("Admin.Customers.Customers.Addresses.Updated"));
                return RedirectToAction("AddressEdit", new { addressId = model.Address.Id, customerId = model.CustomerId });
            }

            //If we got this far, something failed, redisplay form
            PrepareAddressModel(model, address, customer, true);

            return View(model);
        }

        #endregion

        #region Orders
        
        [HttpPost]
        public ActionResult OrderList(int customerId, DataSourceRequest command)
        {
            if (!_permissionService.Authorize(StandardPermissionProvider.ManageCustomers))
                return AccessDeniedView();

            var orders = _orderService.SearchOrders(customerId: customerId);

            var gridModel = new DataSourceResult
            {
                Data = orders.PagedForCommand(command)
                    .Select(order =>
                    {
                        var store = _storeService.GetStoreById(order.StoreId);
                        var orderModel = new CustomerModel.OrderModel
                        {
                            Id = order.Id, 
                            OrderStatus = order.OrderStatus.GetLocalizedEnum(_localizationService, _workContext),
                            OrderStatusId = order.OrderStatusId,
                            PaymentStatus = order.PaymentStatus.GetLocalizedEnum(_localizationService, _workContext),
                            ShippingStatus = order.ShippingStatus.GetLocalizedEnum(_localizationService, _workContext),
                            OrderTotal = _priceFormatter.FormatPrice(order.OrderTotal, true, false),
                            StoreName = store != null ? store.Name : "Unknown",
                            CreatedOn = _dateTimeHelper.ConvertToUserTime(order.CreatedOnUtc, DateTimeKind.Utc),
                        };
                        return orderModel;
                    }),
                Total = orders.Count
            };


            return Json(gridModel);
        }
        
        #endregion

        #region Reports

        public ActionResult Reports()
        {
            if (!_permissionService.Authorize(StandardPermissionProvider.ManageCustomers))
                return AccessDeniedView();

            var model = new CustomerReportsModel();
            //customers by number of orders
            model.BestCustomersByNumberOfOrders = new BestCustomersReportModel();
            model.BestCustomersByNumberOfOrders.AvailableOrderStatuses = OrderStatus.Pending.ToSelectList(false).ToList();
            model.BestCustomersByNumberOfOrders.AvailableOrderStatuses.Insert(0, new SelectListItem { Text = _localizationService.GetResource("Admin.Common.All"), Value = "0" });
            model.BestCustomersByNumberOfOrders.AvailablePaymentStatuses = PaymentStatus.Pending.ToSelectList(false).ToList();
            model.BestCustomersByNumberOfOrders.AvailablePaymentStatuses.Insert(0, new SelectListItem { Text = _localizationService.GetResource("Admin.Common.All"), Value = "0" });
            model.BestCustomersByNumberOfOrders.AvailableShippingStatuses = ShippingStatus.NotYetShipped.ToSelectList(false).ToList();
            model.BestCustomersByNumberOfOrders.AvailableShippingStatuses.Insert(0, new SelectListItem { Text = _localizationService.GetResource("Admin.Common.All"), Value = "0" });

            //customers by order total
            model.BestCustomersByOrderTotal = new BestCustomersReportModel();
            model.BestCustomersByOrderTotal.AvailableOrderStatuses = OrderStatus.Pending.ToSelectList(false).ToList();
            model.BestCustomersByOrderTotal.AvailableOrderStatuses.Insert(0, new SelectListItem { Text = _localizationService.GetResource("Admin.Common.All"), Value = "0" });
            model.BestCustomersByOrderTotal.AvailablePaymentStatuses = PaymentStatus.Pending.ToSelectList(false).ToList();
            model.BestCustomersByOrderTotal.AvailablePaymentStatuses.Insert(0, new SelectListItem { Text = _localizationService.GetResource("Admin.Common.All"), Value = "0" });
            model.BestCustomersByOrderTotal.AvailableShippingStatuses = ShippingStatus.NotYetShipped.ToSelectList(false).ToList();
            model.BestCustomersByOrderTotal.AvailableShippingStatuses.Insert(0, new SelectListItem { Text = _localizationService.GetResource("Admin.Common.All"), Value = "0" });
            
            return View(model);
        }

        [HttpPost]
        public ActionResult ReportBestCustomersByOrderTotalList(DataSourceRequest command, BestCustomersReportModel model)
        {
            if (!_permissionService.Authorize(StandardPermissionProvider.ManageCustomers))
                return Content("");

            DateTime? startDateValue = (model.StartDate == null) ? null
                            : (DateTime?)_dateTimeHelper.ConvertToUtcTime(model.StartDate.Value, _dateTimeHelper.CurrentTimeZone);

            DateTime? endDateValue = (model.EndDate == null) ? null
                            : (DateTime?)_dateTimeHelper.ConvertToUtcTime(model.EndDate.Value, _dateTimeHelper.CurrentTimeZone).AddDays(1);

            OrderStatus? orderStatus = model.OrderStatusId > 0 ? (OrderStatus?)(model.OrderStatusId) : null;
            PaymentStatus? paymentStatus = model.PaymentStatusId > 0 ? (PaymentStatus?)(model.PaymentStatusId) : null;
            ShippingStatus? shippingStatus = model.ShippingStatusId > 0 ? (ShippingStatus?)(model.ShippingStatusId) : null;


            var items = _customerReportService.GetBestCustomersReport(startDateValue, endDateValue,
                orderStatus, paymentStatus, shippingStatus, 1, command.Page - 1, command.PageSize);
            var gridModel = new DataSourceResult
            {
                Data = items.Select(x =>
                {
                    var m = new BestCustomerReportLineModel
                    {
                        CustomerId = x.CustomerId,
                        OrderTotal = _priceFormatter.FormatPrice(x.OrderTotal, true, false),
                        OrderCount = x.OrderCount,
                    };
                    var customer = _customerService.GetCustomerById(x.CustomerId);
                    if (customer != null)
                    {
                        m.CustomerName = customer.IsRegistered() ? customer.Email : _localizationService.GetResource("Admin.Customers.Guest");
                    }
                    return m;
                }),
                Total = items.TotalCount
            };

            return Json(gridModel);
        }
        [HttpPost]
        public ActionResult ReportBestCustomersByNumberOfOrdersList(DataSourceRequest command, BestCustomersReportModel model)
        {
            if (!_permissionService.Authorize(StandardPermissionProvider.ManageCustomers))
                return Content("");

            DateTime? startDateValue = (model.StartDate == null) ? null
                            : (DateTime?)_dateTimeHelper.ConvertToUtcTime(model.StartDate.Value, _dateTimeHelper.CurrentTimeZone);

            DateTime? endDateValue = (model.EndDate == null) ? null
                            : (DateTime?)_dateTimeHelper.ConvertToUtcTime(model.EndDate.Value, _dateTimeHelper.CurrentTimeZone).AddDays(1);

            OrderStatus? orderStatus = model.OrderStatusId > 0 ? (OrderStatus?)(model.OrderStatusId) : null;
            PaymentStatus? paymentStatus = model.PaymentStatusId > 0 ? (PaymentStatus?)(model.PaymentStatusId) : null;
            ShippingStatus? shippingStatus = model.ShippingStatusId > 0 ? (ShippingStatus?)(model.ShippingStatusId) : null;


            var items = _customerReportService.GetBestCustomersReport(startDateValue, endDateValue,
                orderStatus, paymentStatus, shippingStatus, 2, command.Page - 1, command.PageSize);
            var gridModel = new DataSourceResult
            {
                Data = items.Select(x =>
                {
                    var m = new BestCustomerReportLineModel
                    {
                        CustomerId = x.CustomerId,
                        OrderTotal = _priceFormatter.FormatPrice(x.OrderTotal, true, false),
                        OrderCount = x.OrderCount,
                    };
                    var customer = _customerService.GetCustomerById(x.CustomerId);
                    if (customer != null)
                    {
                        m.CustomerName = customer.IsRegistered() ? customer.Email : _localizationService.GetResource("Admin.Customers.Guest");
                    }
                    return m;
                }),
                Total = items.TotalCount
            };

            return Json(gridModel);
        }

        [ChildActionOnly]
        public ActionResult ReportRegisteredCustomers()
        {
            if (!_permissionService.Authorize(StandardPermissionProvider.ManageCustomers))
                return Content("");

            return PartialView();
        }

        [HttpPost]
        public ActionResult ReportRegisteredCustomersList(DataSourceRequest command)
        {
            if (!_permissionService.Authorize(StandardPermissionProvider.ManageCustomers))
                return Content("");

            var model = GetReportRegisteredCustomersModel();
            var gridModel = new DataSourceResult
            {
                Data = model,
                Total = model.Count
            };

            return Json(gridModel);
        }

        [ChildActionOnly]
	    public ActionResult CustomerStatistics()
	    {
            if (!_permissionService.Authorize(StandardPermissionProvider.ManageOrders))
                return Content("");

            //a vendor doesn't have access to this report
            if (_workContext.CurrentVendor != null)
                return Content("");

            return PartialView();
	    }

        [AcceptVerbs(HttpVerbs.Get)]
        public ActionResult LoadCustomerStatistics(string period)
        {
            if (!_permissionService.Authorize(StandardPermissionProvider.ManageCustomers))
                return Content("");

            var result = new List<object>();

            var nowDt = _dateTimeHelper.ConvertToUserTime(DateTime.Now);
            var timeZone = _dateTimeHelper.CurrentTimeZone;
            var searchCustomerRoleIds = new[] { _customerService.GetCustomerRoleBySystemName(SystemCustomerRoleNames.Registered).Id };

            var culture = new CultureInfo(_workContext.WorkingLanguage.LanguageCulture);

            switch (period)
            {
                case "year":
                    //year statistics
                    var yearAgoRoundedDt = nowDt.AddYears(-1).AddMonths(1);
                    var searchYearDateUser = new DateTime(yearAgoRoundedDt.Year, yearAgoRoundedDt.Month, 1);
                    if (!timeZone.IsInvalidTime(searchYearDateUser))
                    {
                        for (int i = 0; i <= 12; i++)
                        {
                            result.Add(new
                            {
                                date = searchYearDateUser.Date.ToString("Y", culture),
                                value = _customerService.GetAllCustomers(
                                    createdFromUtc: _dateTimeHelper.ConvertToUtcTime(searchYearDateUser, timeZone),
                                    createdToUtc: _dateTimeHelper.ConvertToUtcTime(searchYearDateUser.AddMonths(1), timeZone),
                                    customerRoleIds: searchCustomerRoleIds,
                                    pageIndex: 0,
                                    pageSize: 1).TotalCount.ToString()
                            });

                            searchYearDateUser = searchYearDateUser.AddMonths(1);
                        }
                    }
                    break;

                case "month":
                    //month statistics
                    var searchMonthDateUser = new DateTime(nowDt.Year, nowDt.AddDays(-30).Month, nowDt.AddDays(-30).Day);
                    if (!timeZone.IsInvalidTime(searchMonthDateUser))
                    {
                        for (int i = 0; i <= 30; i++)
                        {
                            result.Add(new
                            {
                                date = searchMonthDateUser.Date.ToString("M", culture),
                                value = _customerService.GetAllCustomers(
                                    createdFromUtc: _dateTimeHelper.ConvertToUtcTime(searchMonthDateUser, timeZone),
                                    createdToUtc: _dateTimeHelper.ConvertToUtcTime(searchMonthDateUser.AddDays(1), timeZone),
                                    customerRoleIds: searchCustomerRoleIds,
                                    pageIndex: 0,
                                    pageSize: 1).TotalCount.ToString()
                            });

                            searchMonthDateUser = searchMonthDateUser.AddDays(1);
                        }
                    }
                    break;

                case "week":
                default:
                    //week statistics
                    var searchWeekDateUser = new DateTime(nowDt.Year, nowDt.AddDays(-7).Month, nowDt.AddDays(-7).Day);
                    if (!timeZone.IsInvalidTime(searchWeekDateUser))
                    {
                        for (int i = 0; i <= 7; i++)
                        {
                            result.Add(new
                            {
                                date = searchWeekDateUser.Date.ToString("d dddd", culture),
                                value = _customerService.GetAllCustomers(
                                    createdFromUtc: _dateTimeHelper.ConvertToUtcTime(searchWeekDateUser, timeZone),
                                    createdToUtc: _dateTimeHelper.ConvertToUtcTime(searchWeekDateUser.AddDays(1), timeZone),
                                    customerRoleIds: searchCustomerRoleIds,
                                    pageIndex: 0,
                                    pageSize: 1).TotalCount.ToString()
                            });

                            searchWeekDateUser = searchWeekDateUser.AddDays(1);
                        }
                    }
                    break;
            }

            return Json(result, JsonRequestBehavior.AllowGet);
        }
        #endregion

        #region Current shopping cart/ wishlist

        [HttpPost]
        public ActionResult GetCartList(int customerId, int cartTypeId)
        {
            if (!_permissionService.Authorize(StandardPermissionProvider.ManageCustomers))
                return Content("");

            var customer = _customerService.GetCustomerById(customerId);
            var cart = customer.ShoppingCartItems.Where(x => x.ShoppingCartTypeId == cartTypeId).ToList();

            var gridModel = new DataSourceResult
            {
                Data = cart.Select(sci =>
                {
                    decimal taxRate;
                    var store = _storeService.GetStoreById(sci.StoreId); 
                    var sciModel = new ShoppingCartItemModel
                    {
                        Id = sci.Id,
                        Store = store != null ? store.Name : "Unknown",
                        ProductId = sci.ProductId,
                        Quantity = sci.Quantity,
                        ProductName = sci.Product.Name,
                        AttributeInfo = _productAttributeFormatter.FormatAttributes(sci.Product, sci.AttributesXml),
                        UnitPrice = _priceFormatter.FormatPrice(_taxService.GetProductPrice(sci.Product, _priceCalculationService.GetUnitPrice(sci), out taxRate)),
                        Total = _priceFormatter.FormatPrice(_taxService.GetProductPrice(sci.Product, _priceCalculationService.GetSubTotal(sci), out taxRate)),
                        UpdatedOn = _dateTimeHelper.ConvertToUserTime(sci.UpdatedOnUtc, DateTimeKind.Utc)
                    };
                    return sciModel;
                }),
                Total = cart.Count
            };

            return Json(gridModel);
        }

        #endregion

        #region Activity log

        [HttpPost]
        public ActionResult ListActivityLog(DataSourceRequest command, int customerId)
        {
            if (!_permissionService.Authorize(StandardPermissionProvider.ManageCustomers))
                return Content("");

            var activityLog = _customerActivityService.GetAllActivities(null, null, customerId, 0, command.Page - 1, command.PageSize);
            var gridModel = new DataSourceResult
            {
                Data = activityLog.Select(x =>
                {
                    var m = new CustomerModel.ActivityLogModel
                    {
                        Id = x.Id,
                        ActivityLogTypeName = x.ActivityLogType.Name,
                        Comment = x.Comment,
                        CreatedOn = _dateTimeHelper.ConvertToUserTime(x.CreatedOnUtc, DateTimeKind.Utc),
                        IpAddress = x.IpAddress
                    };
                    return m;

                }),
                Total = activityLog.TotalCount
            };

            return Json(gridModel);
        }

        #endregion

        #region Back in stock subscriptions

        [HttpPost]
        public ActionResult BackInStockSubscriptionList(DataSourceRequest command, int customerId)
        {
            if (!_permissionService.Authorize(StandardPermissionProvider.ManageCustomers))
                return Content("");

            var subscriptions = _backInStockSubscriptionService.GetAllSubscriptionsByCustomerId(customerId,
                0, command.Page - 1, command.PageSize);
            var gridModel = new DataSourceResult
            {
                Data = subscriptions.Select(x =>
                {
                    var store = _storeService.GetStoreById(x.StoreId);
                    var product = x.Product;
                    var m = new CustomerModel.BackInStockSubscriptionModel
                    {
                        Id = x.Id,
                        StoreName = store != null ? store.Name : "Unknown",
                        ProductId = x.ProductId,
                        ProductName = product != null ? product.Name : "Unknown",
                        CreatedOn = _dateTimeHelper.ConvertToUserTime(x.CreatedOnUtc, DateTimeKind.Utc)
                    };
                    return m;

                }),
                Total = subscriptions.TotalCount
            };

            return Json(gridModel);
        }

        #endregion

        #region Export / Import

        [HttpPost, ActionName("List")]
        [FormValueRequired("exportexcel-all")]
        public ActionResult ExportExcelAll(CustomerListModel model)
        {
            if (!_permissionService.Authorize(StandardPermissionProvider.ManageCustomers))
                return AccessDeniedView();

            var searchDayOfBirth = 0;
            int searchMonthOfBirth = 0;
            if (!String.IsNullOrWhiteSpace(model.SearchDayOfBirth))
                searchDayOfBirth = Convert.ToInt32(model.SearchDayOfBirth);
            if (!String.IsNullOrWhiteSpace(model.SearchMonthOfBirth))
                searchMonthOfBirth = Convert.ToInt32(model.SearchMonthOfBirth);

            var customers = _customerService.GetAllCustomers(
                customerRoleIds: model.SearchCustomerRoleIds.ToArray(),
                email: model.SearchEmail,
                username: model.SearchUsername,
                firstName: model.SearchFirstName,
                lastName: model.SearchLastName,
                dayOfBirth: searchDayOfBirth,
                monthOfBirth: searchMonthOfBirth,
                company: model.SearchCompany,
                phone: model.SearchPhone,
                zipPostalCode: model.SearchZipPostalCode,
                loadOnlyWithShoppingCart: false);

            try
            {
                byte[] bytes = _exportManager.ExportCustomersToXlsx(customers);
                return File(bytes, MimeTypes.TextXlsx, "customers.xlsx");
            }
            catch (Exception exc)
            {
                ErrorNotification(exc);
                return RedirectToAction("List");
            }
        }

        [HttpPost]
        public ActionResult ExportExcelSelected(string selectedIds)
        {
            if (!_permissionService.Authorize(StandardPermissionProvider.ManageCustomers))
                return AccessDeniedView();

            var customers = new List<Customer>();
            if (selectedIds != null)
            {
                var ids = selectedIds
                    .Split(new [] { ',' }, StringSplitOptions.RemoveEmptyEntries)
                    .Select(x => Convert.ToInt32(x))
                    .ToArray();
                customers.AddRange(_customerService.GetCustomersByIds(ids));
            }

            try
            {
                byte[] bytes = _exportManager.ExportCustomersToXlsx(customers);
                return File(bytes, MimeTypes.TextXlsx, "customers.xlsx");
            }
            catch (Exception exc)
            {
                ErrorNotification(exc);
                return RedirectToAction("List");
            }
        }

        [HttpPost, ActionName("List")]
        [FormValueRequired("exportxml-all")]
        public ActionResult ExportXmlAll(CustomerListModel model)
        {
            if (!_permissionService.Authorize(StandardPermissionProvider.ManageCustomers))
                return AccessDeniedView();

            var searchDayOfBirth = 0;
            int searchMonthOfBirth = 0;
            if (!String.IsNullOrWhiteSpace(model.SearchDayOfBirth))
                searchDayOfBirth = Convert.ToInt32(model.SearchDayOfBirth);
            if (!String.IsNullOrWhiteSpace(model.SearchMonthOfBirth))
                searchMonthOfBirth = Convert.ToInt32(model.SearchMonthOfBirth);

            var customers = _customerService.GetAllCustomers(
                customerRoleIds: model.SearchCustomerRoleIds.ToArray(),
                email: model.SearchEmail,
                username: model.SearchUsername,
                firstName: model.SearchFirstName,
                lastName: model.SearchLastName,
                dayOfBirth: searchDayOfBirth,
                monthOfBirth: searchMonthOfBirth,
                company: model.SearchCompany,
                phone: model.SearchPhone,
                zipPostalCode: model.SearchZipPostalCode,
                loadOnlyWithShoppingCart: false);

            try
            {
                var xml = _exportManager.ExportCustomersToXml(customers);
                return new XmlDownloadResult(xml, "customers.xml");
            }
            catch (Exception exc)
            {
                ErrorNotification(exc);
                return RedirectToAction("List");
            }
        }

        [HttpPost]
        public ActionResult ExportXmlSelected(string selectedIds)
        {
            if (!_permissionService.Authorize(StandardPermissionProvider.ManageCustomers))
                return AccessDeniedView();

            var customers = new List<Customer>();
            if (selectedIds != null)
            {
                var ids = selectedIds
                    .Split(new [] { ',' }, StringSplitOptions.RemoveEmptyEntries)
                    .Select(x => Convert.ToInt32(x))
                    .ToArray();
                customers.AddRange(_customerService.GetCustomersByIds(ids));
            }

            var xml = _exportManager.ExportCustomersToXml(customers);
            return new XmlDownloadResult(xml, "customers.xml");
        }

        #endregion
    }
}
<|MERGE_RESOLUTION|>--- conflicted
+++ resolved
@@ -1,2376 +1,2369 @@
-﻿using System;
-using System.Collections.Generic;
-using System.Globalization;
-using System.Linq;
-using System.Text;
-using System.Web.Mvc;
-using Nop.Admin.Extensions;
-using Nop.Admin.Models.Common;
-using Nop.Admin.Models.Customers;
-using Nop.Admin.Models.ShoppingCart;
-using Nop.Core;
-using Nop.Core.Domain.Catalog;
-using Nop.Core.Domain.Common;
-using Nop.Core.Domain.Customers;
-using Nop.Core.Domain.Directory;
-using Nop.Core.Domain.Forums;
-using Nop.Core.Domain.Messages;
-using Nop.Core.Domain.Orders;
-using Nop.Core.Domain.Payments;
-using Nop.Core.Domain.Shipping;
-using Nop.Core.Domain.Tax;
-using Nop.Services;
-using Nop.Services.Affiliates;
-using Nop.Services.Authentication.External;
-using Nop.Services.Catalog;
-using Nop.Services.Common;
-using Nop.Services.Customers;
-using Nop.Services.Directory;
-using Nop.Services.ExportImport;
-using Nop.Services.Forums;
-using Nop.Services.Helpers;
-using Nop.Services.Localization;
-using Nop.Services.Logging;
-using Nop.Services.Messages;
-using Nop.Services.Orders;
-using Nop.Services.Security;
-using Nop.Services.Stores;
-using Nop.Services.Tax;
-using Nop.Services.Vendors;
-using Nop.Web.Framework;
-using Nop.Web.Framework.Controllers;
-using Nop.Web.Framework.Kendoui;
-using Nop.Web.Framework.Mvc;
-
-namespace Nop.Admin.Controllers
-{
-    public partial class CustomerController : BaseAdminController
-    {
-        #region Fields
-
-        private readonly ICustomerService _customerService;
-        private readonly INewsLetterSubscriptionService _newsLetterSubscriptionService;
-        private readonly IGenericAttributeService _genericAttributeService;
-        private readonly ICustomerRegistrationService _customerRegistrationService;
-        private readonly ICustomerReportService _customerReportService;
-        private readonly IDateTimeHelper _dateTimeHelper;
-        private readonly ILocalizationService _localizationService;
-        private readonly DateTimeSettings _dateTimeSettings;
-        private readonly TaxSettings _taxSettings;
-        private readonly RewardPointsSettings _rewardPointsSettings;
-        private readonly ICountryService _countryService;
-        private readonly IStateProvinceService _stateProvinceService;
-        private readonly IAddressService _addressService;
-        private readonly CustomerSettings _customerSettings;
-        private readonly ITaxService _taxService;
-        private readonly IWorkContext _workContext;
-        private readonly IVendorService _vendorService;
-        private readonly IStoreContext _storeContext;
-        private readonly IPriceFormatter _priceFormatter;
-        private readonly IOrderService _orderService;
-        private readonly IExportManager _exportManager;
-        private readonly ICustomerActivityService _customerActivityService;
-        private readonly IBackInStockSubscriptionService _backInStockSubscriptionService;
-        private readonly IPriceCalculationService _priceCalculationService;
-        private readonly IProductAttributeFormatter _productAttributeFormatter;
-        private readonly IPermissionService _permissionService;
-        private readonly IQueuedEmailService _queuedEmailService;
-        private readonly EmailAccountSettings _emailAccountSettings;
-        private readonly IEmailAccountService _emailAccountService;
-        private readonly ForumSettings _forumSettings;
-        private readonly IForumService _forumService;
-        private readonly IOpenAuthenticationService _openAuthenticationService;
-        private readonly AddressSettings _addressSettings;
-        private readonly IStoreService _storeService;
-        private readonly ICustomerAttributeParser _customerAttributeParser;
-        private readonly ICustomerAttributeService _customerAttributeService;
-        private readonly IAddressAttributeParser _addressAttributeParser;
-        private readonly IAddressAttributeService _addressAttributeService;
-        private readonly IAddressAttributeFormatter _addressAttributeFormatter;
-        private readonly IAffiliateService _affiliateService;
-        private readonly IWorkflowMessageService _workflowMessageService;
-        private readonly IRewardPointService _rewardPointService;
-
-        #endregion
-
-        #region Constructors
-
-        public CustomerController(ICustomerService customerService,
-            INewsLetterSubscriptionService newsLetterSubscriptionService,
-            IGenericAttributeService genericAttributeService,
-            ICustomerRegistrationService customerRegistrationService,
-            ICustomerReportService customerReportService, 
-            IDateTimeHelper dateTimeHelper,
-            ILocalizationService localizationService, 
-            DateTimeSettings dateTimeSettings,
-            TaxSettings taxSettings, 
-            RewardPointsSettings rewardPointsSettings,
-            ICountryService countryService, 
-            IStateProvinceService stateProvinceService, 
-            IAddressService addressService,
-            CustomerSettings customerSettings,
-            ITaxService taxService, 
-            IWorkContext workContext,
-            IVendorService vendorService,
-            IStoreContext storeContext,
-            IPriceFormatter priceFormatter,
-            IOrderService orderService, 
-            IExportManager exportManager,
-            ICustomerActivityService customerActivityService,
-            IBackInStockSubscriptionService backInStockSubscriptionService,
-            IPriceCalculationService priceCalculationService,
-            IProductAttributeFormatter productAttributeFormatter,
-            IPermissionService permissionService, 
-            IQueuedEmailService queuedEmailService,
-            EmailAccountSettings emailAccountSettings,
-            IEmailAccountService emailAccountService, 
-            ForumSettings forumSettings,
-            IForumService forumService, 
-            IOpenAuthenticationService openAuthenticationService,
-            AddressSettings addressSettings,
-            IStoreService storeService,
-            ICustomerAttributeParser customerAttributeParser,
-            ICustomerAttributeService customerAttributeService,
-            IAddressAttributeParser addressAttributeParser,
-            IAddressAttributeService addressAttributeService,
-            IAddressAttributeFormatter addressAttributeFormatter,
-            IAffiliateService affiliateService,
-            IWorkflowMessageService workflowMessageService,
-            IRewardPointService rewardPointService)
-        {
-            this._customerService = customerService;
-            this._newsLetterSubscriptionService = newsLetterSubscriptionService;
-            this._genericAttributeService = genericAttributeService;
-            this._customerRegistrationService = customerRegistrationService;
-            this._customerReportService = customerReportService;
-            this._dateTimeHelper = dateTimeHelper;
-            this._localizationService = localizationService;
-            this._dateTimeSettings = dateTimeSettings;
-            this._taxSettings = taxSettings;
-            this._rewardPointsSettings = rewardPointsSettings;
-            this._countryService = countryService;
-            this._stateProvinceService = stateProvinceService;
-            this._addressService = addressService;
-            this._customerSettings = customerSettings;
-            this._taxService = taxService;
-            this._workContext = workContext;
-            this._vendorService = vendorService;
-            this._storeContext = storeContext;
-            this._priceFormatter = priceFormatter;
-            this._orderService = orderService;
-            this._exportManager = exportManager;
-            this._customerActivityService = customerActivityService;
-            this._backInStockSubscriptionService = backInStockSubscriptionService;
-            this._priceCalculationService = priceCalculationService;
-            this._productAttributeFormatter = productAttributeFormatter;
-            this._permissionService = permissionService;
-            this._queuedEmailService = queuedEmailService;
-            this._emailAccountSettings = emailAccountSettings;
-            this._emailAccountService = emailAccountService;
-            this._forumSettings = forumSettings;
-            this._forumService = forumService;
-            this._openAuthenticationService = openAuthenticationService;
-            this._addressSettings = addressSettings;
-            this._storeService = storeService;
-            this._customerAttributeParser = customerAttributeParser;
-            this._customerAttributeService = customerAttributeService;
-            this._addressAttributeParser = addressAttributeParser;
-            this._addressAttributeService = addressAttributeService;
-            this._addressAttributeFormatter = addressAttributeFormatter;
-            this._affiliateService = affiliateService;
-            this._workflowMessageService = workflowMessageService;
-            this._rewardPointService = rewardPointService;
-        }
-
-        #endregion
-
-        #region Utilities
-
-        [NonAction]
-        protected virtual string GetCustomerRolesNames(IList<CustomerRole> customerRoles, string separator = ",")
-        {
-            var sb = new StringBuilder();
-            for (int i = 0; i < customerRoles.Count; i++)
-            {
-                sb.Append(customerRoles[i].Name);
-                if (i != customerRoles.Count - 1)
-                {
-                    sb.Append(separator);
-                    sb.Append(" ");
-                }
-            }
-            return sb.ToString();
-        }
-
-        [NonAction]
-        protected virtual IList<RegisteredCustomerReportLineModel> GetReportRegisteredCustomersModel()
-        {
-            var report = new List<RegisteredCustomerReportLineModel>();
-            report.Add(new RegisteredCustomerReportLineModel
-            {
-                Period = _localizationService.GetResource("Admin.Customers.Reports.RegisteredCustomers.Fields.Period.7days"),
-                Customers = _customerReportService.GetRegisteredCustomersReport(7)
-            });
-
-            report.Add(new RegisteredCustomerReportLineModel
-            {
-                Period = _localizationService.GetResource("Admin.Customers.Reports.RegisteredCustomers.Fields.Period.14days"),
-                Customers = _customerReportService.GetRegisteredCustomersReport(14)
-            });
-            report.Add(new RegisteredCustomerReportLineModel
-            {
-                Period = _localizationService.GetResource("Admin.Customers.Reports.RegisteredCustomers.Fields.Period.month"),
-                Customers = _customerReportService.GetRegisteredCustomersReport(30)
-            });
-            report.Add(new RegisteredCustomerReportLineModel
-            {
-                Period = _localizationService.GetResource("Admin.Customers.Reports.RegisteredCustomers.Fields.Period.year"),
-                Customers = _customerReportService.GetRegisteredCustomersReport(365)
-            });
-
-            return report;
-        }
-
-        [NonAction]
-        protected virtual IList<CustomerModel.AssociatedExternalAuthModel> GetAssociatedExternalAuthRecords(Customer customer)
-        {
-            if (customer == null)
-                throw new ArgumentNullException("customer");
-
-            var result = new List<CustomerModel.AssociatedExternalAuthModel>();
-            foreach (var record in _openAuthenticationService.GetExternalIdentifiersFor(customer))
-            {
-                var method = _openAuthenticationService.LoadExternalAuthenticationMethodBySystemName(record.ProviderSystemName);
-                if (method == null)
-                    continue;
-
-                result.Add(new CustomerModel.AssociatedExternalAuthModel
-                {
-                    Id = record.Id,
-                    Email = record.Email,
-                    ExternalIdentifier = record.ExternalIdentifier,
-                    AuthMethodName = method.PluginDescriptor.FriendlyName
-                });
-            }
-
-            return result;
-        }
-
-        [NonAction]
-        protected virtual CustomerModel PrepareCustomerModelForList(Customer customer)
-        {
-            return new CustomerModel
-            {
-                Id = customer.Id,
-                Email = customer.IsRegistered() ? customer.Email : _localizationService.GetResource("Admin.Customers.Guest"),
-                Username = customer.Username,
-                FullName = customer.GetFullName(),
-                Company = customer.GetAttribute<string>(SystemCustomerAttributeNames.Company),
-                Phone = customer.GetAttribute<string>(SystemCustomerAttributeNames.Phone),
-                ZipPostalCode = customer.GetAttribute<string>(SystemCustomerAttributeNames.ZipPostalCode),
-                CustomerRoleNames = GetCustomerRolesNames(customer.CustomerRoles.ToList()),
-                Active = customer.Active,
-                CreatedOn = _dateTimeHelper.ConvertToUserTime(customer.CreatedOnUtc, DateTimeKind.Utc),
-                LastActivityDate = _dateTimeHelper.ConvertToUserTime(customer.LastActivityDateUtc, DateTimeKind.Utc),
-            };
-        }
-
-        [NonAction]
-        protected virtual string ValidateCustomerRoles(IList<CustomerRole> customerRoles)
-        {
-            if (customerRoles == null)
-                throw new ArgumentNullException("customerRoles");
-
-            //ensure a customer is not added to both 'Guests' and 'Registered' customer roles
-            //ensure that a customer is in at least one required role ('Guests' and 'Registered')
-            bool isInGuestsRole = customerRoles.FirstOrDefault(cr => cr.SystemName == SystemCustomerRoleNames.Guests) != null;
-            bool isInRegisteredRole = customerRoles.FirstOrDefault(cr => cr.SystemName == SystemCustomerRoleNames.Registered) != null;
-            if (isInGuestsRole && isInRegisteredRole)
-                return _localizationService.GetResource("Admin.Customers.Customers.GuestsAndRegisteredRolesError");
-            if (!isInGuestsRole && !isInRegisteredRole)
-                return _localizationService.GetResource("Admin.Customers.Customers.AddCustomerToGuestsOrRegisteredRoleError");
-
-            //no errors
-            return "";
-        }
-
-        [NonAction]
-        protected virtual void PrepareVendorsModel(CustomerModel model)
-        {
-            if (model == null)
-                throw new ArgumentNullException("model");
-
-            model.AvailableVendors.Add(new SelectListItem
-            {
-                Text = _localizationService.GetResource("Admin.Customers.Customers.Fields.Vendor.None"),
-                Value = "0"
-            });
-            var vendors = _vendorService.GetAllVendors(showHidden: true);
-            foreach (var vendor in vendors)
-            {
-                model.AvailableVendors.Add(new SelectListItem
-                {
-                    Text = vendor.Name,
-                    Value = vendor.Id.ToString()
-                });
-            }
-        }
-
-        [NonAction]
-        protected virtual void PrepareCustomerAttributeModel(CustomerModel model, Customer customer)
-        {
-            var customerAttributes = _customerAttributeService.GetAllCustomerAttributes();
-            foreach (var attribute in customerAttributes)
-            {
-                var attributeModel = new CustomerModel.CustomerAttributeModel
-                {
-                    Id = attribute.Id,
-                    Name = attribute.Name,
-                    IsRequired = attribute.IsRequired,
-                    AttributeControlType = attribute.AttributeControlType,
-                };
-
-                if (attribute.ShouldHaveValues())
-                {
-                    //values
-                    var attributeValues = _customerAttributeService.GetCustomerAttributeValues(attribute.Id);
-                    foreach (var attributeValue in attributeValues)
-                    {
-                        var attributeValueModel = new CustomerModel.CustomerAttributeValueModel
-                        {
-                            Id = attributeValue.Id,
-                            Name = attributeValue.Name,
-                            IsPreSelected = attributeValue.IsPreSelected
-                        };
-                        attributeModel.Values.Add(attributeValueModel);
-                    }
-                }
-
-
-                //set already selected attributes
-                if (customer != null)
-                {
-                    var selectedCustomerAttributes = customer.GetAttribute<string>(SystemCustomerAttributeNames.CustomCustomerAttributes, _genericAttributeService);
-                    switch (attribute.AttributeControlType)
-                    {
-                        case AttributeControlType.DropdownList:
-                        case AttributeControlType.RadioList:
-                        case AttributeControlType.Checkboxes:
-                        {
-                            if (!String.IsNullOrEmpty(selectedCustomerAttributes))
-                            {
-                                //clear default selection
-                                foreach (var item in attributeModel.Values)
-                                    item.IsPreSelected = false;
-
-                                //select new values
-                                var selectedValues = _customerAttributeParser.ParseCustomerAttributeValues(selectedCustomerAttributes);
-                                foreach (var attributeValue in selectedValues)
-                                    foreach (var item in attributeModel.Values)
-                                        if (attributeValue.Id == item.Id)
-                                            item.IsPreSelected = true;
-                            }
-                        }
-                            break;
-                        case AttributeControlType.ReadonlyCheckboxes:
-                        {
-                            //do nothing
-                            //values are already pre-set
-                        }
-                            break;
-                        case AttributeControlType.TextBox:
-                        case AttributeControlType.MultilineTextbox:
-                        {
-                            if (!String.IsNullOrEmpty(selectedCustomerAttributes))
-                            {
-                                var enteredText = _customerAttributeParser.ParseValues(selectedCustomerAttributes, attribute.Id);
-                                if (enteredText.Any())
-                                    attributeModel.DefaultValue = enteredText[0];
-                            }
-                        }
-                            break;
-                        case AttributeControlType.Datepicker:
-                        case AttributeControlType.ColorSquares:
-                        case AttributeControlType.ImageSquares:
-                        case AttributeControlType.FileUpload:
-                        default:
-                            //not supported attribute control types
-                            break;
-                    }
-                }
-
-                model.CustomerAttributes.Add(attributeModel);
-            }
-        }
-
-        [NonAction]
-        protected virtual string ParseCustomCustomerAttributes(Customer customer, FormCollection form)
-        {
-            if (customer == null)
-                throw new ArgumentNullException("customer");
-
-            if (form == null)
-                throw new ArgumentNullException("form");
-
-            string attributesXml = "";
-            var customerAttributes = _customerAttributeService.GetAllCustomerAttributes();
-            foreach (var attribute in customerAttributes)
-            {
-                string controlId = string.Format("customer_attribute_{0}", attribute.Id);
-                switch (attribute.AttributeControlType)
-                {
-                    case AttributeControlType.DropdownList:
-                    case AttributeControlType.RadioList:
-                        {
-                            var ctrlAttributes = form[controlId];
-                            if (!String.IsNullOrEmpty(ctrlAttributes))
-                            {
-                                int selectedAttributeId = int.Parse(ctrlAttributes);
-                                if (selectedAttributeId > 0)
-                                    attributesXml = _customerAttributeParser.AddCustomerAttribute(attributesXml,
-                                        attribute, selectedAttributeId.ToString());
-                            }
-                        }
-                        break;
-                    case AttributeControlType.Checkboxes:
-                        {
-                            var cblAttributes = form[controlId];
-                            if (!String.IsNullOrEmpty(cblAttributes))
-                            {
-                                foreach (var item in cblAttributes.Split(new [] { ',' }, StringSplitOptions.RemoveEmptyEntries))
-                                {
-                                    int selectedAttributeId = int.Parse(item);
-                                    if (selectedAttributeId > 0)
-                                        attributesXml = _customerAttributeParser.AddCustomerAttribute(attributesXml,
-                                            attribute, selectedAttributeId.ToString());
-                                }
-                            }
-                        }
-                        break;
-                    case AttributeControlType.ReadonlyCheckboxes:
-                        {
-                            //load read-only (already server-side selected) values
-                            var attributeValues = _customerAttributeService.GetCustomerAttributeValues(attribute.Id);
-                            foreach (var selectedAttributeId in attributeValues
-                                .Where(v => v.IsPreSelected)
-                                .Select(v => v.Id)
-                                .ToList())
-                            {
-                                attributesXml = _customerAttributeParser.AddCustomerAttribute(attributesXml,
-                                            attribute, selectedAttributeId.ToString());
-                            }
-                        }
-                        break;
-                    case AttributeControlType.TextBox:
-                    case AttributeControlType.MultilineTextbox:
-                        {
-                            var ctrlAttributes = form[controlId];
-                            if (!String.IsNullOrEmpty(ctrlAttributes))
-                            {
-                                string enteredText = ctrlAttributes.Trim();
-                                attributesXml = _customerAttributeParser.AddCustomerAttribute(attributesXml,
-                                    attribute, enteredText);
-                            }
-                        }
-                        break;
-                    case AttributeControlType.Datepicker:
-                    case AttributeControlType.ColorSquares:
-                    case AttributeControlType.ImageSquares:
-                    case AttributeControlType.FileUpload:
-                    //not supported customer attributes
-                    default:
-                        break;
-                }
-            }
-
-            return attributesXml;
-        }
-
-        [NonAction]
-        protected virtual void PrepareCustomerModel(CustomerModel model, Customer customer, bool excludeProperties)
-        {
-            var allStores = _storeService.GetAllStores();
-            if (customer != null)
-            {
-                model.Id = customer.Id;
-                if (!excludeProperties)
-                {
-                    model.Email = customer.Email;
-                    model.Username = customer.Username;
-                    model.VendorId = customer.VendorId;
-                    model.AdminComment = customer.AdminComment;
-                    model.IsTaxExempt = customer.IsTaxExempt;
-                    model.Active = customer.Active;
-
-                    var affiliate = _affiliateService.GetAffiliateById(customer.AffiliateId);
-                    if (affiliate != null)
-                    {
-                        model.AffiliateId = affiliate.Id;
-                        model.AffiliateName = affiliate.GetFullName();
-                    }
-
-                    model.TimeZoneId = customer.GetAttribute<string>(SystemCustomerAttributeNames.TimeZoneId);
-                    model.VatNumber = customer.GetAttribute<string>(SystemCustomerAttributeNames.VatNumber);
-                    model.VatNumberStatusNote = ((VatNumberStatus)customer.GetAttribute<int>(SystemCustomerAttributeNames.VatNumberStatusId))
-                        .GetLocalizedEnum(_localizationService, _workContext);
-                    model.CreatedOn = _dateTimeHelper.ConvertToUserTime(customer.CreatedOnUtc, DateTimeKind.Utc);
-                    model.LastActivityDate = _dateTimeHelper.ConvertToUserTime(customer.LastActivityDateUtc, DateTimeKind.Utc);
-                    model.LastIpAddress = customer.LastIpAddress;
-                    model.LastVisitedPage = customer.GetAttribute<string>(SystemCustomerAttributeNames.LastVisitedPage);
-
-                    model.SelectedCustomerRoleIds = customer.CustomerRoles.Select(cr => cr.Id).ToList();
-
-                    //newsletter subscriptions
-                    if (!String.IsNullOrEmpty(customer.Email))
-                    {
-                        var newsletterSubscriptionStoreIds = new List<int>();
-                        foreach (var store in allStores)
-                        {
-                            var newsletterSubscription = _newsLetterSubscriptionService
-                                .GetNewsLetterSubscriptionByEmailAndStoreId(customer.Email, store.Id);
-                            if (newsletterSubscription != null)
-                                newsletterSubscriptionStoreIds.Add(store.Id);
-                            model.SelectedNewsletterSubscriptionStoreIds = newsletterSubscriptionStoreIds.ToArray();
-                        }
-                    }
-
-                    //form fields
-                    model.FirstName = customer.GetAttribute<string>(SystemCustomerAttributeNames.FirstName);
-                    model.LastName = customer.GetAttribute<string>(SystemCustomerAttributeNames.LastName);
-                    model.Gender = customer.GetAttribute<string>(SystemCustomerAttributeNames.Gender);
-                    model.DateOfBirth = customer.GetAttribute<DateTime?>(SystemCustomerAttributeNames.DateOfBirth);
-                    model.Company = customer.GetAttribute<string>(SystemCustomerAttributeNames.Company);
-                    model.StreetAddress = customer.GetAttribute<string>(SystemCustomerAttributeNames.StreetAddress);
-                    model.StreetAddress2 = customer.GetAttribute<string>(SystemCustomerAttributeNames.StreetAddress2);
-                    model.ZipPostalCode = customer.GetAttribute<string>(SystemCustomerAttributeNames.ZipPostalCode);
-                    model.City = customer.GetAttribute<string>(SystemCustomerAttributeNames.City);
-                    model.CountryId = customer.GetAttribute<int>(SystemCustomerAttributeNames.CountryId);
-                    model.StateProvinceId = customer.GetAttribute<int>(SystemCustomerAttributeNames.StateProvinceId);
-                    model.Phone = customer.GetAttribute<string>(SystemCustomerAttributeNames.Phone);
-                    model.Fax = customer.GetAttribute<string>(SystemCustomerAttributeNames.Fax);
-                }
-            }
-
-            model.UsernamesEnabled = _customerSettings.UsernamesEnabled;
-            model.AllowCustomersToSetTimeZone = _dateTimeSettings.AllowCustomersToSetTimeZone;
-            foreach (var tzi in _dateTimeHelper.GetSystemTimeZones())
-                model.AvailableTimeZones.Add(new SelectListItem { Text = tzi.DisplayName, Value = tzi.Id, Selected = (tzi.Id == model.TimeZoneId) });
-            if (customer != null)
-            {
-                model.DisplayVatNumber = _taxSettings.EuVatEnabled;
-            }
-            else
-            {
-                model.DisplayVatNumber = false;
-            }
-
-            //vendors
-            PrepareVendorsModel(model);
-            //customer attributes
-            PrepareCustomerAttributeModel(model, customer);
-
-            model.GenderEnabled = _customerSettings.GenderEnabled;
-            model.DateOfBirthEnabled = _customerSettings.DateOfBirthEnabled;
-            model.CompanyEnabled = _customerSettings.CompanyEnabled;
-            model.StreetAddressEnabled = _customerSettings.StreetAddressEnabled;
-            model.StreetAddress2Enabled = _customerSettings.StreetAddress2Enabled;
-            model.ZipPostalCodeEnabled = _customerSettings.ZipPostalCodeEnabled;
-            model.CityEnabled = _customerSettings.CityEnabled;
-            model.CountryEnabled = _customerSettings.CountryEnabled;
-            model.StateProvinceEnabled = _customerSettings.StateProvinceEnabled;
-            model.PhoneEnabled = _customerSettings.PhoneEnabled;
-            model.FaxEnabled = _customerSettings.FaxEnabled;
-
-            //countries and states
-            if (_customerSettings.CountryEnabled)
-            {
-                model.AvailableCountries.Add(new SelectListItem { Text = _localizationService.GetResource("Admin.Address.SelectCountry"), Value = "0" });
-                foreach (var c in _countryService.GetAllCountries(showHidden: true))
-                {
-                    model.AvailableCountries.Add(new SelectListItem
-                    {
-                        Text = c.Name,
-                        Value = c.Id.ToString(),
-                        Selected = c.Id == model.CountryId
-                    });
-                }
-
-                if (_customerSettings.StateProvinceEnabled)
-                {
-                    //states
-                    var states = _stateProvinceService.GetStateProvincesByCountryId(model.CountryId).ToList();
-                    if (states.Any())
-                    {
-                        model.AvailableStates.Add(new SelectListItem { Text = _localizationService.GetResource("Admin.Address.SelectState"), Value = "0" });
-
-                        foreach (var s in states)
-                        {
-                            model.AvailableStates.Add(new SelectListItem { Text = s.Name, Value = s.Id.ToString(), Selected = (s.Id == model.StateProvinceId) });
-                        }
-                    }
-                    else
-                    {
-                        bool anyCountrySelected = model.AvailableCountries.Any(x => x.Selected);
-
-                        model.AvailableStates.Add(new SelectListItem
-                        {
-                            Text = _localizationService.GetResource(anyCountrySelected ? "Admin.Address.OtherNonUS" : "Admin.Address.SelectState"),
-                            Value = "0"
-                        });
-                    }
-                }
-            }
-
-            //newsletter subscriptions
-            model.AvailableNewsletterSubscriptionStores = allStores
-                .Select(s => new CustomerModel.StoreModel() {Id = s.Id, Name = s.Name })
-                .ToList();
-
-            //customer roles
-            var allRoles = _customerService.GetAllCustomerRoles(true);
-            var adminRole = allRoles.FirstOrDefault(c => c.SystemName == SystemCustomerRoleNames.Registered);
-            //precheck Registered Role as a default role while creating a new customer through admin
-            if (customer == null && adminRole != null)
-            {
-                model.SelectedCustomerRoleIds.Add(adminRole.Id);
-            }
-            foreach (var role in allRoles)
-            {
-                model.AvailableCustomerRoles.Add(new SelectListItem
-                {
-                    Text = role.Name,
-                    Value = role.Id.ToString(),
-                    Selected = model.SelectedCustomerRoleIds.Contains(role.Id)
-                });
-            }
-
-            //reward points history
-            if (customer != null)
-            {
-                model.DisplayRewardPointsHistory = _rewardPointsSettings.Enabled;
-                model.AddRewardPointsValue = 0;
-                model.AddRewardPointsMessage = "Some comment here...";
-
-                //stores
-                foreach (var store in allStores)
-                {
-                    model.RewardPointsAvailableStores.Add(new SelectListItem
-                    {
-                        Text = store.Name,
-                        Value = store.Id.ToString(),
-                        Selected = (store.Id == _storeContext.CurrentStore.Id)
-                    });
-                }
-            }
-            else
-            {
-                model.DisplayRewardPointsHistory = false;
-            }
-            //external authentication records
-            if (customer != null)
-            {
-                model.AssociatedExternalAuthRecords = GetAssociatedExternalAuthRecords(customer);
-            }
-            //sending of the welcome message:
-            //1. "admin approval" registration method
-            //2. already created customer
-            //3. registered
-            model.AllowSendingOfWelcomeMessage = _customerSettings.UserRegistrationType == UserRegistrationType.AdminApproval &&
-                customer != null &&
-                customer.IsRegistered();
-            //sending of the activation message
-            //1. "email validation" registration method
-            //2. already created customer
-            //3. registered
-            //4. not active
-            model.AllowReSendingOfActivationMessage = _customerSettings.UserRegistrationType == UserRegistrationType.EmailValidation &&
-                customer != null &&
-                customer.IsRegistered() &&
-                !customer.Active;
-        }
-
-        [NonAction]
-        protected virtual void PrepareAddressModel(CustomerAddressModel model, Address address, Customer customer, bool excludeProperties)
-        {
-            if (customer == null)
-                throw new ArgumentNullException("customer");
-
-            model.CustomerId = customer.Id;
-            if (address != null)
-            {
-                if (!excludeProperties)
-                {
-                    model.Address = address.ToModel();
-                }
-            }
-
-            if (model.Address == null)
-                model.Address = new AddressModel();
-
-            model.Address.FirstNameEnabled = true;
-            model.Address.FirstNameRequired = true;
-            model.Address.LastNameEnabled = true;
-            model.Address.LastNameRequired = true;
-            model.Address.EmailEnabled = true;
-            model.Address.EmailRequired = true;
-            model.Address.CompanyEnabled = _addressSettings.CompanyEnabled;
-            model.Address.CompanyRequired = _addressSettings.CompanyRequired;
-            model.Address.CountryEnabled = _addressSettings.CountryEnabled;
-            model.Address.StateProvinceEnabled = _addressSettings.StateProvinceEnabled;
-            model.Address.CityEnabled = _addressSettings.CityEnabled;
-            model.Address.CityRequired = _addressSettings.CityRequired;
-            model.Address.StreetAddressEnabled = _addressSettings.StreetAddressEnabled;
-            model.Address.StreetAddressRequired = _addressSettings.StreetAddressRequired;
-            model.Address.StreetAddress2Enabled = _addressSettings.StreetAddress2Enabled;
-            model.Address.StreetAddress2Required = _addressSettings.StreetAddress2Required;
-            model.Address.ZipPostalCodeEnabled = _addressSettings.ZipPostalCodeEnabled;
-            model.Address.ZipPostalCodeRequired = _addressSettings.ZipPostalCodeRequired;
-            model.Address.PhoneEnabled = _addressSettings.PhoneEnabled;
-            model.Address.PhoneRequired = _addressSettings.PhoneRequired;
-            model.Address.FaxEnabled = _addressSettings.FaxEnabled;
-            model.Address.FaxRequired = _addressSettings.FaxRequired;
-            //countries
-            model.Address.AvailableCountries.Add(new SelectListItem { Text = _localizationService.GetResource("Admin.Address.SelectCountry"), Value = "0" });
-            foreach (var c in _countryService.GetAllCountries(showHidden: true))
-                model.Address.AvailableCountries.Add(new SelectListItem { Text = c.Name, Value = c.Id.ToString(), Selected = (c.Id == model.Address.CountryId) });
-            //states
-            var states = model.Address.CountryId.HasValue ? _stateProvinceService.GetStateProvincesByCountryId(model.Address.CountryId.Value, showHidden: true).ToList() : new List<StateProvince>();
-            if (states.Any())
-            {
-                foreach (var s in states)
-                    model.Address.AvailableStates.Add(new SelectListItem { Text = s.Name, Value = s.Id.ToString(), Selected = (s.Id == model.Address.StateProvinceId) });
-            }
-            else
-                model.Address.AvailableStates.Add(new SelectListItem { Text = _localizationService.GetResource("Admin.Address.OtherNonUS"), Value = "0" });
-            //customer attribute services
-            model.Address.PrepareCustomAddressAttributes(address, _addressAttributeService, _addressAttributeParser);
-        }
-
-        [NonAction]
-        private bool SecondAdminAccountExists(Customer customer)
-        {
-            var customers = _customerService.GetAllCustomers(customerRoleIds: new[] {_customerService.GetCustomerRoleBySystemName(SystemCustomerRoleNames.Administrators).Id});
-
-            return customers.Any(c => c.Active && c.Id != customer.Id);
-        }
-        #endregion
-
-        #region Customers
-
-        public ActionResult Index()
-        {
-            return RedirectToAction("List");
-        }
-
-        public ActionResult List()
-        {
-            if (!_permissionService.Authorize(StandardPermissionProvider.ManageCustomers))
-                return AccessDeniedView();
-
-            //load registered customers by default
-            var defaultRoleIds = new List<int> {_customerService.GetCustomerRoleBySystemName(SystemCustomerRoleNames.Registered).Id};
-            var model = new CustomerListModel
-            {
-                UsernamesEnabled = _customerSettings.UsernamesEnabled,
-                DateOfBirthEnabled = _customerSettings.DateOfBirthEnabled,
-                CompanyEnabled = _customerSettings.CompanyEnabled,
-                PhoneEnabled = _customerSettings.PhoneEnabled,
-                ZipPostalCodeEnabled = _customerSettings.ZipPostalCodeEnabled,
-                SearchCustomerRoleIds = defaultRoleIds,
-            };
-            var allRoles = _customerService.GetAllCustomerRoles(true);
-            foreach (var role in allRoles)
-            {
-                model.AvailableCustomerRoles.Add(new SelectListItem
-                {
-                    Text = role.Name,
-                    Value = role.Id.ToString(),
-                    Selected = defaultRoleIds.Any(x => x == role.Id)
-                });
-            }
-
-            return View(model);
-        }
-
-        [HttpPost]
-        public ActionResult CustomerList(DataSourceRequest command, CustomerListModel model,
-            [ModelBinder(typeof(CommaSeparatedModelBinder))] int[] searchCustomerRoleIds)
-        {
-            //we use own own binder for searchCustomerRoleIds property 
-            if (!_permissionService.Authorize(StandardPermissionProvider.ManageCustomers))
-                return AccessDeniedView();
-
-            var searchDayOfBirth = 0;
-            int searchMonthOfBirth = 0;
-            if (!String.IsNullOrWhiteSpace(model.SearchDayOfBirth))
-                searchDayOfBirth = Convert.ToInt32(model.SearchDayOfBirth);
-            if (!String.IsNullOrWhiteSpace(model.SearchMonthOfBirth))
-                searchMonthOfBirth = Convert.ToInt32(model.SearchMonthOfBirth);
-            
-            var customers = _customerService.GetAllCustomers(
-                customerRoleIds: searchCustomerRoleIds,
-                email: model.SearchEmail,
-                username: model.SearchUsername,
-                firstName: model.SearchFirstName,
-                lastName: model.SearchLastName,
-                dayOfBirth: searchDayOfBirth,
-                monthOfBirth: searchMonthOfBirth,
-                company: model.SearchCompany,
-                phone: model.SearchPhone,
-                zipPostalCode: model.SearchZipPostalCode,
-                ipAddress: model.SearchIpAddress,
-                loadOnlyWithShoppingCart: false,
-                pageIndex: command.Page - 1,
-                pageSize: command.PageSize);
-            var gridModel = new DataSourceResult
-            {
-                Data = customers.Select(PrepareCustomerModelForList),
-                Total = customers.TotalCount
-            };
-
-            return Json(gridModel);
-        }
-        
-        public ActionResult Create()
-        {
-            if (!_permissionService.Authorize(StandardPermissionProvider.ManageCustomers))
-                return AccessDeniedView();
-
-            var model = new CustomerModel();
-            PrepareCustomerModel(model, null, false);
-            //default value
-            model.Active = true;
-            return View(model);
-        }
-
-        [HttpPost, ParameterBasedOnFormName("save-continue", "continueEditing")]
-        [FormValueRequired("save", "save-continue")]
-        [ValidateInput(false)]
-        public ActionResult Create(CustomerModel model, bool continueEditing, FormCollection form)
-        {
-            if (!_permissionService.Authorize(StandardPermissionProvider.ManageCustomers))
-                return AccessDeniedView();
-
-            if (!String.IsNullOrWhiteSpace(model.Email))
-            {
-                var cust2 = _customerService.GetCustomerByEmail(model.Email);
-                if (cust2 != null)
-                    ModelState.AddModelError("", "Email is already registered");
-            }
-            if (!String.IsNullOrWhiteSpace(model.Username) & _customerSettings.UsernamesEnabled)
-            {
-                var cust2 = _customerService.GetCustomerByUsername(model.Username);
-                if (cust2 != null)
-                    ModelState.AddModelError("", "Username is already registered");
-            }
-
-            //validate customer roles
-            var allCustomerRoles = _customerService.GetAllCustomerRoles(true);
-            var newCustomerRoles = new List<CustomerRole>();
-            foreach (var customerRole in allCustomerRoles)
-                if (model.SelectedCustomerRoleIds.Contains(customerRole.Id))
-                    newCustomerRoles.Add(customerRole);
-            var customerRolesError = ValidateCustomerRoles(newCustomerRoles);
-            if (!String.IsNullOrEmpty(customerRolesError))
-            {
-                ModelState.AddModelError("", customerRolesError);
-                ErrorNotification(customerRolesError, false);
-            }
-
-<<<<<<< HEAD
-=======
-            // Ensure that valid email address is entered if Registered role is checked to avoid registered customers with empty email address
-            if (newCustomerRoles.Any() && newCustomerRoles.FirstOrDefault(c => c.SystemName == SystemCustomerRoleNames.Registered) != null && !CommonHelper.IsValidEmail(model.Email))
-            {
-                ModelState.AddModelError("", _localizationService.GetResource("Admin.Customers.Customers.ValidEmailRequiredRegisteredRole"));
-                ErrorNotification(_localizationService.GetResource("Admin.Customers.Customers.ValidEmailRequiredRegisteredRole"), false);
-            }
-
->>>>>>> a9560396
-            if (ModelState.IsValid)
-            {
-                var customer = new Customer
-                {
-                    CustomerGuid = Guid.NewGuid(),
-                    Email = model.Email,
-                    Username = model.Username,
-                    VendorId = model.VendorId,
-                    AdminComment = model.AdminComment,
-                    IsTaxExempt = model.IsTaxExempt,
-                    Active = model.Active,
-                    CreatedOnUtc = DateTime.UtcNow,
-                    LastActivityDateUtc = DateTime.UtcNow,
-                };
-                _customerService.InsertCustomer(customer);
-
-                //form fields
-                if (_dateTimeSettings.AllowCustomersToSetTimeZone)
-                    _genericAttributeService.SaveAttribute(customer, SystemCustomerAttributeNames.TimeZoneId, model.TimeZoneId);
-                if (_customerSettings.GenderEnabled)
-                    _genericAttributeService.SaveAttribute(customer, SystemCustomerAttributeNames.Gender, model.Gender);
-                _genericAttributeService.SaveAttribute(customer, SystemCustomerAttributeNames.FirstName, model.FirstName);
-                _genericAttributeService.SaveAttribute(customer, SystemCustomerAttributeNames.LastName, model.LastName);
-                if (_customerSettings.DateOfBirthEnabled)
-                    _genericAttributeService.SaveAttribute(customer, SystemCustomerAttributeNames.DateOfBirth, model.DateOfBirth);
-                if (_customerSettings.CompanyEnabled)
-                    _genericAttributeService.SaveAttribute(customer, SystemCustomerAttributeNames.Company, model.Company);
-                if (_customerSettings.StreetAddressEnabled)
-                    _genericAttributeService.SaveAttribute(customer, SystemCustomerAttributeNames.StreetAddress, model.StreetAddress);
-                if (_customerSettings.StreetAddress2Enabled)
-                    _genericAttributeService.SaveAttribute(customer, SystemCustomerAttributeNames.StreetAddress2, model.StreetAddress2);
-                if (_customerSettings.ZipPostalCodeEnabled)
-                    _genericAttributeService.SaveAttribute(customer, SystemCustomerAttributeNames.ZipPostalCode, model.ZipPostalCode);
-                if (_customerSettings.CityEnabled)
-                    _genericAttributeService.SaveAttribute(customer, SystemCustomerAttributeNames.City, model.City);
-                if (_customerSettings.CountryEnabled)
-                    _genericAttributeService.SaveAttribute(customer, SystemCustomerAttributeNames.CountryId, model.CountryId);
-                if (_customerSettings.CountryEnabled && _customerSettings.StateProvinceEnabled)
-                    _genericAttributeService.SaveAttribute(customer, SystemCustomerAttributeNames.StateProvinceId, model.StateProvinceId);
-                if (_customerSettings.PhoneEnabled)
-                    _genericAttributeService.SaveAttribute(customer, SystemCustomerAttributeNames.Phone, model.Phone);
-                if (_customerSettings.FaxEnabled)
-                    _genericAttributeService.SaveAttribute(customer, SystemCustomerAttributeNames.Fax, model.Fax);
-
-                //custom customer attributes
-                var customerAttributes = ParseCustomCustomerAttributes(customer, form);
-                _genericAttributeService.SaveAttribute(customer, SystemCustomerAttributeNames.CustomCustomerAttributes, customerAttributes);
-
-
-                //newsletter subscriptions
-                if (!String.IsNullOrEmpty(customer.Email))
-                {
-                    var allStores = _storeService.GetAllStores();
-                    foreach (var store in allStores)
-                    {
-                        var newsletterSubscription = _newsLetterSubscriptionService
-                            .GetNewsLetterSubscriptionByEmailAndStoreId(customer.Email, store.Id);
-                        if (model.SelectedNewsletterSubscriptionStoreIds != null &&
-                            model.SelectedNewsletterSubscriptionStoreIds.Contains(store.Id))
-                        {
-                            //subscribed
-                            if (newsletterSubscription == null)
-                            {
-                                _newsLetterSubscriptionService.InsertNewsLetterSubscription(new NewsLetterSubscription
-                                {
-                                    NewsLetterSubscriptionGuid = Guid.NewGuid(),
-                                    Email = customer.Email,
-                                    Active = true,
-                                    StoreId = store.Id,
-                                    CreatedOnUtc = DateTime.UtcNow
-                                });
-                            }
-                        }
-                        else
-                        {
-                            //not subscribed
-                            if (newsletterSubscription != null)
-                            {
-                                _newsLetterSubscriptionService.DeleteNewsLetterSubscription(newsletterSubscription);
-                            }
-                        }
-                    }
-                }
-
-                //password
-                if (!String.IsNullOrWhiteSpace(model.Password))
-                {
-                    var changePassRequest = new ChangePasswordRequest(model.Email, false, _customerSettings.DefaultPasswordFormat, model.Password);
-                    var changePassResult = _customerRegistrationService.ChangePassword(changePassRequest);
-                    if (!changePassResult.Success)
-                    {
-                        foreach (var changePassError in changePassResult.Errors)
-                            ErrorNotification(changePassError);
-                    }
-                }
-
-                //customer roles
-                foreach (var customerRole in newCustomerRoles)
-                {
-                    //ensure that the current customer cannot add to "Administrators" system role if he's not an admin himself
-                    if (customerRole.SystemName == SystemCustomerRoleNames.Administrators && 
-                        !_workContext.CurrentCustomer.IsAdmin())
-                        continue;
-
-                    customer.CustomerRoles.Add(customerRole);
-                }
-                _customerService.UpdateCustomer(customer);
-                
-
-                //ensure that a customer with a vendor associated is not in "Administrators" role
-                //otherwise, he won't have access to other functionality in admin area
-                if (customer.IsAdmin() && customer.VendorId > 0)
-                {
-                    customer.VendorId = 0;
-                    _customerService.UpdateCustomer(customer);
-                    ErrorNotification(_localizationService.GetResource("Admin.Customers.Customers.AdminCouldNotbeVendor"));
-                }
-
-                //ensure that a customer in the Vendors role has a vendor account associated.
-                //otherwise, he will have access to ALL products
-                if (customer.IsVendor() && customer.VendorId == 0)
-                {
-                    var vendorRole = customer
-                        .CustomerRoles
-                        .FirstOrDefault(x => x.SystemName == SystemCustomerRoleNames.Vendors);
-                    customer.CustomerRoles.Remove(vendorRole);
-                    _customerService.UpdateCustomer(customer);
-                    ErrorNotification(_localizationService.GetResource("Admin.Customers.Customers.CannotBeInVendoRoleWithoutVendorAssociated"));
-                }
-
-                //activity log
-                _customerActivityService.InsertActivity("AddNewCustomer", _localizationService.GetResource("ActivityLog.AddNewCustomer"), customer.Id);
-
-                SuccessNotification(_localizationService.GetResource("Admin.Customers.Customers.Added"));
-
-                if (continueEditing)
-                {
-                    //selected tab
-                    SaveSelectedTabName();
-
-                    return RedirectToAction("Edit", new {id = customer.Id});
-                }
-                return RedirectToAction("List");
-            }
-
-            //If we got this far, something failed, redisplay form
-            PrepareCustomerModel(model, null, true);
-            return View(model);
-        }
-
-        public ActionResult Edit(int id)
-        {
-            if (!_permissionService.Authorize(StandardPermissionProvider.ManageCustomers))
-                return AccessDeniedView();
-
-            var customer = _customerService.GetCustomerById(id);
-            if (customer == null || customer.Deleted)
-                //No customer found with the specified id
-                return RedirectToAction("List");
-
-            var model = new CustomerModel();
-            PrepareCustomerModel(model, customer, false);
-            return View(model);
-        }
-
-        [HttpPost, ParameterBasedOnFormName("save-continue", "continueEditing")]
-        [FormValueRequired("save", "save-continue")]
-        [ValidateInput(false)]
-        public ActionResult Edit(CustomerModel model, bool continueEditing, FormCollection form)
-        {
-            if (!_permissionService.Authorize(StandardPermissionProvider.ManageCustomers))
-                return AccessDeniedView();
-
-            var customer = _customerService.GetCustomerById(model.Id);
-            if (customer == null || customer.Deleted)
-                //No customer found with the specified id
-                return RedirectToAction("List");
-
-            //validate customer roles
-            var allCustomerRoles = _customerService.GetAllCustomerRoles(true);
-            var newCustomerRoles = new List<CustomerRole>();
-            foreach (var customerRole in allCustomerRoles)
-                if (model.SelectedCustomerRoleIds.Contains(customerRole.Id))
-                    newCustomerRoles.Add(customerRole);
-            var customerRolesError = ValidateCustomerRoles(newCustomerRoles);
-            if (!String.IsNullOrEmpty(customerRolesError))
-            {
-                ModelState.AddModelError("", customerRolesError);
-                ErrorNotification(customerRolesError, false);
-            }
-<<<<<<< HEAD
-            
-=======
-
-            // Ensure that valid email address is entered if Registered role is checked to avoid registered customers with empty email address
-            if (newCustomerRoles.Any() && newCustomerRoles.FirstOrDefault(c => c.SystemName == SystemCustomerRoleNames.Registered) != null && !CommonHelper.IsValidEmail(model.Email))
-            {
-                ModelState.AddModelError("", _localizationService.GetResource("Admin.Customers.Customers.ValidEmailRequiredRegisteredRole"));
-                ErrorNotification(_localizationService.GetResource("Admin.Customers.Customers.ValidEmailRequiredRegisteredRole"), false);
-            }
-
->>>>>>> a9560396
-            if (ModelState.IsValid)
-            {
-                try
-                {
-                    customer.AdminComment = model.AdminComment;
-                    customer.IsTaxExempt = model.IsTaxExempt;
-
-                    //prevent deactivation of the last active administrator
-                    if (!customer.IsAdmin() || model.Active || SecondAdminAccountExists(customer))
-                        customer.Active = model.Active;
-                    else
-                        ErrorNotification(_localizationService.GetResource("Admin.Customers.Customers.AdminAccountShouldExists.Deactivate"));
-
-                    //email
-                    if (!String.IsNullOrWhiteSpace(model.Email))
-                    {
-                        _customerRegistrationService.SetEmail(customer, model.Email);
-                    }
-                    else
-                    {
-                        customer.Email = model.Email;
-                    }
-
-                    //username
-                    if (_customerSettings.UsernamesEnabled)
-                    {
-                        if (!String.IsNullOrWhiteSpace(model.Username))
-                        {
-                            _customerRegistrationService.SetUsername(customer, model.Username);
-                        }
-                        else
-                        {
-                            customer.Username = model.Username;
-                        }
-                    }
-
-                    //VAT number
-                    if (_taxSettings.EuVatEnabled)
-                    {
-                        var prevVatNumber = customer.GetAttribute<string>(SystemCustomerAttributeNames.VatNumber);
-
-                        _genericAttributeService.SaveAttribute(customer, SystemCustomerAttributeNames.VatNumber, model.VatNumber);
-                        //set VAT number status
-                        if (!String.IsNullOrEmpty(model.VatNumber))
-                        {
-                            if (!model.VatNumber.Equals(prevVatNumber, StringComparison.InvariantCultureIgnoreCase))
-                            {
-                                _genericAttributeService.SaveAttribute(customer, 
-                                    SystemCustomerAttributeNames.VatNumberStatusId, 
-                                    (int)_taxService.GetVatNumberStatus(model.VatNumber));
-                            }
-                        }
-                        else
-                        {
-                            _genericAttributeService.SaveAttribute(customer,
-                                SystemCustomerAttributeNames.VatNumberStatusId, 
-                                (int)VatNumberStatus.Empty);
-                        }
-                    }
-
-                    //vendor
-                    customer.VendorId = model.VendorId;
-
-                    //form fields
-                    if (_dateTimeSettings.AllowCustomersToSetTimeZone)
-                        _genericAttributeService.SaveAttribute(customer, SystemCustomerAttributeNames.TimeZoneId, model.TimeZoneId);
-                    if (_customerSettings.GenderEnabled)
-                        _genericAttributeService.SaveAttribute(customer, SystemCustomerAttributeNames.Gender, model.Gender);
-                    _genericAttributeService.SaveAttribute(customer, SystemCustomerAttributeNames.FirstName, model.FirstName);
-                    _genericAttributeService.SaveAttribute(customer, SystemCustomerAttributeNames.LastName, model.LastName);
-                    if (_customerSettings.DateOfBirthEnabled)
-                        _genericAttributeService.SaveAttribute(customer, SystemCustomerAttributeNames.DateOfBirth, model.DateOfBirth);
-                    if (_customerSettings.CompanyEnabled)
-                        _genericAttributeService.SaveAttribute(customer, SystemCustomerAttributeNames.Company, model.Company);
-                    if (_customerSettings.StreetAddressEnabled)
-                        _genericAttributeService.SaveAttribute(customer, SystemCustomerAttributeNames.StreetAddress, model.StreetAddress);
-                    if (_customerSettings.StreetAddress2Enabled)
-                        _genericAttributeService.SaveAttribute(customer, SystemCustomerAttributeNames.StreetAddress2, model.StreetAddress2);
-                    if (_customerSettings.ZipPostalCodeEnabled)
-                        _genericAttributeService.SaveAttribute(customer, SystemCustomerAttributeNames.ZipPostalCode, model.ZipPostalCode);
-                    if (_customerSettings.CityEnabled)
-                        _genericAttributeService.SaveAttribute(customer, SystemCustomerAttributeNames.City, model.City);
-                    if (_customerSettings.CountryEnabled)
-                        _genericAttributeService.SaveAttribute(customer, SystemCustomerAttributeNames.CountryId, model.CountryId);
-                    if (_customerSettings.CountryEnabled && _customerSettings.StateProvinceEnabled)
-                        _genericAttributeService.SaveAttribute(customer, SystemCustomerAttributeNames.StateProvinceId, model.StateProvinceId);
-                    if (_customerSettings.PhoneEnabled)
-                        _genericAttributeService.SaveAttribute(customer, SystemCustomerAttributeNames.Phone, model.Phone);
-                    if (_customerSettings.FaxEnabled)
-                        _genericAttributeService.SaveAttribute(customer, SystemCustomerAttributeNames.Fax, model.Fax);
-
-                    //custom customer attributes
-                    var customerAttributes = ParseCustomCustomerAttributes(customer, form);
-                    _genericAttributeService.SaveAttribute(customer, SystemCustomerAttributeNames.CustomCustomerAttributes, customerAttributes);
-
-                    //newsletter subscriptions
-                    if (!String.IsNullOrEmpty(customer.Email))
-                    {
-                        var allStores = _storeService.GetAllStores();
-                        foreach (var store in allStores)
-                        {
-                            var newsletterSubscription = _newsLetterSubscriptionService
-                                .GetNewsLetterSubscriptionByEmailAndStoreId(customer.Email, store.Id);
-                            if (model.SelectedNewsletterSubscriptionStoreIds != null &&
-                                model.SelectedNewsletterSubscriptionStoreIds.Contains(store.Id))
-                            {
-                                //subscribed
-                                if (newsletterSubscription == null)
-                                {
-                                    _newsLetterSubscriptionService.InsertNewsLetterSubscription(new NewsLetterSubscription
-                                    {
-                                        NewsLetterSubscriptionGuid = Guid.NewGuid(),
-                                        Email = customer.Email,
-                                        Active = true,
-                                        StoreId = store.Id,
-                                        CreatedOnUtc = DateTime.UtcNow
-                                    });
-                                }
-                            }
-                            else
-                            {
-                                //not subscribed
-                                if (newsletterSubscription != null)
-                                {
-                                    _newsLetterSubscriptionService.DeleteNewsLetterSubscription(newsletterSubscription);
-                                }
-                            }
-                        }
-                    }
-
-
-                    //customer roles
-                    foreach (var customerRole in allCustomerRoles)
-                    {
-                        //ensure that the current customer cannot add/remove to/from "Administrators" system role
-                        //if he's not an admin himself
-                        if (customerRole.SystemName == SystemCustomerRoleNames.Administrators &&
-                            !_workContext.CurrentCustomer.IsAdmin())
-                            continue;
-
-                        if (model.SelectedCustomerRoleIds.Contains(customerRole.Id))
-                        {
-                            //new role
-                            if (customer.CustomerRoles.Count(cr => cr.Id == customerRole.Id) == 0)
-                                customer.CustomerRoles.Add(customerRole);
-                        }
-                        else
-                        {
-                            //prevent attempts to delete the administrator role from the user, if the user is the last active administrator
-                            if (customerRole.SystemName == SystemCustomerRoleNames.Administrators && !SecondAdminAccountExists(customer))
-                            {
-                                ErrorNotification(_localizationService.GetResource("Admin.Customers.Customers.AdminAccountShouldExists.DeleteRole"));
-                                continue;
-                            }
-
-                            //remove role
-                            if (customer.CustomerRoles.Count(cr => cr.Id == customerRole.Id) > 0)
-                                customer.CustomerRoles.Remove(customerRole);
-                        }
-                    }
-                    _customerService.UpdateCustomer(customer);
-                    
-
-                    //ensure that a customer with a vendor associated is not in "Administrators" role
-                    //otherwise, he won't have access to the other functionality in admin area
-                    if (customer.IsAdmin() && customer.VendorId > 0)
-                    {
-                        customer.VendorId = 0;
-                        _customerService.UpdateCustomer(customer);
-                        ErrorNotification(_localizationService.GetResource("Admin.Customers.Customers.AdminCouldNotbeVendor"));
-                    }
-
-                    //ensure that a customer in the Vendors role has a vendor account associated.
-                    //otherwise, he will have access to ALL products
-                    if (customer.IsVendor() && customer.VendorId == 0)
-                    {
-                        var vendorRole = customer
-                            .CustomerRoles
-                            .FirstOrDefault(x => x.SystemName == SystemCustomerRoleNames.Vendors);
-                        customer.CustomerRoles.Remove(vendorRole);
-                        _customerService.UpdateCustomer(customer);
-                        ErrorNotification(_localizationService.GetResource("Admin.Customers.Customers.CannotBeInVendoRoleWithoutVendorAssociated"));
-                    }
-
-
-                    //activity log
-                    _customerActivityService.InsertActivity("EditCustomer", _localizationService.GetResource("ActivityLog.EditCustomer"), customer.Id);
-
-                    SuccessNotification(_localizationService.GetResource("Admin.Customers.Customers.Updated"));
-                    if (continueEditing)
-                    {
-                        //selected tab
-                        SaveSelectedTabName();
-
-                        return RedirectToAction("Edit",  new {id = customer.Id});
-                    }
-                    return RedirectToAction("List");
-                }
-                catch (Exception exc)
-                {
-                    ErrorNotification(exc.Message, false);
-                }
-            }
-
-
-            //If we got this far, something failed, redisplay form
-            PrepareCustomerModel(model, customer, true);
-            return View(model);
-        }
-
-        [HttpPost, ActionName("Edit")]
-        [FormValueRequired("changepassword")]
-        public ActionResult ChangePassword(CustomerModel model)
-        {
-            if (!_permissionService.Authorize(StandardPermissionProvider.ManageCustomers))
-                return AccessDeniedView();
-
-            var customer = _customerService.GetCustomerById(model.Id);
-            if (customer == null)
-                //No customer found with the specified id
-                return RedirectToAction("List");
-
-            //ensure that the current customer cannot change passwords of "Administrators" if he's not an admin himself
-            if (customer.IsAdmin() && !_workContext.CurrentCustomer.IsAdmin())
-            {
-                ErrorNotification(_localizationService.GetResource("Admin.Customers.Customers.OnlyAdminCanChangePassword"));
-                return RedirectToAction("Edit", new { id = customer.Id });
-            }
-
-            if (ModelState.IsValid)
-            {
-                var changePassRequest = new ChangePasswordRequest(model.Email,
-                    false, _customerSettings.DefaultPasswordFormat, model.Password);
-                var changePassResult = _customerRegistrationService.ChangePassword(changePassRequest);
-                if (changePassResult.Success)
-                    SuccessNotification(_localizationService.GetResource("Admin.Customers.Customers.PasswordChanged"));
-                else
-                    foreach (var error in changePassResult.Errors)
-                        ErrorNotification(error);
-            }
-
-            return RedirectToAction("Edit",  new {id = customer.Id});
-        }
-        
-        [HttpPost, ActionName("Edit")]
-        [FormValueRequired("markVatNumberAsValid")]
-        public ActionResult MarkVatNumberAsValid(CustomerModel model)
-        {
-            if (!_permissionService.Authorize(StandardPermissionProvider.ManageCustomers))
-                return AccessDeniedView();
-
-            var customer = _customerService.GetCustomerById(model.Id);
-            if (customer == null)
-                //No customer found with the specified id
-                return RedirectToAction("List");
-
-            _genericAttributeService.SaveAttribute(customer, 
-                SystemCustomerAttributeNames.VatNumberStatusId,
-                (int)VatNumberStatus.Valid);
-
-            return RedirectToAction("Edit",  new {id = customer.Id});
-        }
-
-        [HttpPost, ActionName("Edit")]
-        [FormValueRequired("markVatNumberAsInvalid")]
-        public ActionResult MarkVatNumberAsInvalid(CustomerModel model)
-        {
-            if (!_permissionService.Authorize(StandardPermissionProvider.ManageCustomers))
-                return AccessDeniedView();
-
-            var customer = _customerService.GetCustomerById(model.Id);
-            if (customer == null)
-                //No customer found with the specified id
-                return RedirectToAction("List");
-
-            _genericAttributeService.SaveAttribute(customer,
-                SystemCustomerAttributeNames.VatNumberStatusId,
-                (int)VatNumberStatus.Invalid);
-            
-            return RedirectToAction("Edit",  new {id = customer.Id});
-        }
-
-        [HttpPost, ActionName("Edit")]
-        [FormValueRequired("remove-affiliate")]
-        public ActionResult RemoveAffiliate(CustomerModel model)
-        {
-            if (!_permissionService.Authorize(StandardPermissionProvider.ManageCustomers))
-                return AccessDeniedView();
-
-            var customer = _customerService.GetCustomerById(model.Id);
-            if (customer == null)
-                //No customer found with the specified id
-                return RedirectToAction("List");
-            
-            customer.AffiliateId = 0;
-            _customerService.UpdateCustomer(customer);
-
-            return RedirectToAction("Edit", new { id = customer.Id });
-        }
-
-        [HttpPost]
-        public ActionResult Delete(int id)
-        {
-            if (!_permissionService.Authorize(StandardPermissionProvider.ManageCustomers))
-                return AccessDeniedView();
-
-            var customer = _customerService.GetCustomerById(id);
-            if (customer == null)
-                //No customer found with the specified id
-                return RedirectToAction("List");
-
-            try
-            {
-                //prevent attempts to delete the user, if it is the last active administrator
-                if (customer.IsAdmin() && !SecondAdminAccountExists(customer))
-                {
-                    ErrorNotification(_localizationService.GetResource("Admin.Customers.Customers.AdminAccountShouldExists.DeleteAdministrator"));
-                    return RedirectToAction("Edit", new { id = customer.Id });
-                }
-
-                //ensure that the current customer cannot delete "Administrators" if he's not an admin himself
-                if (customer.IsAdmin() && !_workContext.CurrentCustomer.IsAdmin())
-                {
-                    ErrorNotification(_localizationService.GetResource("Admin.Customers.Customers.OnlyAdminCanDeleteAdmin"));
-                    return RedirectToAction("Edit", new { id = customer.Id });
-                }
-
-                //delete
-                _customerService.DeleteCustomer(customer);
-
-                //remove newsletter subscription (if exists)
-                foreach (var store in _storeService.GetAllStores())
-                {
-                    var subscription = _newsLetterSubscriptionService.GetNewsLetterSubscriptionByEmailAndStoreId(customer.Email, store.Id);
-                    if (subscription != null)
-                        _newsLetterSubscriptionService.DeleteNewsLetterSubscription(subscription);
-                }
-
-                //activity log
-                _customerActivityService.InsertActivity("DeleteCustomer", _localizationService.GetResource("ActivityLog.DeleteCustomer"), customer.Id);
-
-                SuccessNotification(_localizationService.GetResource("Admin.Customers.Customers.Deleted"));
-                return RedirectToAction("List");
-            }
-            catch (Exception exc)
-            {
-                ErrorNotification(exc.Message);
-                return RedirectToAction("Edit", new { id = customer.Id });
-            }
-        }
-
-        [HttpPost, ActionName("Edit")]
-        [FormValueRequired("impersonate")]
-        public ActionResult Impersonate(int id)
-        {
-            if (!_permissionService.Authorize(StandardPermissionProvider.AllowCustomerImpersonation))
-                return AccessDeniedView();
-
-            var customer = _customerService.GetCustomerById(id);
-            if (customer == null)
-                //No customer found with the specified id
-                return RedirectToAction("List");
-
-            //ensure that a non-admin user cannot impersonate as an administrator
-            //otherwise, that user can simply impersonate as an administrator and gain additional administrative privileges
-            if (!_workContext.CurrentCustomer.IsAdmin() && customer.IsAdmin())
-            {
-                ErrorNotification(_localizationService.GetResource("Admin.Customers.Customers.NonAdminNotImpersonateAsAdminError"));
-                return RedirectToAction("Edit", customer.Id);
-            }
-
-            //activity log
-            _customerActivityService.InsertActivity("Impersonation.Started", 
-                _localizationService.GetResource("ActivityLog.Impersonation.Started.StoreOwner"), customer.Email, customer.Id);
-            _customerActivityService.InsertActivity(customer, "Impersonation.Started",
-                _localizationService.GetResource("ActivityLog.Impersonation.Started.Customer"), _workContext.CurrentCustomer.Email, _workContext.CurrentCustomer.Id);
-
-            _genericAttributeService.SaveAttribute<int?>(_workContext.CurrentCustomer,
-                SystemCustomerAttributeNames.ImpersonatedCustomerId, customer.Id);
-
-            return RedirectToAction("Index", "Home", new { area = "" });
-        }
-
-        [HttpPost, ActionName("Edit")]
-        [FormValueRequired("send-welcome-message")]
-        public ActionResult SendWelcomeMessage(CustomerModel model)
-        {
-            if (!_permissionService.Authorize(StandardPermissionProvider.ManageCustomers))
-                return AccessDeniedView();
-
-            var customer = _customerService.GetCustomerById(model.Id);
-            if (customer == null)
-                //No customer found with the specified id
-                return RedirectToAction("List");
-
-            _workflowMessageService.SendCustomerWelcomeMessage(customer, _workContext.WorkingLanguage.Id);
-
-            SuccessNotification(_localizationService.GetResource("Admin.Customers.Customers.SendWelcomeMessage.Success"));
-
-            return RedirectToAction("Edit", new { id = customer.Id });
-        }
-
-        [HttpPost, ActionName("Edit")]
-        [FormValueRequired("resend-activation-message")]
-        public ActionResult ReSendActivationMessage(CustomerModel model)
-        {
-            if (!_permissionService.Authorize(StandardPermissionProvider.ManageCustomers))
-                return AccessDeniedView();
-
-            var customer = _customerService.GetCustomerById(model.Id);
-            if (customer == null)
-                //No customer found with the specified id
-                return RedirectToAction("List");
-
-            //email validation message
-            _genericAttributeService.SaveAttribute(customer, SystemCustomerAttributeNames.AccountActivationToken, Guid.NewGuid().ToString());
-            _workflowMessageService.SendCustomerEmailValidationMessage(customer, _workContext.WorkingLanguage.Id);
-
-            SuccessNotification(_localizationService.GetResource("Admin.Customers.Customers.ReSendActivationMessage.Success"));
-
-            return RedirectToAction("Edit", new { id = customer.Id });
-        }
-
-        public ActionResult SendEmail(CustomerModel model)
-        {
-            if (!_permissionService.Authorize(StandardPermissionProvider.ManageCustomers))
-                return AccessDeniedView();
-
-            var customer = _customerService.GetCustomerById(model.Id);
-            if (customer == null)
-                //No customer found with the specified id
-                return RedirectToAction("List");
-
-            try
-            {
-                if (String.IsNullOrWhiteSpace(customer.Email))
-                    throw new NopException("Customer email is empty");
-                if (!CommonHelper.IsValidEmail(customer.Email))
-                    throw new NopException("Customer email is not valid");
-                if (String.IsNullOrWhiteSpace(model.SendEmail.Subject))
-                    throw new NopException("Email subject is empty");
-                if (String.IsNullOrWhiteSpace(model.SendEmail.Body))
-                    throw new NopException("Email body is empty");
-
-                var emailAccount = _emailAccountService.GetEmailAccountById(_emailAccountSettings.DefaultEmailAccountId);
-                if (emailAccount == null)
-                    emailAccount = _emailAccountService.GetAllEmailAccounts().FirstOrDefault();
-                if (emailAccount == null)
-                    throw new NopException("Email account can't be loaded");
-                var email = new QueuedEmail
-                {
-                    Priority = QueuedEmailPriority.High,
-                    EmailAccountId = emailAccount.Id,
-                    FromName = emailAccount.DisplayName,
-                    From = emailAccount.Email,
-                    ToName = customer.GetFullName(),
-                    To = customer.Email,
-                    Subject = model.SendEmail.Subject,
-                    Body = model.SendEmail.Body,
-                    CreatedOnUtc = DateTime.UtcNow,
-                    DontSendBeforeDateUtc = (model.SendEmail.SendImmediately || !model.SendEmail.DontSendBeforeDate.HasValue) ? 
-                        null : (DateTime?)_dateTimeHelper.ConvertToUtcTime(model.SendEmail.DontSendBeforeDate.Value)
-                };
-                _queuedEmailService.InsertQueuedEmail(email);
-                SuccessNotification(_localizationService.GetResource("Admin.Customers.Customers.SendEmail.Queued"));
-            }
-            catch (Exception exc)
-            {
-                ErrorNotification(exc.Message);
-            }
-
-            return RedirectToAction("Edit", new { id = customer.Id });
-        }
-
-        public ActionResult SendPm(CustomerModel model)
-        {
-            if (!_permissionService.Authorize(StandardPermissionProvider.ManageCustomers))
-                return AccessDeniedView();
-
-            var customer = _customerService.GetCustomerById(model.Id);
-            if (customer == null)
-                //No customer found with the specified id
-                return RedirectToAction("List");
-
-            try
-            {
-                if (!_forumSettings.AllowPrivateMessages)
-                    throw new NopException("Private messages are disabled");
-                if (customer.IsGuest())
-                    throw new NopException("Customer should be registered");
-                if (String.IsNullOrWhiteSpace(model.SendPm.Subject))
-                    throw new NopException("PM subject is empty");
-                if (String.IsNullOrWhiteSpace(model.SendPm.Message))
-                    throw new NopException("PM message is empty");
-
-
-                var privateMessage = new PrivateMessage
-                {
-                    StoreId = _storeContext.CurrentStore.Id,
-                    ToCustomerId = customer.Id,
-                    FromCustomerId = _workContext.CurrentCustomer.Id,
-                    Subject = model.SendPm.Subject,
-                    Text = model.SendPm.Message,
-                    IsDeletedByAuthor = false,
-                    IsDeletedByRecipient = false,
-                    IsRead = false,
-                    CreatedOnUtc = DateTime.UtcNow
-                };
-
-                _forumService.InsertPrivateMessage(privateMessage);
-                SuccessNotification(_localizationService.GetResource("Admin.Customers.Customers.SendPM.Sent"));
-            }
-            catch (Exception exc)
-            {
-                ErrorNotification(exc.Message);
-            }
-
-            return RedirectToAction("Edit", new { id = customer.Id });
-        }
-        
-        #endregion
-        
-        #region Reward points history
-
-        [HttpPost]
-        public ActionResult RewardPointsHistorySelect(DataSourceRequest command, int customerId)
-        {
-            if (!_permissionService.Authorize(StandardPermissionProvider.ManageCustomers))
-                return AccessDeniedView();
-
-            var customer = _customerService.GetCustomerById(customerId);
-            if (customer == null)
-                throw new ArgumentException("No customer found with the specified id");
-
-            var rewardPoints = _rewardPointService.GetRewardPointsHistory(customer.Id, true, true, command.Page - 1, command.PageSize);
-            var gridModel = new DataSourceResult
-            {
-                Data = rewardPoints.Select(rph =>
-                {
-                    var store = _storeService.GetStoreById(rph.StoreId);
-                    var activatingDate = _dateTimeHelper.ConvertToUserTime(rph.CreatedOnUtc, DateTimeKind.Utc);
-
-                    return new CustomerModel.RewardPointsHistoryModel
-                    {
-                        StoreName = store != null ? store.Name : "Unknown",
-                        Points = rph.Points,
-                        PointsBalance = rph.PointsBalance.HasValue ? rph.PointsBalance.ToString()
-                            : string.Format(_localizationService.GetResource("Admin.Customers.Customers.RewardPoints.ActivatedLater"), activatingDate),
-                        Message = rph.Message,
-                        CreatedOn = activatingDate
-                    };
-                }),
-                Total = rewardPoints.TotalCount
-            };
-
-            return Json(gridModel);
-        }
-
-        [ValidateInput(false)]
-        public ActionResult RewardPointsHistoryAdd(int customerId, int storeId, int addRewardPointsValue, string addRewardPointsMessage)
-        {
-            if (!_permissionService.Authorize(StandardPermissionProvider.ManageCustomers))
-                return AccessDeniedView();
-
-            var customer = _customerService.GetCustomerById(customerId);
-            if (customer == null)
-                return Json(new { Result = false }, JsonRequestBehavior.AllowGet);
-
-            _rewardPointService.AddRewardPointsHistoryEntry(customer,
-                addRewardPointsValue, storeId, addRewardPointsMessage);
-
-            return Json(new { Result = true }, JsonRequestBehavior.AllowGet);
-        }
-        
-        #endregion
-        
-        #region Addresses
-
-        [HttpPost]
-        public ActionResult AddressesSelect(int customerId, DataSourceRequest command)
-        {
-            if (!_permissionService.Authorize(StandardPermissionProvider.ManageCustomers))
-                return AccessDeniedView();
-
-            var customer = _customerService.GetCustomerById(customerId);
-            if (customer == null)
-                throw new ArgumentException("No customer found with the specified id", "customerId");
-
-            var addresses = customer.Addresses.OrderByDescending(a => a.CreatedOnUtc).ThenByDescending(a => a.Id).ToList();
-            var gridModel = new DataSourceResult
-            {
-                Data = addresses.Select(x =>
-                {
-                    var model = x.ToModel();
-                    var addressHtmlSb = new StringBuilder("<div>");
-                    if (_addressSettings.CompanyEnabled && !String.IsNullOrEmpty(model.Company))
-                        addressHtmlSb.AppendFormat("{0}<br />", Server.HtmlEncode(model.Company));
-                    if (_addressSettings.StreetAddressEnabled && !String.IsNullOrEmpty(model.Address1))
-                        addressHtmlSb.AppendFormat("{0}<br />", Server.HtmlEncode(model.Address1));
-                    if (_addressSettings.StreetAddress2Enabled && !String.IsNullOrEmpty(model.Address2))
-                        addressHtmlSb.AppendFormat("{0}<br />", Server.HtmlEncode(model.Address2));
-                    if (_addressSettings.CityEnabled && !String.IsNullOrEmpty(model.City))
-                        addressHtmlSb.AppendFormat("{0},", Server.HtmlEncode(model.City));
-                    if (_addressSettings.StateProvinceEnabled && !String.IsNullOrEmpty(model.StateProvinceName))
-                        addressHtmlSb.AppendFormat("{0},", Server.HtmlEncode(model.StateProvinceName));
-                    if (_addressSettings.ZipPostalCodeEnabled && !String.IsNullOrEmpty(model.ZipPostalCode))
-                        addressHtmlSb.AppendFormat("{0}<br />", Server.HtmlEncode(model.ZipPostalCode));
-                    if (_addressSettings.CountryEnabled && !String.IsNullOrEmpty(model.CountryName))
-                        addressHtmlSb.AppendFormat("{0}", Server.HtmlEncode(model.CountryName));
-                    var customAttributesFormatted = _addressAttributeFormatter.FormatAttributes(x.CustomAttributes);
-                    if (!String.IsNullOrEmpty(customAttributesFormatted))
-                    {
-                        //already encoded
-                        addressHtmlSb.AppendFormat("<br />{0}", customAttributesFormatted);
-                    }
-                    addressHtmlSb.Append("</div>");
-                    model.AddressHtml = addressHtmlSb.ToString();
-                    return model;
-                }),
-                Total = addresses.Count
-            };
-
-            return Json(gridModel);
-        }
-
-        [HttpPost]
-        public ActionResult AddressDelete(int id, int customerId)
-        {
-            if (!_permissionService.Authorize(StandardPermissionProvider.ManageCustomers))
-                return AccessDeniedView();
-
-            var customer = _customerService.GetCustomerById(customerId);
-            if (customer == null)
-                throw new ArgumentException("No customer found with the specified id", "customerId");
-
-            var address = customer.Addresses.FirstOrDefault(a => a.Id == id);
-            if (address == null)
-                //No customer found with the specified id
-                return Content("No customer found with the specified id");
-            customer.RemoveAddress(address);
-            _customerService.UpdateCustomer(customer);
-            //now delete the address record
-            _addressService.DeleteAddress(address);
-
-            return new NullJsonResult();
-        }
-        
-        public ActionResult AddressCreate(int customerId)
-        {
-            if (!_permissionService.Authorize(StandardPermissionProvider.ManageCustomers))
-                return AccessDeniedView();
-
-            var customer = _customerService.GetCustomerById(customerId);
-            if (customer == null)
-                //No customer found with the specified id
-                return RedirectToAction("List");
-
-            var model = new CustomerAddressModel();
-            PrepareAddressModel(model, null, customer, false);
-
-            return View(model);
-        }
-
-        [HttpPost]
-        [ValidateInput(false)]
-        public ActionResult AddressCreate(CustomerAddressModel model, FormCollection form)
-        {
-            if (!_permissionService.Authorize(StandardPermissionProvider.ManageCustomers))
-                return AccessDeniedView();
-
-            var customer = _customerService.GetCustomerById(model.CustomerId);
-            if (customer == null)
-                //No customer found with the specified id
-                return RedirectToAction("List");
-
-            //custom address attributes
-            var customAttributes = form.ParseCustomAddressAttributes(_addressAttributeParser, _addressAttributeService);
-            var customAttributeWarnings = _addressAttributeParser.GetAttributeWarnings(customAttributes);
-            foreach (var error in customAttributeWarnings)
-            {
-                ModelState.AddModelError("", error);
-            }
-
-            if (ModelState.IsValid)
-            {
-                var address = model.Address.ToEntity();
-                address.CustomAttributes = customAttributes;
-                address.CreatedOnUtc = DateTime.UtcNow;
-                //some validation
-                if (address.CountryId == 0)
-                    address.CountryId = null;
-                if (address.StateProvinceId == 0)
-                    address.StateProvinceId = null;
-                customer.Addresses.Add(address);
-                _customerService.UpdateCustomer(customer);
-
-                SuccessNotification(_localizationService.GetResource("Admin.Customers.Customers.Addresses.Added"));
-                return RedirectToAction("AddressEdit", new { addressId = address.Id, customerId = model.CustomerId });
-            }
-
-            //If we got this far, something failed, redisplay form
-            PrepareAddressModel(model, null, customer, true);
-            return View(model);
-        }
-
-        public ActionResult AddressEdit(int addressId, int customerId)
-        {
-            if (!_permissionService.Authorize(StandardPermissionProvider.ManageCustomers))
-                return AccessDeniedView();
-
-            var customer = _customerService.GetCustomerById(customerId);
-            if (customer == null)
-                //No customer found with the specified id
-                return RedirectToAction("List");
-
-            var address = _addressService.GetAddressById(addressId);
-            if (address == null)
-                //No address found with the specified id
-                return RedirectToAction("Edit", new { id = customer.Id });
-
-            var model = new CustomerAddressModel();
-            PrepareAddressModel(model, address, customer, false);
-            return View(model);
-        }
-
-        [HttpPost]
-        [ValidateInput(false)]
-        public ActionResult AddressEdit(CustomerAddressModel model, FormCollection form)
-        {
-            if (!_permissionService.Authorize(StandardPermissionProvider.ManageCustomers))
-                return AccessDeniedView();
-
-            var customer = _customerService.GetCustomerById(model.CustomerId);
-            if (customer == null)
-                //No customer found with the specified id
-                return RedirectToAction("List");
-
-            var address = _addressService.GetAddressById(model.Address.Id);
-            if (address == null)
-                //No address found with the specified id
-                return RedirectToAction("Edit", new { id = customer.Id });
-
-            //custom address attributes
-            var customAttributes = form.ParseCustomAddressAttributes(_addressAttributeParser, _addressAttributeService);
-            var customAttributeWarnings = _addressAttributeParser.GetAttributeWarnings(customAttributes);
-            foreach (var error in customAttributeWarnings)
-            {
-                ModelState.AddModelError("", error);
-            }
-
-            if (ModelState.IsValid)
-            {
-                address = model.Address.ToEntity(address);
-                address.CustomAttributes = customAttributes;
-                _addressService.UpdateAddress(address);
-
-                SuccessNotification(_localizationService.GetResource("Admin.Customers.Customers.Addresses.Updated"));
-                return RedirectToAction("AddressEdit", new { addressId = model.Address.Id, customerId = model.CustomerId });
-            }
-
-            //If we got this far, something failed, redisplay form
-            PrepareAddressModel(model, address, customer, true);
-
-            return View(model);
-        }
-
-        #endregion
-
-        #region Orders
-        
-        [HttpPost]
-        public ActionResult OrderList(int customerId, DataSourceRequest command)
-        {
-            if (!_permissionService.Authorize(StandardPermissionProvider.ManageCustomers))
-                return AccessDeniedView();
-
-            var orders = _orderService.SearchOrders(customerId: customerId);
-
-            var gridModel = new DataSourceResult
-            {
-                Data = orders.PagedForCommand(command)
-                    .Select(order =>
-                    {
-                        var store = _storeService.GetStoreById(order.StoreId);
-                        var orderModel = new CustomerModel.OrderModel
-                        {
-                            Id = order.Id, 
-                            OrderStatus = order.OrderStatus.GetLocalizedEnum(_localizationService, _workContext),
-                            OrderStatusId = order.OrderStatusId,
-                            PaymentStatus = order.PaymentStatus.GetLocalizedEnum(_localizationService, _workContext),
-                            ShippingStatus = order.ShippingStatus.GetLocalizedEnum(_localizationService, _workContext),
-                            OrderTotal = _priceFormatter.FormatPrice(order.OrderTotal, true, false),
-                            StoreName = store != null ? store.Name : "Unknown",
-                            CreatedOn = _dateTimeHelper.ConvertToUserTime(order.CreatedOnUtc, DateTimeKind.Utc),
-                        };
-                        return orderModel;
-                    }),
-                Total = orders.Count
-            };
-
-
-            return Json(gridModel);
-        }
-        
-        #endregion
-
-        #region Reports
-
-        public ActionResult Reports()
-        {
-            if (!_permissionService.Authorize(StandardPermissionProvider.ManageCustomers))
-                return AccessDeniedView();
-
-            var model = new CustomerReportsModel();
-            //customers by number of orders
-            model.BestCustomersByNumberOfOrders = new BestCustomersReportModel();
-            model.BestCustomersByNumberOfOrders.AvailableOrderStatuses = OrderStatus.Pending.ToSelectList(false).ToList();
-            model.BestCustomersByNumberOfOrders.AvailableOrderStatuses.Insert(0, new SelectListItem { Text = _localizationService.GetResource("Admin.Common.All"), Value = "0" });
-            model.BestCustomersByNumberOfOrders.AvailablePaymentStatuses = PaymentStatus.Pending.ToSelectList(false).ToList();
-            model.BestCustomersByNumberOfOrders.AvailablePaymentStatuses.Insert(0, new SelectListItem { Text = _localizationService.GetResource("Admin.Common.All"), Value = "0" });
-            model.BestCustomersByNumberOfOrders.AvailableShippingStatuses = ShippingStatus.NotYetShipped.ToSelectList(false).ToList();
-            model.BestCustomersByNumberOfOrders.AvailableShippingStatuses.Insert(0, new SelectListItem { Text = _localizationService.GetResource("Admin.Common.All"), Value = "0" });
-
-            //customers by order total
-            model.BestCustomersByOrderTotal = new BestCustomersReportModel();
-            model.BestCustomersByOrderTotal.AvailableOrderStatuses = OrderStatus.Pending.ToSelectList(false).ToList();
-            model.BestCustomersByOrderTotal.AvailableOrderStatuses.Insert(0, new SelectListItem { Text = _localizationService.GetResource("Admin.Common.All"), Value = "0" });
-            model.BestCustomersByOrderTotal.AvailablePaymentStatuses = PaymentStatus.Pending.ToSelectList(false).ToList();
-            model.BestCustomersByOrderTotal.AvailablePaymentStatuses.Insert(0, new SelectListItem { Text = _localizationService.GetResource("Admin.Common.All"), Value = "0" });
-            model.BestCustomersByOrderTotal.AvailableShippingStatuses = ShippingStatus.NotYetShipped.ToSelectList(false).ToList();
-            model.BestCustomersByOrderTotal.AvailableShippingStatuses.Insert(0, new SelectListItem { Text = _localizationService.GetResource("Admin.Common.All"), Value = "0" });
-            
-            return View(model);
-        }
-
-        [HttpPost]
-        public ActionResult ReportBestCustomersByOrderTotalList(DataSourceRequest command, BestCustomersReportModel model)
-        {
-            if (!_permissionService.Authorize(StandardPermissionProvider.ManageCustomers))
-                return Content("");
-
-            DateTime? startDateValue = (model.StartDate == null) ? null
-                            : (DateTime?)_dateTimeHelper.ConvertToUtcTime(model.StartDate.Value, _dateTimeHelper.CurrentTimeZone);
-
-            DateTime? endDateValue = (model.EndDate == null) ? null
-                            : (DateTime?)_dateTimeHelper.ConvertToUtcTime(model.EndDate.Value, _dateTimeHelper.CurrentTimeZone).AddDays(1);
-
-            OrderStatus? orderStatus = model.OrderStatusId > 0 ? (OrderStatus?)(model.OrderStatusId) : null;
-            PaymentStatus? paymentStatus = model.PaymentStatusId > 0 ? (PaymentStatus?)(model.PaymentStatusId) : null;
-            ShippingStatus? shippingStatus = model.ShippingStatusId > 0 ? (ShippingStatus?)(model.ShippingStatusId) : null;
-
-
-            var items = _customerReportService.GetBestCustomersReport(startDateValue, endDateValue,
-                orderStatus, paymentStatus, shippingStatus, 1, command.Page - 1, command.PageSize);
-            var gridModel = new DataSourceResult
-            {
-                Data = items.Select(x =>
-                {
-                    var m = new BestCustomerReportLineModel
-                    {
-                        CustomerId = x.CustomerId,
-                        OrderTotal = _priceFormatter.FormatPrice(x.OrderTotal, true, false),
-                        OrderCount = x.OrderCount,
-                    };
-                    var customer = _customerService.GetCustomerById(x.CustomerId);
-                    if (customer != null)
-                    {
-                        m.CustomerName = customer.IsRegistered() ? customer.Email : _localizationService.GetResource("Admin.Customers.Guest");
-                    }
-                    return m;
-                }),
-                Total = items.TotalCount
-            };
-
-            return Json(gridModel);
-        }
-        [HttpPost]
-        public ActionResult ReportBestCustomersByNumberOfOrdersList(DataSourceRequest command, BestCustomersReportModel model)
-        {
-            if (!_permissionService.Authorize(StandardPermissionProvider.ManageCustomers))
-                return Content("");
-
-            DateTime? startDateValue = (model.StartDate == null) ? null
-                            : (DateTime?)_dateTimeHelper.ConvertToUtcTime(model.StartDate.Value, _dateTimeHelper.CurrentTimeZone);
-
-            DateTime? endDateValue = (model.EndDate == null) ? null
-                            : (DateTime?)_dateTimeHelper.ConvertToUtcTime(model.EndDate.Value, _dateTimeHelper.CurrentTimeZone).AddDays(1);
-
-            OrderStatus? orderStatus = model.OrderStatusId > 0 ? (OrderStatus?)(model.OrderStatusId) : null;
-            PaymentStatus? paymentStatus = model.PaymentStatusId > 0 ? (PaymentStatus?)(model.PaymentStatusId) : null;
-            ShippingStatus? shippingStatus = model.ShippingStatusId > 0 ? (ShippingStatus?)(model.ShippingStatusId) : null;
-
-
-            var items = _customerReportService.GetBestCustomersReport(startDateValue, endDateValue,
-                orderStatus, paymentStatus, shippingStatus, 2, command.Page - 1, command.PageSize);
-            var gridModel = new DataSourceResult
-            {
-                Data = items.Select(x =>
-                {
-                    var m = new BestCustomerReportLineModel
-                    {
-                        CustomerId = x.CustomerId,
-                        OrderTotal = _priceFormatter.FormatPrice(x.OrderTotal, true, false),
-                        OrderCount = x.OrderCount,
-                    };
-                    var customer = _customerService.GetCustomerById(x.CustomerId);
-                    if (customer != null)
-                    {
-                        m.CustomerName = customer.IsRegistered() ? customer.Email : _localizationService.GetResource("Admin.Customers.Guest");
-                    }
-                    return m;
-                }),
-                Total = items.TotalCount
-            };
-
-            return Json(gridModel);
-        }
-
-        [ChildActionOnly]
-        public ActionResult ReportRegisteredCustomers()
-        {
-            if (!_permissionService.Authorize(StandardPermissionProvider.ManageCustomers))
-                return Content("");
-
-            return PartialView();
-        }
-
-        [HttpPost]
-        public ActionResult ReportRegisteredCustomersList(DataSourceRequest command)
-        {
-            if (!_permissionService.Authorize(StandardPermissionProvider.ManageCustomers))
-                return Content("");
-
-            var model = GetReportRegisteredCustomersModel();
-            var gridModel = new DataSourceResult
-            {
-                Data = model,
-                Total = model.Count
-            };
-
-            return Json(gridModel);
-        }
-
-        [ChildActionOnly]
-	    public ActionResult CustomerStatistics()
-	    {
-            if (!_permissionService.Authorize(StandardPermissionProvider.ManageOrders))
-                return Content("");
-
-            //a vendor doesn't have access to this report
-            if (_workContext.CurrentVendor != null)
-                return Content("");
-
-            return PartialView();
-	    }
-
-        [AcceptVerbs(HttpVerbs.Get)]
-        public ActionResult LoadCustomerStatistics(string period)
-        {
-            if (!_permissionService.Authorize(StandardPermissionProvider.ManageCustomers))
-                return Content("");
-
-            var result = new List<object>();
-
-            var nowDt = _dateTimeHelper.ConvertToUserTime(DateTime.Now);
-            var timeZone = _dateTimeHelper.CurrentTimeZone;
-            var searchCustomerRoleIds = new[] { _customerService.GetCustomerRoleBySystemName(SystemCustomerRoleNames.Registered).Id };
-
-            var culture = new CultureInfo(_workContext.WorkingLanguage.LanguageCulture);
-
-            switch (period)
-            {
-                case "year":
-                    //year statistics
-                    var yearAgoRoundedDt = nowDt.AddYears(-1).AddMonths(1);
-                    var searchYearDateUser = new DateTime(yearAgoRoundedDt.Year, yearAgoRoundedDt.Month, 1);
-                    if (!timeZone.IsInvalidTime(searchYearDateUser))
-                    {
-                        for (int i = 0; i <= 12; i++)
-                        {
-                            result.Add(new
-                            {
-                                date = searchYearDateUser.Date.ToString("Y", culture),
-                                value = _customerService.GetAllCustomers(
-                                    createdFromUtc: _dateTimeHelper.ConvertToUtcTime(searchYearDateUser, timeZone),
-                                    createdToUtc: _dateTimeHelper.ConvertToUtcTime(searchYearDateUser.AddMonths(1), timeZone),
-                                    customerRoleIds: searchCustomerRoleIds,
-                                    pageIndex: 0,
-                                    pageSize: 1).TotalCount.ToString()
-                            });
-
-                            searchYearDateUser = searchYearDateUser.AddMonths(1);
-                        }
-                    }
-                    break;
-
-                case "month":
-                    //month statistics
-                    var searchMonthDateUser = new DateTime(nowDt.Year, nowDt.AddDays(-30).Month, nowDt.AddDays(-30).Day);
-                    if (!timeZone.IsInvalidTime(searchMonthDateUser))
-                    {
-                        for (int i = 0; i <= 30; i++)
-                        {
-                            result.Add(new
-                            {
-                                date = searchMonthDateUser.Date.ToString("M", culture),
-                                value = _customerService.GetAllCustomers(
-                                    createdFromUtc: _dateTimeHelper.ConvertToUtcTime(searchMonthDateUser, timeZone),
-                                    createdToUtc: _dateTimeHelper.ConvertToUtcTime(searchMonthDateUser.AddDays(1), timeZone),
-                                    customerRoleIds: searchCustomerRoleIds,
-                                    pageIndex: 0,
-                                    pageSize: 1).TotalCount.ToString()
-                            });
-
-                            searchMonthDateUser = searchMonthDateUser.AddDays(1);
-                        }
-                    }
-                    break;
-
-                case "week":
-                default:
-                    //week statistics
-                    var searchWeekDateUser = new DateTime(nowDt.Year, nowDt.AddDays(-7).Month, nowDt.AddDays(-7).Day);
-                    if (!timeZone.IsInvalidTime(searchWeekDateUser))
-                    {
-                        for (int i = 0; i <= 7; i++)
-                        {
-                            result.Add(new
-                            {
-                                date = searchWeekDateUser.Date.ToString("d dddd", culture),
-                                value = _customerService.GetAllCustomers(
-                                    createdFromUtc: _dateTimeHelper.ConvertToUtcTime(searchWeekDateUser, timeZone),
-                                    createdToUtc: _dateTimeHelper.ConvertToUtcTime(searchWeekDateUser.AddDays(1), timeZone),
-                                    customerRoleIds: searchCustomerRoleIds,
-                                    pageIndex: 0,
-                                    pageSize: 1).TotalCount.ToString()
-                            });
-
-                            searchWeekDateUser = searchWeekDateUser.AddDays(1);
-                        }
-                    }
-                    break;
-            }
-
-            return Json(result, JsonRequestBehavior.AllowGet);
-        }
-        #endregion
-
-        #region Current shopping cart/ wishlist
-
-        [HttpPost]
-        public ActionResult GetCartList(int customerId, int cartTypeId)
-        {
-            if (!_permissionService.Authorize(StandardPermissionProvider.ManageCustomers))
-                return Content("");
-
-            var customer = _customerService.GetCustomerById(customerId);
-            var cart = customer.ShoppingCartItems.Where(x => x.ShoppingCartTypeId == cartTypeId).ToList();
-
-            var gridModel = new DataSourceResult
-            {
-                Data = cart.Select(sci =>
-                {
-                    decimal taxRate;
-                    var store = _storeService.GetStoreById(sci.StoreId); 
-                    var sciModel = new ShoppingCartItemModel
-                    {
-                        Id = sci.Id,
-                        Store = store != null ? store.Name : "Unknown",
-                        ProductId = sci.ProductId,
-                        Quantity = sci.Quantity,
-                        ProductName = sci.Product.Name,
-                        AttributeInfo = _productAttributeFormatter.FormatAttributes(sci.Product, sci.AttributesXml),
-                        UnitPrice = _priceFormatter.FormatPrice(_taxService.GetProductPrice(sci.Product, _priceCalculationService.GetUnitPrice(sci), out taxRate)),
-                        Total = _priceFormatter.FormatPrice(_taxService.GetProductPrice(sci.Product, _priceCalculationService.GetSubTotal(sci), out taxRate)),
-                        UpdatedOn = _dateTimeHelper.ConvertToUserTime(sci.UpdatedOnUtc, DateTimeKind.Utc)
-                    };
-                    return sciModel;
-                }),
-                Total = cart.Count
-            };
-
-            return Json(gridModel);
-        }
-
-        #endregion
-
-        #region Activity log
-
-        [HttpPost]
-        public ActionResult ListActivityLog(DataSourceRequest command, int customerId)
-        {
-            if (!_permissionService.Authorize(StandardPermissionProvider.ManageCustomers))
-                return Content("");
-
-            var activityLog = _customerActivityService.GetAllActivities(null, null, customerId, 0, command.Page - 1, command.PageSize);
-            var gridModel = new DataSourceResult
-            {
-                Data = activityLog.Select(x =>
-                {
-                    var m = new CustomerModel.ActivityLogModel
-                    {
-                        Id = x.Id,
-                        ActivityLogTypeName = x.ActivityLogType.Name,
-                        Comment = x.Comment,
-                        CreatedOn = _dateTimeHelper.ConvertToUserTime(x.CreatedOnUtc, DateTimeKind.Utc),
-                        IpAddress = x.IpAddress
-                    };
-                    return m;
-
-                }),
-                Total = activityLog.TotalCount
-            };
-
-            return Json(gridModel);
-        }
-
-        #endregion
-
-        #region Back in stock subscriptions
-
-        [HttpPost]
-        public ActionResult BackInStockSubscriptionList(DataSourceRequest command, int customerId)
-        {
-            if (!_permissionService.Authorize(StandardPermissionProvider.ManageCustomers))
-                return Content("");
-
-            var subscriptions = _backInStockSubscriptionService.GetAllSubscriptionsByCustomerId(customerId,
-                0, command.Page - 1, command.PageSize);
-            var gridModel = new DataSourceResult
-            {
-                Data = subscriptions.Select(x =>
-                {
-                    var store = _storeService.GetStoreById(x.StoreId);
-                    var product = x.Product;
-                    var m = new CustomerModel.BackInStockSubscriptionModel
-                    {
-                        Id = x.Id,
-                        StoreName = store != null ? store.Name : "Unknown",
-                        ProductId = x.ProductId,
-                        ProductName = product != null ? product.Name : "Unknown",
-                        CreatedOn = _dateTimeHelper.ConvertToUserTime(x.CreatedOnUtc, DateTimeKind.Utc)
-                    };
-                    return m;
-
-                }),
-                Total = subscriptions.TotalCount
-            };
-
-            return Json(gridModel);
-        }
-
-        #endregion
-
-        #region Export / Import
-
-        [HttpPost, ActionName("List")]
-        [FormValueRequired("exportexcel-all")]
-        public ActionResult ExportExcelAll(CustomerListModel model)
-        {
-            if (!_permissionService.Authorize(StandardPermissionProvider.ManageCustomers))
-                return AccessDeniedView();
-
-            var searchDayOfBirth = 0;
-            int searchMonthOfBirth = 0;
-            if (!String.IsNullOrWhiteSpace(model.SearchDayOfBirth))
-                searchDayOfBirth = Convert.ToInt32(model.SearchDayOfBirth);
-            if (!String.IsNullOrWhiteSpace(model.SearchMonthOfBirth))
-                searchMonthOfBirth = Convert.ToInt32(model.SearchMonthOfBirth);
-
-            var customers = _customerService.GetAllCustomers(
-                customerRoleIds: model.SearchCustomerRoleIds.ToArray(),
-                email: model.SearchEmail,
-                username: model.SearchUsername,
-                firstName: model.SearchFirstName,
-                lastName: model.SearchLastName,
-                dayOfBirth: searchDayOfBirth,
-                monthOfBirth: searchMonthOfBirth,
-                company: model.SearchCompany,
-                phone: model.SearchPhone,
-                zipPostalCode: model.SearchZipPostalCode,
-                loadOnlyWithShoppingCart: false);
-
-            try
-            {
-                byte[] bytes = _exportManager.ExportCustomersToXlsx(customers);
-                return File(bytes, MimeTypes.TextXlsx, "customers.xlsx");
-            }
-            catch (Exception exc)
-            {
-                ErrorNotification(exc);
-                return RedirectToAction("List");
-            }
-        }
-
-        [HttpPost]
-        public ActionResult ExportExcelSelected(string selectedIds)
-        {
-            if (!_permissionService.Authorize(StandardPermissionProvider.ManageCustomers))
-                return AccessDeniedView();
-
-            var customers = new List<Customer>();
-            if (selectedIds != null)
-            {
-                var ids = selectedIds
-                    .Split(new [] { ',' }, StringSplitOptions.RemoveEmptyEntries)
-                    .Select(x => Convert.ToInt32(x))
-                    .ToArray();
-                customers.AddRange(_customerService.GetCustomersByIds(ids));
-            }
-
-            try
-            {
-                byte[] bytes = _exportManager.ExportCustomersToXlsx(customers);
-                return File(bytes, MimeTypes.TextXlsx, "customers.xlsx");
-            }
-            catch (Exception exc)
-            {
-                ErrorNotification(exc);
-                return RedirectToAction("List");
-            }
-        }
-
-        [HttpPost, ActionName("List")]
-        [FormValueRequired("exportxml-all")]
-        public ActionResult ExportXmlAll(CustomerListModel model)
-        {
-            if (!_permissionService.Authorize(StandardPermissionProvider.ManageCustomers))
-                return AccessDeniedView();
-
-            var searchDayOfBirth = 0;
-            int searchMonthOfBirth = 0;
-            if (!String.IsNullOrWhiteSpace(model.SearchDayOfBirth))
-                searchDayOfBirth = Convert.ToInt32(model.SearchDayOfBirth);
-            if (!String.IsNullOrWhiteSpace(model.SearchMonthOfBirth))
-                searchMonthOfBirth = Convert.ToInt32(model.SearchMonthOfBirth);
-
-            var customers = _customerService.GetAllCustomers(
-                customerRoleIds: model.SearchCustomerRoleIds.ToArray(),
-                email: model.SearchEmail,
-                username: model.SearchUsername,
-                firstName: model.SearchFirstName,
-                lastName: model.SearchLastName,
-                dayOfBirth: searchDayOfBirth,
-                monthOfBirth: searchMonthOfBirth,
-                company: model.SearchCompany,
-                phone: model.SearchPhone,
-                zipPostalCode: model.SearchZipPostalCode,
-                loadOnlyWithShoppingCart: false);
-
-            try
-            {
-                var xml = _exportManager.ExportCustomersToXml(customers);
-                return new XmlDownloadResult(xml, "customers.xml");
-            }
-            catch (Exception exc)
-            {
-                ErrorNotification(exc);
-                return RedirectToAction("List");
-            }
-        }
-
-        [HttpPost]
-        public ActionResult ExportXmlSelected(string selectedIds)
-        {
-            if (!_permissionService.Authorize(StandardPermissionProvider.ManageCustomers))
-                return AccessDeniedView();
-
-            var customers = new List<Customer>();
-            if (selectedIds != null)
-            {
-                var ids = selectedIds
-                    .Split(new [] { ',' }, StringSplitOptions.RemoveEmptyEntries)
-                    .Select(x => Convert.ToInt32(x))
-                    .ToArray();
-                customers.AddRange(_customerService.GetCustomersByIds(ids));
-            }
-
-            var xml = _exportManager.ExportCustomersToXml(customers);
-            return new XmlDownloadResult(xml, "customers.xml");
-        }
-
-        #endregion
-    }
-}
+﻿using System;
+using System.Collections.Generic;
+using System.Globalization;
+using System.Linq;
+using System.Text;
+using System.Web.Mvc;
+using Nop.Admin.Extensions;
+using Nop.Admin.Models.Common;
+using Nop.Admin.Models.Customers;
+using Nop.Admin.Models.ShoppingCart;
+using Nop.Core;
+using Nop.Core.Domain.Catalog;
+using Nop.Core.Domain.Common;
+using Nop.Core.Domain.Customers;
+using Nop.Core.Domain.Directory;
+using Nop.Core.Domain.Forums;
+using Nop.Core.Domain.Messages;
+using Nop.Core.Domain.Orders;
+using Nop.Core.Domain.Payments;
+using Nop.Core.Domain.Shipping;
+using Nop.Core.Domain.Tax;
+using Nop.Services;
+using Nop.Services.Affiliates;
+using Nop.Services.Authentication.External;
+using Nop.Services.Catalog;
+using Nop.Services.Common;
+using Nop.Services.Customers;
+using Nop.Services.Directory;
+using Nop.Services.ExportImport;
+using Nop.Services.Forums;
+using Nop.Services.Helpers;
+using Nop.Services.Localization;
+using Nop.Services.Logging;
+using Nop.Services.Messages;
+using Nop.Services.Orders;
+using Nop.Services.Security;
+using Nop.Services.Stores;
+using Nop.Services.Tax;
+using Nop.Services.Vendors;
+using Nop.Web.Framework;
+using Nop.Web.Framework.Controllers;
+using Nop.Web.Framework.Kendoui;
+using Nop.Web.Framework.Mvc;
+
+namespace Nop.Admin.Controllers
+{
+    public partial class CustomerController : BaseAdminController
+    {
+        #region Fields
+
+        private readonly ICustomerService _customerService;
+        private readonly INewsLetterSubscriptionService _newsLetterSubscriptionService;
+        private readonly IGenericAttributeService _genericAttributeService;
+        private readonly ICustomerRegistrationService _customerRegistrationService;
+        private readonly ICustomerReportService _customerReportService;
+        private readonly IDateTimeHelper _dateTimeHelper;
+        private readonly ILocalizationService _localizationService;
+        private readonly DateTimeSettings _dateTimeSettings;
+        private readonly TaxSettings _taxSettings;
+        private readonly RewardPointsSettings _rewardPointsSettings;
+        private readonly ICountryService _countryService;
+        private readonly IStateProvinceService _stateProvinceService;
+        private readonly IAddressService _addressService;
+        private readonly CustomerSettings _customerSettings;
+        private readonly ITaxService _taxService;
+        private readonly IWorkContext _workContext;
+        private readonly IVendorService _vendorService;
+        private readonly IStoreContext _storeContext;
+        private readonly IPriceFormatter _priceFormatter;
+        private readonly IOrderService _orderService;
+        private readonly IExportManager _exportManager;
+        private readonly ICustomerActivityService _customerActivityService;
+        private readonly IBackInStockSubscriptionService _backInStockSubscriptionService;
+        private readonly IPriceCalculationService _priceCalculationService;
+        private readonly IProductAttributeFormatter _productAttributeFormatter;
+        private readonly IPermissionService _permissionService;
+        private readonly IQueuedEmailService _queuedEmailService;
+        private readonly EmailAccountSettings _emailAccountSettings;
+        private readonly IEmailAccountService _emailAccountService;
+        private readonly ForumSettings _forumSettings;
+        private readonly IForumService _forumService;
+        private readonly IOpenAuthenticationService _openAuthenticationService;
+        private readonly AddressSettings _addressSettings;
+        private readonly IStoreService _storeService;
+        private readonly ICustomerAttributeParser _customerAttributeParser;
+        private readonly ICustomerAttributeService _customerAttributeService;
+        private readonly IAddressAttributeParser _addressAttributeParser;
+        private readonly IAddressAttributeService _addressAttributeService;
+        private readonly IAddressAttributeFormatter _addressAttributeFormatter;
+        private readonly IAffiliateService _affiliateService;
+        private readonly IWorkflowMessageService _workflowMessageService;
+        private readonly IRewardPointService _rewardPointService;
+
+        #endregion
+
+        #region Constructors
+
+        public CustomerController(ICustomerService customerService,
+            INewsLetterSubscriptionService newsLetterSubscriptionService,
+            IGenericAttributeService genericAttributeService,
+            ICustomerRegistrationService customerRegistrationService,
+            ICustomerReportService customerReportService, 
+            IDateTimeHelper dateTimeHelper,
+            ILocalizationService localizationService, 
+            DateTimeSettings dateTimeSettings,
+            TaxSettings taxSettings, 
+            RewardPointsSettings rewardPointsSettings,
+            ICountryService countryService, 
+            IStateProvinceService stateProvinceService, 
+            IAddressService addressService,
+            CustomerSettings customerSettings,
+            ITaxService taxService, 
+            IWorkContext workContext,
+            IVendorService vendorService,
+            IStoreContext storeContext,
+            IPriceFormatter priceFormatter,
+            IOrderService orderService, 
+            IExportManager exportManager,
+            ICustomerActivityService customerActivityService,
+            IBackInStockSubscriptionService backInStockSubscriptionService,
+            IPriceCalculationService priceCalculationService,
+            IProductAttributeFormatter productAttributeFormatter,
+            IPermissionService permissionService, 
+            IQueuedEmailService queuedEmailService,
+            EmailAccountSettings emailAccountSettings,
+            IEmailAccountService emailAccountService, 
+            ForumSettings forumSettings,
+            IForumService forumService, 
+            IOpenAuthenticationService openAuthenticationService,
+            AddressSettings addressSettings,
+            IStoreService storeService,
+            ICustomerAttributeParser customerAttributeParser,
+            ICustomerAttributeService customerAttributeService,
+            IAddressAttributeParser addressAttributeParser,
+            IAddressAttributeService addressAttributeService,
+            IAddressAttributeFormatter addressAttributeFormatter,
+            IAffiliateService affiliateService,
+            IWorkflowMessageService workflowMessageService,
+            IRewardPointService rewardPointService)
+        {
+            this._customerService = customerService;
+            this._newsLetterSubscriptionService = newsLetterSubscriptionService;
+            this._genericAttributeService = genericAttributeService;
+            this._customerRegistrationService = customerRegistrationService;
+            this._customerReportService = customerReportService;
+            this._dateTimeHelper = dateTimeHelper;
+            this._localizationService = localizationService;
+            this._dateTimeSettings = dateTimeSettings;
+            this._taxSettings = taxSettings;
+            this._rewardPointsSettings = rewardPointsSettings;
+            this._countryService = countryService;
+            this._stateProvinceService = stateProvinceService;
+            this._addressService = addressService;
+            this._customerSettings = customerSettings;
+            this._taxService = taxService;
+            this._workContext = workContext;
+            this._vendorService = vendorService;
+            this._storeContext = storeContext;
+            this._priceFormatter = priceFormatter;
+            this._orderService = orderService;
+            this._exportManager = exportManager;
+            this._customerActivityService = customerActivityService;
+            this._backInStockSubscriptionService = backInStockSubscriptionService;
+            this._priceCalculationService = priceCalculationService;
+            this._productAttributeFormatter = productAttributeFormatter;
+            this._permissionService = permissionService;
+            this._queuedEmailService = queuedEmailService;
+            this._emailAccountSettings = emailAccountSettings;
+            this._emailAccountService = emailAccountService;
+            this._forumSettings = forumSettings;
+            this._forumService = forumService;
+            this._openAuthenticationService = openAuthenticationService;
+            this._addressSettings = addressSettings;
+            this._storeService = storeService;
+            this._customerAttributeParser = customerAttributeParser;
+            this._customerAttributeService = customerAttributeService;
+            this._addressAttributeParser = addressAttributeParser;
+            this._addressAttributeService = addressAttributeService;
+            this._addressAttributeFormatter = addressAttributeFormatter;
+            this._affiliateService = affiliateService;
+            this._workflowMessageService = workflowMessageService;
+            this._rewardPointService = rewardPointService;
+        }
+
+        #endregion
+
+        #region Utilities
+
+        [NonAction]
+        protected virtual string GetCustomerRolesNames(IList<CustomerRole> customerRoles, string separator = ",")
+        {
+            var sb = new StringBuilder();
+            for (int i = 0; i < customerRoles.Count; i++)
+            {
+                sb.Append(customerRoles[i].Name);
+                if (i != customerRoles.Count - 1)
+                {
+                    sb.Append(separator);
+                    sb.Append(" ");
+                }
+            }
+            return sb.ToString();
+        }
+
+        [NonAction]
+        protected virtual IList<RegisteredCustomerReportLineModel> GetReportRegisteredCustomersModel()
+        {
+            var report = new List<RegisteredCustomerReportLineModel>();
+            report.Add(new RegisteredCustomerReportLineModel
+            {
+                Period = _localizationService.GetResource("Admin.Customers.Reports.RegisteredCustomers.Fields.Period.7days"),
+                Customers = _customerReportService.GetRegisteredCustomersReport(7)
+            });
+
+            report.Add(new RegisteredCustomerReportLineModel
+            {
+                Period = _localizationService.GetResource("Admin.Customers.Reports.RegisteredCustomers.Fields.Period.14days"),
+                Customers = _customerReportService.GetRegisteredCustomersReport(14)
+            });
+            report.Add(new RegisteredCustomerReportLineModel
+            {
+                Period = _localizationService.GetResource("Admin.Customers.Reports.RegisteredCustomers.Fields.Period.month"),
+                Customers = _customerReportService.GetRegisteredCustomersReport(30)
+            });
+            report.Add(new RegisteredCustomerReportLineModel
+            {
+                Period = _localizationService.GetResource("Admin.Customers.Reports.RegisteredCustomers.Fields.Period.year"),
+                Customers = _customerReportService.GetRegisteredCustomersReport(365)
+            });
+
+            return report;
+        }
+
+        [NonAction]
+        protected virtual IList<CustomerModel.AssociatedExternalAuthModel> GetAssociatedExternalAuthRecords(Customer customer)
+        {
+            if (customer == null)
+                throw new ArgumentNullException("customer");
+
+            var result = new List<CustomerModel.AssociatedExternalAuthModel>();
+            foreach (var record in _openAuthenticationService.GetExternalIdentifiersFor(customer))
+            {
+                var method = _openAuthenticationService.LoadExternalAuthenticationMethodBySystemName(record.ProviderSystemName);
+                if (method == null)
+                    continue;
+
+                result.Add(new CustomerModel.AssociatedExternalAuthModel
+                {
+                    Id = record.Id,
+                    Email = record.Email,
+                    ExternalIdentifier = record.ExternalIdentifier,
+                    AuthMethodName = method.PluginDescriptor.FriendlyName
+                });
+            }
+
+            return result;
+        }
+
+        [NonAction]
+        protected virtual CustomerModel PrepareCustomerModelForList(Customer customer)
+        {
+            return new CustomerModel
+            {
+                Id = customer.Id,
+                Email = customer.IsRegistered() ? customer.Email : _localizationService.GetResource("Admin.Customers.Guest"),
+                Username = customer.Username,
+                FullName = customer.GetFullName(),
+                Company = customer.GetAttribute<string>(SystemCustomerAttributeNames.Company),
+                Phone = customer.GetAttribute<string>(SystemCustomerAttributeNames.Phone),
+                ZipPostalCode = customer.GetAttribute<string>(SystemCustomerAttributeNames.ZipPostalCode),
+                CustomerRoleNames = GetCustomerRolesNames(customer.CustomerRoles.ToList()),
+                Active = customer.Active,
+                CreatedOn = _dateTimeHelper.ConvertToUserTime(customer.CreatedOnUtc, DateTimeKind.Utc),
+                LastActivityDate = _dateTimeHelper.ConvertToUserTime(customer.LastActivityDateUtc, DateTimeKind.Utc),
+            };
+        }
+
+        [NonAction]
+        protected virtual string ValidateCustomerRoles(IList<CustomerRole> customerRoles)
+        {
+            if (customerRoles == null)
+                throw new ArgumentNullException("customerRoles");
+
+            //ensure a customer is not added to both 'Guests' and 'Registered' customer roles
+            //ensure that a customer is in at least one required role ('Guests' and 'Registered')
+            bool isInGuestsRole = customerRoles.FirstOrDefault(cr => cr.SystemName == SystemCustomerRoleNames.Guests) != null;
+            bool isInRegisteredRole = customerRoles.FirstOrDefault(cr => cr.SystemName == SystemCustomerRoleNames.Registered) != null;
+            if (isInGuestsRole && isInRegisteredRole)
+                return _localizationService.GetResource("Admin.Customers.Customers.GuestsAndRegisteredRolesError");
+            if (!isInGuestsRole && !isInRegisteredRole)
+                return _localizationService.GetResource("Admin.Customers.Customers.AddCustomerToGuestsOrRegisteredRoleError");
+
+            //no errors
+            return "";
+        }
+
+        [NonAction]
+        protected virtual void PrepareVendorsModel(CustomerModel model)
+        {
+            if (model == null)
+                throw new ArgumentNullException("model");
+
+            model.AvailableVendors.Add(new SelectListItem
+            {
+                Text = _localizationService.GetResource("Admin.Customers.Customers.Fields.Vendor.None"),
+                Value = "0"
+            });
+            var vendors = _vendorService.GetAllVendors(showHidden: true);
+            foreach (var vendor in vendors)
+            {
+                model.AvailableVendors.Add(new SelectListItem
+                {
+                    Text = vendor.Name,
+                    Value = vendor.Id.ToString()
+                });
+            }
+        }
+
+        [NonAction]
+        protected virtual void PrepareCustomerAttributeModel(CustomerModel model, Customer customer)
+        {
+            var customerAttributes = _customerAttributeService.GetAllCustomerAttributes();
+            foreach (var attribute in customerAttributes)
+            {
+                var attributeModel = new CustomerModel.CustomerAttributeModel
+                {
+                    Id = attribute.Id,
+                    Name = attribute.Name,
+                    IsRequired = attribute.IsRequired,
+                    AttributeControlType = attribute.AttributeControlType,
+                };
+
+                if (attribute.ShouldHaveValues())
+                {
+                    //values
+                    var attributeValues = _customerAttributeService.GetCustomerAttributeValues(attribute.Id);
+                    foreach (var attributeValue in attributeValues)
+                    {
+                        var attributeValueModel = new CustomerModel.CustomerAttributeValueModel
+                        {
+                            Id = attributeValue.Id,
+                            Name = attributeValue.Name,
+                            IsPreSelected = attributeValue.IsPreSelected
+                        };
+                        attributeModel.Values.Add(attributeValueModel);
+                    }
+                }
+
+
+                //set already selected attributes
+                if (customer != null)
+                {
+                    var selectedCustomerAttributes = customer.GetAttribute<string>(SystemCustomerAttributeNames.CustomCustomerAttributes, _genericAttributeService);
+                    switch (attribute.AttributeControlType)
+                    {
+                        case AttributeControlType.DropdownList:
+                        case AttributeControlType.RadioList:
+                        case AttributeControlType.Checkboxes:
+                        {
+                            if (!String.IsNullOrEmpty(selectedCustomerAttributes))
+                            {
+                                //clear default selection
+                                foreach (var item in attributeModel.Values)
+                                    item.IsPreSelected = false;
+
+                                //select new values
+                                var selectedValues = _customerAttributeParser.ParseCustomerAttributeValues(selectedCustomerAttributes);
+                                foreach (var attributeValue in selectedValues)
+                                    foreach (var item in attributeModel.Values)
+                                        if (attributeValue.Id == item.Id)
+                                            item.IsPreSelected = true;
+                            }
+                        }
+                            break;
+                        case AttributeControlType.ReadonlyCheckboxes:
+                        {
+                            //do nothing
+                            //values are already pre-set
+                        }
+                            break;
+                        case AttributeControlType.TextBox:
+                        case AttributeControlType.MultilineTextbox:
+                        {
+                            if (!String.IsNullOrEmpty(selectedCustomerAttributes))
+                            {
+                                var enteredText = _customerAttributeParser.ParseValues(selectedCustomerAttributes, attribute.Id);
+                                if (enteredText.Any())
+                                    attributeModel.DefaultValue = enteredText[0];
+                            }
+                        }
+                            break;
+                        case AttributeControlType.Datepicker:
+                        case AttributeControlType.ColorSquares:
+                        case AttributeControlType.ImageSquares:
+                        case AttributeControlType.FileUpload:
+                        default:
+                            //not supported attribute control types
+                            break;
+                    }
+                }
+
+                model.CustomerAttributes.Add(attributeModel);
+            }
+        }
+
+        [NonAction]
+        protected virtual string ParseCustomCustomerAttributes(Customer customer, FormCollection form)
+        {
+            if (customer == null)
+                throw new ArgumentNullException("customer");
+
+            if (form == null)
+                throw new ArgumentNullException("form");
+
+            string attributesXml = "";
+            var customerAttributes = _customerAttributeService.GetAllCustomerAttributes();
+            foreach (var attribute in customerAttributes)
+            {
+                string controlId = string.Format("customer_attribute_{0}", attribute.Id);
+                switch (attribute.AttributeControlType)
+                {
+                    case AttributeControlType.DropdownList:
+                    case AttributeControlType.RadioList:
+                        {
+                            var ctrlAttributes = form[controlId];
+                            if (!String.IsNullOrEmpty(ctrlAttributes))
+                            {
+                                int selectedAttributeId = int.Parse(ctrlAttributes);
+                                if (selectedAttributeId > 0)
+                                    attributesXml = _customerAttributeParser.AddCustomerAttribute(attributesXml,
+                                        attribute, selectedAttributeId.ToString());
+                            }
+                        }
+                        break;
+                    case AttributeControlType.Checkboxes:
+                        {
+                            var cblAttributes = form[controlId];
+                            if (!String.IsNullOrEmpty(cblAttributes))
+                            {
+                                foreach (var item in cblAttributes.Split(new [] { ',' }, StringSplitOptions.RemoveEmptyEntries))
+                                {
+                                    int selectedAttributeId = int.Parse(item);
+                                    if (selectedAttributeId > 0)
+                                        attributesXml = _customerAttributeParser.AddCustomerAttribute(attributesXml,
+                                            attribute, selectedAttributeId.ToString());
+                                }
+                            }
+                        }
+                        break;
+                    case AttributeControlType.ReadonlyCheckboxes:
+                        {
+                            //load read-only (already server-side selected) values
+                            var attributeValues = _customerAttributeService.GetCustomerAttributeValues(attribute.Id);
+                            foreach (var selectedAttributeId in attributeValues
+                                .Where(v => v.IsPreSelected)
+                                .Select(v => v.Id)
+                                .ToList())
+                            {
+                                attributesXml = _customerAttributeParser.AddCustomerAttribute(attributesXml,
+                                            attribute, selectedAttributeId.ToString());
+                            }
+                        }
+                        break;
+                    case AttributeControlType.TextBox:
+                    case AttributeControlType.MultilineTextbox:
+                        {
+                            var ctrlAttributes = form[controlId];
+                            if (!String.IsNullOrEmpty(ctrlAttributes))
+                            {
+                                string enteredText = ctrlAttributes.Trim();
+                                attributesXml = _customerAttributeParser.AddCustomerAttribute(attributesXml,
+                                    attribute, enteredText);
+                            }
+                        }
+                        break;
+                    case AttributeControlType.Datepicker:
+                    case AttributeControlType.ColorSquares:
+                    case AttributeControlType.ImageSquares:
+                    case AttributeControlType.FileUpload:
+                    //not supported customer attributes
+                    default:
+                        break;
+                }
+            }
+
+            return attributesXml;
+        }
+
+        [NonAction]
+        protected virtual void PrepareCustomerModel(CustomerModel model, Customer customer, bool excludeProperties)
+        {
+            var allStores = _storeService.GetAllStores();
+            if (customer != null)
+            {
+                model.Id = customer.Id;
+                if (!excludeProperties)
+                {
+                    model.Email = customer.Email;
+                    model.Username = customer.Username;
+                    model.VendorId = customer.VendorId;
+                    model.AdminComment = customer.AdminComment;
+                    model.IsTaxExempt = customer.IsTaxExempt;
+                    model.Active = customer.Active;
+
+                    var affiliate = _affiliateService.GetAffiliateById(customer.AffiliateId);
+                    if (affiliate != null)
+                    {
+                        model.AffiliateId = affiliate.Id;
+                        model.AffiliateName = affiliate.GetFullName();
+                    }
+
+                    model.TimeZoneId = customer.GetAttribute<string>(SystemCustomerAttributeNames.TimeZoneId);
+                    model.VatNumber = customer.GetAttribute<string>(SystemCustomerAttributeNames.VatNumber);
+                    model.VatNumberStatusNote = ((VatNumberStatus)customer.GetAttribute<int>(SystemCustomerAttributeNames.VatNumberStatusId))
+                        .GetLocalizedEnum(_localizationService, _workContext);
+                    model.CreatedOn = _dateTimeHelper.ConvertToUserTime(customer.CreatedOnUtc, DateTimeKind.Utc);
+                    model.LastActivityDate = _dateTimeHelper.ConvertToUserTime(customer.LastActivityDateUtc, DateTimeKind.Utc);
+                    model.LastIpAddress = customer.LastIpAddress;
+                    model.LastVisitedPage = customer.GetAttribute<string>(SystemCustomerAttributeNames.LastVisitedPage);
+
+                    model.SelectedCustomerRoleIds = customer.CustomerRoles.Select(cr => cr.Id).ToList();
+
+                    //newsletter subscriptions
+                    if (!String.IsNullOrEmpty(customer.Email))
+                    {
+                        var newsletterSubscriptionStoreIds = new List<int>();
+                        foreach (var store in allStores)
+                        {
+                            var newsletterSubscription = _newsLetterSubscriptionService
+                                .GetNewsLetterSubscriptionByEmailAndStoreId(customer.Email, store.Id);
+                            if (newsletterSubscription != null)
+                                newsletterSubscriptionStoreIds.Add(store.Id);
+                            model.SelectedNewsletterSubscriptionStoreIds = newsletterSubscriptionStoreIds.ToArray();
+                        }
+                    }
+
+                    //form fields
+                    model.FirstName = customer.GetAttribute<string>(SystemCustomerAttributeNames.FirstName);
+                    model.LastName = customer.GetAttribute<string>(SystemCustomerAttributeNames.LastName);
+                    model.Gender = customer.GetAttribute<string>(SystemCustomerAttributeNames.Gender);
+                    model.DateOfBirth = customer.GetAttribute<DateTime?>(SystemCustomerAttributeNames.DateOfBirth);
+                    model.Company = customer.GetAttribute<string>(SystemCustomerAttributeNames.Company);
+                    model.StreetAddress = customer.GetAttribute<string>(SystemCustomerAttributeNames.StreetAddress);
+                    model.StreetAddress2 = customer.GetAttribute<string>(SystemCustomerAttributeNames.StreetAddress2);
+                    model.ZipPostalCode = customer.GetAttribute<string>(SystemCustomerAttributeNames.ZipPostalCode);
+                    model.City = customer.GetAttribute<string>(SystemCustomerAttributeNames.City);
+                    model.CountryId = customer.GetAttribute<int>(SystemCustomerAttributeNames.CountryId);
+                    model.StateProvinceId = customer.GetAttribute<int>(SystemCustomerAttributeNames.StateProvinceId);
+                    model.Phone = customer.GetAttribute<string>(SystemCustomerAttributeNames.Phone);
+                    model.Fax = customer.GetAttribute<string>(SystemCustomerAttributeNames.Fax);
+                }
+            }
+
+            model.UsernamesEnabled = _customerSettings.UsernamesEnabled;
+            model.AllowCustomersToSetTimeZone = _dateTimeSettings.AllowCustomersToSetTimeZone;
+            foreach (var tzi in _dateTimeHelper.GetSystemTimeZones())
+                model.AvailableTimeZones.Add(new SelectListItem { Text = tzi.DisplayName, Value = tzi.Id, Selected = (tzi.Id == model.TimeZoneId) });
+            if (customer != null)
+            {
+                model.DisplayVatNumber = _taxSettings.EuVatEnabled;
+            }
+            else
+            {
+                model.DisplayVatNumber = false;
+            }
+
+            //vendors
+            PrepareVendorsModel(model);
+            //customer attributes
+            PrepareCustomerAttributeModel(model, customer);
+
+            model.GenderEnabled = _customerSettings.GenderEnabled;
+            model.DateOfBirthEnabled = _customerSettings.DateOfBirthEnabled;
+            model.CompanyEnabled = _customerSettings.CompanyEnabled;
+            model.StreetAddressEnabled = _customerSettings.StreetAddressEnabled;
+            model.StreetAddress2Enabled = _customerSettings.StreetAddress2Enabled;
+            model.ZipPostalCodeEnabled = _customerSettings.ZipPostalCodeEnabled;
+            model.CityEnabled = _customerSettings.CityEnabled;
+            model.CountryEnabled = _customerSettings.CountryEnabled;
+            model.StateProvinceEnabled = _customerSettings.StateProvinceEnabled;
+            model.PhoneEnabled = _customerSettings.PhoneEnabled;
+            model.FaxEnabled = _customerSettings.FaxEnabled;
+
+            //countries and states
+            if (_customerSettings.CountryEnabled)
+            {
+                model.AvailableCountries.Add(new SelectListItem { Text = _localizationService.GetResource("Admin.Address.SelectCountry"), Value = "0" });
+                foreach (var c in _countryService.GetAllCountries(showHidden: true))
+                {
+                    model.AvailableCountries.Add(new SelectListItem
+                    {
+                        Text = c.Name,
+                        Value = c.Id.ToString(),
+                        Selected = c.Id == model.CountryId
+                    });
+                }
+
+                if (_customerSettings.StateProvinceEnabled)
+                {
+                    //states
+                    var states = _stateProvinceService.GetStateProvincesByCountryId(model.CountryId).ToList();
+                    if (states.Any())
+                    {
+                        model.AvailableStates.Add(new SelectListItem { Text = _localizationService.GetResource("Admin.Address.SelectState"), Value = "0" });
+
+                        foreach (var s in states)
+                        {
+                            model.AvailableStates.Add(new SelectListItem { Text = s.Name, Value = s.Id.ToString(), Selected = (s.Id == model.StateProvinceId) });
+                        }
+                    }
+                    else
+                    {
+                        bool anyCountrySelected = model.AvailableCountries.Any(x => x.Selected);
+
+                        model.AvailableStates.Add(new SelectListItem
+                        {
+                            Text = _localizationService.GetResource(anyCountrySelected ? "Admin.Address.OtherNonUS" : "Admin.Address.SelectState"),
+                            Value = "0"
+                        });
+                    }
+                }
+            }
+
+            //newsletter subscriptions
+            model.AvailableNewsletterSubscriptionStores = allStores
+                .Select(s => new CustomerModel.StoreModel() {Id = s.Id, Name = s.Name })
+                .ToList();
+
+            //customer roles
+            var allRoles = _customerService.GetAllCustomerRoles(true);
+            var adminRole = allRoles.FirstOrDefault(c => c.SystemName == SystemCustomerRoleNames.Registered);
+            //precheck Registered Role as a default role while creating a new customer through admin
+            if (customer == null && adminRole != null)
+            {
+                model.SelectedCustomerRoleIds.Add(adminRole.Id);
+            }
+            foreach (var role in allRoles)
+            {
+                model.AvailableCustomerRoles.Add(new SelectListItem
+                {
+                    Text = role.Name,
+                    Value = role.Id.ToString(),
+                    Selected = model.SelectedCustomerRoleIds.Contains(role.Id)
+                });
+            }
+
+            //reward points history
+            if (customer != null)
+            {
+                model.DisplayRewardPointsHistory = _rewardPointsSettings.Enabled;
+                model.AddRewardPointsValue = 0;
+                model.AddRewardPointsMessage = "Some comment here...";
+
+                //stores
+                foreach (var store in allStores)
+                {
+                    model.RewardPointsAvailableStores.Add(new SelectListItem
+                    {
+                        Text = store.Name,
+                        Value = store.Id.ToString(),
+                        Selected = (store.Id == _storeContext.CurrentStore.Id)
+                    });
+                }
+            }
+            else
+            {
+                model.DisplayRewardPointsHistory = false;
+            }
+            //external authentication records
+            if (customer != null)
+            {
+                model.AssociatedExternalAuthRecords = GetAssociatedExternalAuthRecords(customer);
+            }
+            //sending of the welcome message:
+            //1. "admin approval" registration method
+            //2. already created customer
+            //3. registered
+            model.AllowSendingOfWelcomeMessage = _customerSettings.UserRegistrationType == UserRegistrationType.AdminApproval &&
+                customer != null &&
+                customer.IsRegistered();
+            //sending of the activation message
+            //1. "email validation" registration method
+            //2. already created customer
+            //3. registered
+            //4. not active
+            model.AllowReSendingOfActivationMessage = _customerSettings.UserRegistrationType == UserRegistrationType.EmailValidation &&
+                customer != null &&
+                customer.IsRegistered() &&
+                !customer.Active;
+        }
+
+        [NonAction]
+        protected virtual void PrepareAddressModel(CustomerAddressModel model, Address address, Customer customer, bool excludeProperties)
+        {
+            if (customer == null)
+                throw new ArgumentNullException("customer");
+
+            model.CustomerId = customer.Id;
+            if (address != null)
+            {
+                if (!excludeProperties)
+                {
+                    model.Address = address.ToModel();
+                }
+            }
+
+            if (model.Address == null)
+                model.Address = new AddressModel();
+
+            model.Address.FirstNameEnabled = true;
+            model.Address.FirstNameRequired = true;
+            model.Address.LastNameEnabled = true;
+            model.Address.LastNameRequired = true;
+            model.Address.EmailEnabled = true;
+            model.Address.EmailRequired = true;
+            model.Address.CompanyEnabled = _addressSettings.CompanyEnabled;
+            model.Address.CompanyRequired = _addressSettings.CompanyRequired;
+            model.Address.CountryEnabled = _addressSettings.CountryEnabled;
+            model.Address.StateProvinceEnabled = _addressSettings.StateProvinceEnabled;
+            model.Address.CityEnabled = _addressSettings.CityEnabled;
+            model.Address.CityRequired = _addressSettings.CityRequired;
+            model.Address.StreetAddressEnabled = _addressSettings.StreetAddressEnabled;
+            model.Address.StreetAddressRequired = _addressSettings.StreetAddressRequired;
+            model.Address.StreetAddress2Enabled = _addressSettings.StreetAddress2Enabled;
+            model.Address.StreetAddress2Required = _addressSettings.StreetAddress2Required;
+            model.Address.ZipPostalCodeEnabled = _addressSettings.ZipPostalCodeEnabled;
+            model.Address.ZipPostalCodeRequired = _addressSettings.ZipPostalCodeRequired;
+            model.Address.PhoneEnabled = _addressSettings.PhoneEnabled;
+            model.Address.PhoneRequired = _addressSettings.PhoneRequired;
+            model.Address.FaxEnabled = _addressSettings.FaxEnabled;
+            model.Address.FaxRequired = _addressSettings.FaxRequired;
+            //countries
+            model.Address.AvailableCountries.Add(new SelectListItem { Text = _localizationService.GetResource("Admin.Address.SelectCountry"), Value = "0" });
+            foreach (var c in _countryService.GetAllCountries(showHidden: true))
+                model.Address.AvailableCountries.Add(new SelectListItem { Text = c.Name, Value = c.Id.ToString(), Selected = (c.Id == model.Address.CountryId) });
+            //states
+            var states = model.Address.CountryId.HasValue ? _stateProvinceService.GetStateProvincesByCountryId(model.Address.CountryId.Value, showHidden: true).ToList() : new List<StateProvince>();
+            if (states.Any())
+            {
+                foreach (var s in states)
+                    model.Address.AvailableStates.Add(new SelectListItem { Text = s.Name, Value = s.Id.ToString(), Selected = (s.Id == model.Address.StateProvinceId) });
+            }
+            else
+                model.Address.AvailableStates.Add(new SelectListItem { Text = _localizationService.GetResource("Admin.Address.OtherNonUS"), Value = "0" });
+            //customer attribute services
+            model.Address.PrepareCustomAddressAttributes(address, _addressAttributeService, _addressAttributeParser);
+        }
+
+        [NonAction]
+        private bool SecondAdminAccountExists(Customer customer)
+        {
+            var customers = _customerService.GetAllCustomers(customerRoleIds: new[] {_customerService.GetCustomerRoleBySystemName(SystemCustomerRoleNames.Administrators).Id});
+
+            return customers.Any(c => c.Active && c.Id != customer.Id);
+        }
+        #endregion
+
+        #region Customers
+
+        public ActionResult Index()
+        {
+            return RedirectToAction("List");
+        }
+
+        public ActionResult List()
+        {
+            if (!_permissionService.Authorize(StandardPermissionProvider.ManageCustomers))
+                return AccessDeniedView();
+
+            //load registered customers by default
+            var defaultRoleIds = new List<int> {_customerService.GetCustomerRoleBySystemName(SystemCustomerRoleNames.Registered).Id};
+            var model = new CustomerListModel
+            {
+                UsernamesEnabled = _customerSettings.UsernamesEnabled,
+                DateOfBirthEnabled = _customerSettings.DateOfBirthEnabled,
+                CompanyEnabled = _customerSettings.CompanyEnabled,
+                PhoneEnabled = _customerSettings.PhoneEnabled,
+                ZipPostalCodeEnabled = _customerSettings.ZipPostalCodeEnabled,
+                SearchCustomerRoleIds = defaultRoleIds,
+            };
+            var allRoles = _customerService.GetAllCustomerRoles(true);
+            foreach (var role in allRoles)
+            {
+                model.AvailableCustomerRoles.Add(new SelectListItem
+                {
+                    Text = role.Name,
+                    Value = role.Id.ToString(),
+                    Selected = defaultRoleIds.Any(x => x == role.Id)
+                });
+            }
+
+            return View(model);
+        }
+
+        [HttpPost]
+        public ActionResult CustomerList(DataSourceRequest command, CustomerListModel model,
+            [ModelBinder(typeof(CommaSeparatedModelBinder))] int[] searchCustomerRoleIds)
+        {
+            //we use own own binder for searchCustomerRoleIds property 
+            if (!_permissionService.Authorize(StandardPermissionProvider.ManageCustomers))
+                return AccessDeniedView();
+
+            var searchDayOfBirth = 0;
+            int searchMonthOfBirth = 0;
+            if (!String.IsNullOrWhiteSpace(model.SearchDayOfBirth))
+                searchDayOfBirth = Convert.ToInt32(model.SearchDayOfBirth);
+            if (!String.IsNullOrWhiteSpace(model.SearchMonthOfBirth))
+                searchMonthOfBirth = Convert.ToInt32(model.SearchMonthOfBirth);
+            
+            var customers = _customerService.GetAllCustomers(
+                customerRoleIds: searchCustomerRoleIds,
+                email: model.SearchEmail,
+                username: model.SearchUsername,
+                firstName: model.SearchFirstName,
+                lastName: model.SearchLastName,
+                dayOfBirth: searchDayOfBirth,
+                monthOfBirth: searchMonthOfBirth,
+                company: model.SearchCompany,
+                phone: model.SearchPhone,
+                zipPostalCode: model.SearchZipPostalCode,
+                ipAddress: model.SearchIpAddress,
+                loadOnlyWithShoppingCart: false,
+                pageIndex: command.Page - 1,
+                pageSize: command.PageSize);
+            var gridModel = new DataSourceResult
+            {
+                Data = customers.Select(PrepareCustomerModelForList),
+                Total = customers.TotalCount
+            };
+
+            return Json(gridModel);
+        }
+        
+        public ActionResult Create()
+        {
+            if (!_permissionService.Authorize(StandardPermissionProvider.ManageCustomers))
+                return AccessDeniedView();
+
+            var model = new CustomerModel();
+            PrepareCustomerModel(model, null, false);
+            //default value
+            model.Active = true;
+            return View(model);
+        }
+
+        [HttpPost, ParameterBasedOnFormName("save-continue", "continueEditing")]
+        [FormValueRequired("save", "save-continue")]
+        [ValidateInput(false)]
+        public ActionResult Create(CustomerModel model, bool continueEditing, FormCollection form)
+        {
+            if (!_permissionService.Authorize(StandardPermissionProvider.ManageCustomers))
+                return AccessDeniedView();
+
+            if (!String.IsNullOrWhiteSpace(model.Email))
+            {
+                var cust2 = _customerService.GetCustomerByEmail(model.Email);
+                if (cust2 != null)
+                    ModelState.AddModelError("", "Email is already registered");
+            }
+            if (!String.IsNullOrWhiteSpace(model.Username) & _customerSettings.UsernamesEnabled)
+            {
+                var cust2 = _customerService.GetCustomerByUsername(model.Username);
+                if (cust2 != null)
+                    ModelState.AddModelError("", "Username is already registered");
+            }
+
+            //validate customer roles
+            var allCustomerRoles = _customerService.GetAllCustomerRoles(true);
+            var newCustomerRoles = new List<CustomerRole>();
+            foreach (var customerRole in allCustomerRoles)
+                if (model.SelectedCustomerRoleIds.Contains(customerRole.Id))
+                    newCustomerRoles.Add(customerRole);
+            var customerRolesError = ValidateCustomerRoles(newCustomerRoles);
+            if (!String.IsNullOrEmpty(customerRolesError))
+            {
+                ModelState.AddModelError("", customerRolesError);
+                ErrorNotification(customerRolesError, false);
+            }
+
+            // Ensure that valid email address is entered if Registered role is checked to avoid registered customers with empty email address
+            if (newCustomerRoles.Any() && newCustomerRoles.FirstOrDefault(c => c.SystemName == SystemCustomerRoleNames.Registered) != null && !CommonHelper.IsValidEmail(model.Email))
+            {
+                ModelState.AddModelError("", _localizationService.GetResource("Admin.Customers.Customers.ValidEmailRequiredRegisteredRole"));
+                ErrorNotification(_localizationService.GetResource("Admin.Customers.Customers.ValidEmailRequiredRegisteredRole"), false);
+            }
+            
+            if (ModelState.IsValid)
+            {
+                var customer = new Customer
+                {
+                    CustomerGuid = Guid.NewGuid(),
+                    Email = model.Email,
+                    Username = model.Username,
+                    VendorId = model.VendorId,
+                    AdminComment = model.AdminComment,
+                    IsTaxExempt = model.IsTaxExempt,
+                    Active = model.Active,
+                    CreatedOnUtc = DateTime.UtcNow,
+                    LastActivityDateUtc = DateTime.UtcNow,
+                };
+                _customerService.InsertCustomer(customer);
+
+                //form fields
+                if (_dateTimeSettings.AllowCustomersToSetTimeZone)
+                    _genericAttributeService.SaveAttribute(customer, SystemCustomerAttributeNames.TimeZoneId, model.TimeZoneId);
+                if (_customerSettings.GenderEnabled)
+                    _genericAttributeService.SaveAttribute(customer, SystemCustomerAttributeNames.Gender, model.Gender);
+                _genericAttributeService.SaveAttribute(customer, SystemCustomerAttributeNames.FirstName, model.FirstName);
+                _genericAttributeService.SaveAttribute(customer, SystemCustomerAttributeNames.LastName, model.LastName);
+                if (_customerSettings.DateOfBirthEnabled)
+                    _genericAttributeService.SaveAttribute(customer, SystemCustomerAttributeNames.DateOfBirth, model.DateOfBirth);
+                if (_customerSettings.CompanyEnabled)
+                    _genericAttributeService.SaveAttribute(customer, SystemCustomerAttributeNames.Company, model.Company);
+                if (_customerSettings.StreetAddressEnabled)
+                    _genericAttributeService.SaveAttribute(customer, SystemCustomerAttributeNames.StreetAddress, model.StreetAddress);
+                if (_customerSettings.StreetAddress2Enabled)
+                    _genericAttributeService.SaveAttribute(customer, SystemCustomerAttributeNames.StreetAddress2, model.StreetAddress2);
+                if (_customerSettings.ZipPostalCodeEnabled)
+                    _genericAttributeService.SaveAttribute(customer, SystemCustomerAttributeNames.ZipPostalCode, model.ZipPostalCode);
+                if (_customerSettings.CityEnabled)
+                    _genericAttributeService.SaveAttribute(customer, SystemCustomerAttributeNames.City, model.City);
+                if (_customerSettings.CountryEnabled)
+                    _genericAttributeService.SaveAttribute(customer, SystemCustomerAttributeNames.CountryId, model.CountryId);
+                if (_customerSettings.CountryEnabled && _customerSettings.StateProvinceEnabled)
+                    _genericAttributeService.SaveAttribute(customer, SystemCustomerAttributeNames.StateProvinceId, model.StateProvinceId);
+                if (_customerSettings.PhoneEnabled)
+                    _genericAttributeService.SaveAttribute(customer, SystemCustomerAttributeNames.Phone, model.Phone);
+                if (_customerSettings.FaxEnabled)
+                    _genericAttributeService.SaveAttribute(customer, SystemCustomerAttributeNames.Fax, model.Fax);
+
+                //custom customer attributes
+                var customerAttributes = ParseCustomCustomerAttributes(customer, form);
+                _genericAttributeService.SaveAttribute(customer, SystemCustomerAttributeNames.CustomCustomerAttributes, customerAttributes);
+
+
+                //newsletter subscriptions
+                if (!String.IsNullOrEmpty(customer.Email))
+                {
+                    var allStores = _storeService.GetAllStores();
+                    foreach (var store in allStores)
+                    {
+                        var newsletterSubscription = _newsLetterSubscriptionService
+                            .GetNewsLetterSubscriptionByEmailAndStoreId(customer.Email, store.Id);
+                        if (model.SelectedNewsletterSubscriptionStoreIds != null &&
+                            model.SelectedNewsletterSubscriptionStoreIds.Contains(store.Id))
+                        {
+                            //subscribed
+                            if (newsletterSubscription == null)
+                            {
+                                _newsLetterSubscriptionService.InsertNewsLetterSubscription(new NewsLetterSubscription
+                                {
+                                    NewsLetterSubscriptionGuid = Guid.NewGuid(),
+                                    Email = customer.Email,
+                                    Active = true,
+                                    StoreId = store.Id,
+                                    CreatedOnUtc = DateTime.UtcNow
+                                });
+                            }
+                        }
+                        else
+                        {
+                            //not subscribed
+                            if (newsletterSubscription != null)
+                            {
+                                _newsLetterSubscriptionService.DeleteNewsLetterSubscription(newsletterSubscription);
+                            }
+                        }
+                    }
+                }
+
+                //password
+                if (!String.IsNullOrWhiteSpace(model.Password))
+                {
+                    var changePassRequest = new ChangePasswordRequest(model.Email, false, _customerSettings.DefaultPasswordFormat, model.Password);
+                    var changePassResult = _customerRegistrationService.ChangePassword(changePassRequest);
+                    if (!changePassResult.Success)
+                    {
+                        foreach (var changePassError in changePassResult.Errors)
+                            ErrorNotification(changePassError);
+                    }
+                }
+
+                //customer roles
+                foreach (var customerRole in newCustomerRoles)
+                {
+                    //ensure that the current customer cannot add to "Administrators" system role if he's not an admin himself
+                    if (customerRole.SystemName == SystemCustomerRoleNames.Administrators && 
+                        !_workContext.CurrentCustomer.IsAdmin())
+                        continue;
+
+                    customer.CustomerRoles.Add(customerRole);
+                }
+                _customerService.UpdateCustomer(customer);
+                
+
+                //ensure that a customer with a vendor associated is not in "Administrators" role
+                //otherwise, he won't have access to other functionality in admin area
+                if (customer.IsAdmin() && customer.VendorId > 0)
+                {
+                    customer.VendorId = 0;
+                    _customerService.UpdateCustomer(customer);
+                    ErrorNotification(_localizationService.GetResource("Admin.Customers.Customers.AdminCouldNotbeVendor"));
+                }
+
+                //ensure that a customer in the Vendors role has a vendor account associated.
+                //otherwise, he will have access to ALL products
+                if (customer.IsVendor() && customer.VendorId == 0)
+                {
+                    var vendorRole = customer
+                        .CustomerRoles
+                        .FirstOrDefault(x => x.SystemName == SystemCustomerRoleNames.Vendors);
+                    customer.CustomerRoles.Remove(vendorRole);
+                    _customerService.UpdateCustomer(customer);
+                    ErrorNotification(_localizationService.GetResource("Admin.Customers.Customers.CannotBeInVendoRoleWithoutVendorAssociated"));
+                }
+
+                //activity log
+                _customerActivityService.InsertActivity("AddNewCustomer", _localizationService.GetResource("ActivityLog.AddNewCustomer"), customer.Id);
+
+                SuccessNotification(_localizationService.GetResource("Admin.Customers.Customers.Added"));
+
+                if (continueEditing)
+                {
+                    //selected tab
+                    SaveSelectedTabName();
+
+                    return RedirectToAction("Edit", new {id = customer.Id});
+                }
+                return RedirectToAction("List");
+            }
+
+            //If we got this far, something failed, redisplay form
+            PrepareCustomerModel(model, null, true);
+            return View(model);
+        }
+
+        public ActionResult Edit(int id)
+        {
+            if (!_permissionService.Authorize(StandardPermissionProvider.ManageCustomers))
+                return AccessDeniedView();
+
+            var customer = _customerService.GetCustomerById(id);
+            if (customer == null || customer.Deleted)
+                //No customer found with the specified id
+                return RedirectToAction("List");
+
+            var model = new CustomerModel();
+            PrepareCustomerModel(model, customer, false);
+            return View(model);
+        }
+
+        [HttpPost, ParameterBasedOnFormName("save-continue", "continueEditing")]
+        [FormValueRequired("save", "save-continue")]
+        [ValidateInput(false)]
+        public ActionResult Edit(CustomerModel model, bool continueEditing, FormCollection form)
+        {
+            if (!_permissionService.Authorize(StandardPermissionProvider.ManageCustomers))
+                return AccessDeniedView();
+
+            var customer = _customerService.GetCustomerById(model.Id);
+            if (customer == null || customer.Deleted)
+                //No customer found with the specified id
+                return RedirectToAction("List");
+
+            //validate customer roles
+            var allCustomerRoles = _customerService.GetAllCustomerRoles(true);
+            var newCustomerRoles = new List<CustomerRole>();
+            foreach (var customerRole in allCustomerRoles)
+                if (model.SelectedCustomerRoleIds.Contains(customerRole.Id))
+                    newCustomerRoles.Add(customerRole);
+            var customerRolesError = ValidateCustomerRoles(newCustomerRoles);
+            if (!String.IsNullOrEmpty(customerRolesError))
+            {
+                ModelState.AddModelError("", customerRolesError);
+                ErrorNotification(customerRolesError, false);
+            }
+
+            // Ensure that valid email address is entered if Registered role is checked to avoid registered customers with empty email address
+            if (newCustomerRoles.Any() && newCustomerRoles.FirstOrDefault(c => c.SystemName == SystemCustomerRoleNames.Registered) != null && !CommonHelper.IsValidEmail(model.Email))
+            {
+                ModelState.AddModelError("", _localizationService.GetResource("Admin.Customers.Customers.ValidEmailRequiredRegisteredRole"));
+                ErrorNotification(_localizationService.GetResource("Admin.Customers.Customers.ValidEmailRequiredRegisteredRole"), false);
+            }
+            
+            if (ModelState.IsValid)
+            {
+                try
+                {
+                    customer.AdminComment = model.AdminComment;
+                    customer.IsTaxExempt = model.IsTaxExempt;
+
+                    //prevent deactivation of the last active administrator
+                    if (!customer.IsAdmin() || model.Active || SecondAdminAccountExists(customer))
+                        customer.Active = model.Active;
+                    else
+                        ErrorNotification(_localizationService.GetResource("Admin.Customers.Customers.AdminAccountShouldExists.Deactivate"));
+
+                    //email
+                    if (!String.IsNullOrWhiteSpace(model.Email))
+                    {
+                        _customerRegistrationService.SetEmail(customer, model.Email);
+                    }
+                    else
+                    {
+                        customer.Email = model.Email;
+                    }
+
+                    //username
+                    if (_customerSettings.UsernamesEnabled)
+                    {
+                        if (!String.IsNullOrWhiteSpace(model.Username))
+                        {
+                            _customerRegistrationService.SetUsername(customer, model.Username);
+                        }
+                        else
+                        {
+                            customer.Username = model.Username;
+                        }
+                    }
+
+                    //VAT number
+                    if (_taxSettings.EuVatEnabled)
+                    {
+                        var prevVatNumber = customer.GetAttribute<string>(SystemCustomerAttributeNames.VatNumber);
+
+                        _genericAttributeService.SaveAttribute(customer, SystemCustomerAttributeNames.VatNumber, model.VatNumber);
+                        //set VAT number status
+                        if (!String.IsNullOrEmpty(model.VatNumber))
+                        {
+                            if (!model.VatNumber.Equals(prevVatNumber, StringComparison.InvariantCultureIgnoreCase))
+                            {
+                                _genericAttributeService.SaveAttribute(customer, 
+                                    SystemCustomerAttributeNames.VatNumberStatusId, 
+                                    (int)_taxService.GetVatNumberStatus(model.VatNumber));
+                            }
+                        }
+                        else
+                        {
+                            _genericAttributeService.SaveAttribute(customer,
+                                SystemCustomerAttributeNames.VatNumberStatusId, 
+                                (int)VatNumberStatus.Empty);
+                        }
+                    }
+
+                    //vendor
+                    customer.VendorId = model.VendorId;
+
+                    //form fields
+                    if (_dateTimeSettings.AllowCustomersToSetTimeZone)
+                        _genericAttributeService.SaveAttribute(customer, SystemCustomerAttributeNames.TimeZoneId, model.TimeZoneId);
+                    if (_customerSettings.GenderEnabled)
+                        _genericAttributeService.SaveAttribute(customer, SystemCustomerAttributeNames.Gender, model.Gender);
+                    _genericAttributeService.SaveAttribute(customer, SystemCustomerAttributeNames.FirstName, model.FirstName);
+                    _genericAttributeService.SaveAttribute(customer, SystemCustomerAttributeNames.LastName, model.LastName);
+                    if (_customerSettings.DateOfBirthEnabled)
+                        _genericAttributeService.SaveAttribute(customer, SystemCustomerAttributeNames.DateOfBirth, model.DateOfBirth);
+                    if (_customerSettings.CompanyEnabled)
+                        _genericAttributeService.SaveAttribute(customer, SystemCustomerAttributeNames.Company, model.Company);
+                    if (_customerSettings.StreetAddressEnabled)
+                        _genericAttributeService.SaveAttribute(customer, SystemCustomerAttributeNames.StreetAddress, model.StreetAddress);
+                    if (_customerSettings.StreetAddress2Enabled)
+                        _genericAttributeService.SaveAttribute(customer, SystemCustomerAttributeNames.StreetAddress2, model.StreetAddress2);
+                    if (_customerSettings.ZipPostalCodeEnabled)
+                        _genericAttributeService.SaveAttribute(customer, SystemCustomerAttributeNames.ZipPostalCode, model.ZipPostalCode);
+                    if (_customerSettings.CityEnabled)
+                        _genericAttributeService.SaveAttribute(customer, SystemCustomerAttributeNames.City, model.City);
+                    if (_customerSettings.CountryEnabled)
+                        _genericAttributeService.SaveAttribute(customer, SystemCustomerAttributeNames.CountryId, model.CountryId);
+                    if (_customerSettings.CountryEnabled && _customerSettings.StateProvinceEnabled)
+                        _genericAttributeService.SaveAttribute(customer, SystemCustomerAttributeNames.StateProvinceId, model.StateProvinceId);
+                    if (_customerSettings.PhoneEnabled)
+                        _genericAttributeService.SaveAttribute(customer, SystemCustomerAttributeNames.Phone, model.Phone);
+                    if (_customerSettings.FaxEnabled)
+                        _genericAttributeService.SaveAttribute(customer, SystemCustomerAttributeNames.Fax, model.Fax);
+
+                    //custom customer attributes
+                    var customerAttributes = ParseCustomCustomerAttributes(customer, form);
+                    _genericAttributeService.SaveAttribute(customer, SystemCustomerAttributeNames.CustomCustomerAttributes, customerAttributes);
+
+                    //newsletter subscriptions
+                    if (!String.IsNullOrEmpty(customer.Email))
+                    {
+                        var allStores = _storeService.GetAllStores();
+                        foreach (var store in allStores)
+                        {
+                            var newsletterSubscription = _newsLetterSubscriptionService
+                                .GetNewsLetterSubscriptionByEmailAndStoreId(customer.Email, store.Id);
+                            if (model.SelectedNewsletterSubscriptionStoreIds != null &&
+                                model.SelectedNewsletterSubscriptionStoreIds.Contains(store.Id))
+                            {
+                                //subscribed
+                                if (newsletterSubscription == null)
+                                {
+                                    _newsLetterSubscriptionService.InsertNewsLetterSubscription(new NewsLetterSubscription
+                                    {
+                                        NewsLetterSubscriptionGuid = Guid.NewGuid(),
+                                        Email = customer.Email,
+                                        Active = true,
+                                        StoreId = store.Id,
+                                        CreatedOnUtc = DateTime.UtcNow
+                                    });
+                                }
+                            }
+                            else
+                            {
+                                //not subscribed
+                                if (newsletterSubscription != null)
+                                {
+                                    _newsLetterSubscriptionService.DeleteNewsLetterSubscription(newsletterSubscription);
+                                }
+                            }
+                        }
+                    }
+
+
+                    //customer roles
+                    foreach (var customerRole in allCustomerRoles)
+                    {
+                        //ensure that the current customer cannot add/remove to/from "Administrators" system role
+                        //if he's not an admin himself
+                        if (customerRole.SystemName == SystemCustomerRoleNames.Administrators &&
+                            !_workContext.CurrentCustomer.IsAdmin())
+                            continue;
+
+                        if (model.SelectedCustomerRoleIds.Contains(customerRole.Id))
+                        {
+                            //new role
+                            if (customer.CustomerRoles.Count(cr => cr.Id == customerRole.Id) == 0)
+                                customer.CustomerRoles.Add(customerRole);
+                        }
+                        else
+                        {
+                            //prevent attempts to delete the administrator role from the user, if the user is the last active administrator
+                            if (customerRole.SystemName == SystemCustomerRoleNames.Administrators && !SecondAdminAccountExists(customer))
+                            {
+                                ErrorNotification(_localizationService.GetResource("Admin.Customers.Customers.AdminAccountShouldExists.DeleteRole"));
+                                continue;
+                            }
+
+                            //remove role
+                            if (customer.CustomerRoles.Count(cr => cr.Id == customerRole.Id) > 0)
+                                customer.CustomerRoles.Remove(customerRole);
+                        }
+                    }
+                    _customerService.UpdateCustomer(customer);
+                    
+
+                    //ensure that a customer with a vendor associated is not in "Administrators" role
+                    //otherwise, he won't have access to the other functionality in admin area
+                    if (customer.IsAdmin() && customer.VendorId > 0)
+                    {
+                        customer.VendorId = 0;
+                        _customerService.UpdateCustomer(customer);
+                        ErrorNotification(_localizationService.GetResource("Admin.Customers.Customers.AdminCouldNotbeVendor"));
+                    }
+
+                    //ensure that a customer in the Vendors role has a vendor account associated.
+                    //otherwise, he will have access to ALL products
+                    if (customer.IsVendor() && customer.VendorId == 0)
+                    {
+                        var vendorRole = customer
+                            .CustomerRoles
+                            .FirstOrDefault(x => x.SystemName == SystemCustomerRoleNames.Vendors);
+                        customer.CustomerRoles.Remove(vendorRole);
+                        _customerService.UpdateCustomer(customer);
+                        ErrorNotification(_localizationService.GetResource("Admin.Customers.Customers.CannotBeInVendoRoleWithoutVendorAssociated"));
+                    }
+
+
+                    //activity log
+                    _customerActivityService.InsertActivity("EditCustomer", _localizationService.GetResource("ActivityLog.EditCustomer"), customer.Id);
+
+                    SuccessNotification(_localizationService.GetResource("Admin.Customers.Customers.Updated"));
+                    if (continueEditing)
+                    {
+                        //selected tab
+                        SaveSelectedTabName();
+
+                        return RedirectToAction("Edit",  new {id = customer.Id});
+                    }
+                    return RedirectToAction("List");
+                }
+                catch (Exception exc)
+                {
+                    ErrorNotification(exc.Message, false);
+                }
+            }
+
+
+            //If we got this far, something failed, redisplay form
+            PrepareCustomerModel(model, customer, true);
+            return View(model);
+        }
+
+        [HttpPost, ActionName("Edit")]
+        [FormValueRequired("changepassword")]
+        public ActionResult ChangePassword(CustomerModel model)
+        {
+            if (!_permissionService.Authorize(StandardPermissionProvider.ManageCustomers))
+                return AccessDeniedView();
+
+            var customer = _customerService.GetCustomerById(model.Id);
+            if (customer == null)
+                //No customer found with the specified id
+                return RedirectToAction("List");
+
+            //ensure that the current customer cannot change passwords of "Administrators" if he's not an admin himself
+            if (customer.IsAdmin() && !_workContext.CurrentCustomer.IsAdmin())
+            {
+                ErrorNotification(_localizationService.GetResource("Admin.Customers.Customers.OnlyAdminCanChangePassword"));
+                return RedirectToAction("Edit", new { id = customer.Id });
+            }
+
+            if (ModelState.IsValid)
+            {
+                var changePassRequest = new ChangePasswordRequest(model.Email,
+                    false, _customerSettings.DefaultPasswordFormat, model.Password);
+                var changePassResult = _customerRegistrationService.ChangePassword(changePassRequest);
+                if (changePassResult.Success)
+                    SuccessNotification(_localizationService.GetResource("Admin.Customers.Customers.PasswordChanged"));
+                else
+                    foreach (var error in changePassResult.Errors)
+                        ErrorNotification(error);
+            }
+
+            return RedirectToAction("Edit",  new {id = customer.Id});
+        }
+        
+        [HttpPost, ActionName("Edit")]
+        [FormValueRequired("markVatNumberAsValid")]
+        public ActionResult MarkVatNumberAsValid(CustomerModel model)
+        {
+            if (!_permissionService.Authorize(StandardPermissionProvider.ManageCustomers))
+                return AccessDeniedView();
+
+            var customer = _customerService.GetCustomerById(model.Id);
+            if (customer == null)
+                //No customer found with the specified id
+                return RedirectToAction("List");
+
+            _genericAttributeService.SaveAttribute(customer, 
+                SystemCustomerAttributeNames.VatNumberStatusId,
+                (int)VatNumberStatus.Valid);
+
+            return RedirectToAction("Edit",  new {id = customer.Id});
+        }
+
+        [HttpPost, ActionName("Edit")]
+        [FormValueRequired("markVatNumberAsInvalid")]
+        public ActionResult MarkVatNumberAsInvalid(CustomerModel model)
+        {
+            if (!_permissionService.Authorize(StandardPermissionProvider.ManageCustomers))
+                return AccessDeniedView();
+
+            var customer = _customerService.GetCustomerById(model.Id);
+            if (customer == null)
+                //No customer found with the specified id
+                return RedirectToAction("List");
+
+            _genericAttributeService.SaveAttribute(customer,
+                SystemCustomerAttributeNames.VatNumberStatusId,
+                (int)VatNumberStatus.Invalid);
+            
+            return RedirectToAction("Edit",  new {id = customer.Id});
+        }
+
+        [HttpPost, ActionName("Edit")]
+        [FormValueRequired("remove-affiliate")]
+        public ActionResult RemoveAffiliate(CustomerModel model)
+        {
+            if (!_permissionService.Authorize(StandardPermissionProvider.ManageCustomers))
+                return AccessDeniedView();
+
+            var customer = _customerService.GetCustomerById(model.Id);
+            if (customer == null)
+                //No customer found with the specified id
+                return RedirectToAction("List");
+            
+            customer.AffiliateId = 0;
+            _customerService.UpdateCustomer(customer);
+
+            return RedirectToAction("Edit", new { id = customer.Id });
+        }
+
+        [HttpPost]
+        public ActionResult Delete(int id)
+        {
+            if (!_permissionService.Authorize(StandardPermissionProvider.ManageCustomers))
+                return AccessDeniedView();
+
+            var customer = _customerService.GetCustomerById(id);
+            if (customer == null)
+                //No customer found with the specified id
+                return RedirectToAction("List");
+
+            try
+            {
+                //prevent attempts to delete the user, if it is the last active administrator
+                if (customer.IsAdmin() && !SecondAdminAccountExists(customer))
+                {
+                    ErrorNotification(_localizationService.GetResource("Admin.Customers.Customers.AdminAccountShouldExists.DeleteAdministrator"));
+                    return RedirectToAction("Edit", new { id = customer.Id });
+                }
+
+                //ensure that the current customer cannot delete "Administrators" if he's not an admin himself
+                if (customer.IsAdmin() && !_workContext.CurrentCustomer.IsAdmin())
+                {
+                    ErrorNotification(_localizationService.GetResource("Admin.Customers.Customers.OnlyAdminCanDeleteAdmin"));
+                    return RedirectToAction("Edit", new { id = customer.Id });
+                }
+
+                //delete
+                _customerService.DeleteCustomer(customer);
+
+                //remove newsletter subscription (if exists)
+                foreach (var store in _storeService.GetAllStores())
+                {
+                    var subscription = _newsLetterSubscriptionService.GetNewsLetterSubscriptionByEmailAndStoreId(customer.Email, store.Id);
+                    if (subscription != null)
+                        _newsLetterSubscriptionService.DeleteNewsLetterSubscription(subscription);
+                }
+
+                //activity log
+                _customerActivityService.InsertActivity("DeleteCustomer", _localizationService.GetResource("ActivityLog.DeleteCustomer"), customer.Id);
+
+                SuccessNotification(_localizationService.GetResource("Admin.Customers.Customers.Deleted"));
+                return RedirectToAction("List");
+            }
+            catch (Exception exc)
+            {
+                ErrorNotification(exc.Message);
+                return RedirectToAction("Edit", new { id = customer.Id });
+            }
+        }
+
+        [HttpPost, ActionName("Edit")]
+        [FormValueRequired("impersonate")]
+        public ActionResult Impersonate(int id)
+        {
+            if (!_permissionService.Authorize(StandardPermissionProvider.AllowCustomerImpersonation))
+                return AccessDeniedView();
+
+            var customer = _customerService.GetCustomerById(id);
+            if (customer == null)
+                //No customer found with the specified id
+                return RedirectToAction("List");
+
+            //ensure that a non-admin user cannot impersonate as an administrator
+            //otherwise, that user can simply impersonate as an administrator and gain additional administrative privileges
+            if (!_workContext.CurrentCustomer.IsAdmin() && customer.IsAdmin())
+            {
+                ErrorNotification(_localizationService.GetResource("Admin.Customers.Customers.NonAdminNotImpersonateAsAdminError"));
+                return RedirectToAction("Edit", customer.Id);
+            }
+
+            //activity log
+            _customerActivityService.InsertActivity("Impersonation.Started", 
+                _localizationService.GetResource("ActivityLog.Impersonation.Started.StoreOwner"), customer.Email, customer.Id);
+            _customerActivityService.InsertActivity(customer, "Impersonation.Started",
+                _localizationService.GetResource("ActivityLog.Impersonation.Started.Customer"), _workContext.CurrentCustomer.Email, _workContext.CurrentCustomer.Id);
+
+            _genericAttributeService.SaveAttribute<int?>(_workContext.CurrentCustomer,
+                SystemCustomerAttributeNames.ImpersonatedCustomerId, customer.Id);
+
+            return RedirectToAction("Index", "Home", new { area = "" });
+        }
+
+        [HttpPost, ActionName("Edit")]
+        [FormValueRequired("send-welcome-message")]
+        public ActionResult SendWelcomeMessage(CustomerModel model)
+        {
+            if (!_permissionService.Authorize(StandardPermissionProvider.ManageCustomers))
+                return AccessDeniedView();
+
+            var customer = _customerService.GetCustomerById(model.Id);
+            if (customer == null)
+                //No customer found with the specified id
+                return RedirectToAction("List");
+
+            _workflowMessageService.SendCustomerWelcomeMessage(customer, _workContext.WorkingLanguage.Id);
+
+            SuccessNotification(_localizationService.GetResource("Admin.Customers.Customers.SendWelcomeMessage.Success"));
+
+            return RedirectToAction("Edit", new { id = customer.Id });
+        }
+
+        [HttpPost, ActionName("Edit")]
+        [FormValueRequired("resend-activation-message")]
+        public ActionResult ReSendActivationMessage(CustomerModel model)
+        {
+            if (!_permissionService.Authorize(StandardPermissionProvider.ManageCustomers))
+                return AccessDeniedView();
+
+            var customer = _customerService.GetCustomerById(model.Id);
+            if (customer == null)
+                //No customer found with the specified id
+                return RedirectToAction("List");
+
+            //email validation message
+            _genericAttributeService.SaveAttribute(customer, SystemCustomerAttributeNames.AccountActivationToken, Guid.NewGuid().ToString());
+            _workflowMessageService.SendCustomerEmailValidationMessage(customer, _workContext.WorkingLanguage.Id);
+
+            SuccessNotification(_localizationService.GetResource("Admin.Customers.Customers.ReSendActivationMessage.Success"));
+
+            return RedirectToAction("Edit", new { id = customer.Id });
+        }
+
+        public ActionResult SendEmail(CustomerModel model)
+        {
+            if (!_permissionService.Authorize(StandardPermissionProvider.ManageCustomers))
+                return AccessDeniedView();
+
+            var customer = _customerService.GetCustomerById(model.Id);
+            if (customer == null)
+                //No customer found with the specified id
+                return RedirectToAction("List");
+
+            try
+            {
+                if (String.IsNullOrWhiteSpace(customer.Email))
+                    throw new NopException("Customer email is empty");
+                if (!CommonHelper.IsValidEmail(customer.Email))
+                    throw new NopException("Customer email is not valid");
+                if (String.IsNullOrWhiteSpace(model.SendEmail.Subject))
+                    throw new NopException("Email subject is empty");
+                if (String.IsNullOrWhiteSpace(model.SendEmail.Body))
+                    throw new NopException("Email body is empty");
+
+                var emailAccount = _emailAccountService.GetEmailAccountById(_emailAccountSettings.DefaultEmailAccountId);
+                if (emailAccount == null)
+                    emailAccount = _emailAccountService.GetAllEmailAccounts().FirstOrDefault();
+                if (emailAccount == null)
+                    throw new NopException("Email account can't be loaded");
+                var email = new QueuedEmail
+                {
+                    Priority = QueuedEmailPriority.High,
+                    EmailAccountId = emailAccount.Id,
+                    FromName = emailAccount.DisplayName,
+                    From = emailAccount.Email,
+                    ToName = customer.GetFullName(),
+                    To = customer.Email,
+                    Subject = model.SendEmail.Subject,
+                    Body = model.SendEmail.Body,
+                    CreatedOnUtc = DateTime.UtcNow,
+                    DontSendBeforeDateUtc = (model.SendEmail.SendImmediately || !model.SendEmail.DontSendBeforeDate.HasValue) ? 
+                        null : (DateTime?)_dateTimeHelper.ConvertToUtcTime(model.SendEmail.DontSendBeforeDate.Value)
+                };
+                _queuedEmailService.InsertQueuedEmail(email);
+                SuccessNotification(_localizationService.GetResource("Admin.Customers.Customers.SendEmail.Queued"));
+            }
+            catch (Exception exc)
+            {
+                ErrorNotification(exc.Message);
+            }
+
+            return RedirectToAction("Edit", new { id = customer.Id });
+        }
+
+        public ActionResult SendPm(CustomerModel model)
+        {
+            if (!_permissionService.Authorize(StandardPermissionProvider.ManageCustomers))
+                return AccessDeniedView();
+
+            var customer = _customerService.GetCustomerById(model.Id);
+            if (customer == null)
+                //No customer found with the specified id
+                return RedirectToAction("List");
+
+            try
+            {
+                if (!_forumSettings.AllowPrivateMessages)
+                    throw new NopException("Private messages are disabled");
+                if (customer.IsGuest())
+                    throw new NopException("Customer should be registered");
+                if (String.IsNullOrWhiteSpace(model.SendPm.Subject))
+                    throw new NopException("PM subject is empty");
+                if (String.IsNullOrWhiteSpace(model.SendPm.Message))
+                    throw new NopException("PM message is empty");
+
+
+                var privateMessage = new PrivateMessage
+                {
+                    StoreId = _storeContext.CurrentStore.Id,
+                    ToCustomerId = customer.Id,
+                    FromCustomerId = _workContext.CurrentCustomer.Id,
+                    Subject = model.SendPm.Subject,
+                    Text = model.SendPm.Message,
+                    IsDeletedByAuthor = false,
+                    IsDeletedByRecipient = false,
+                    IsRead = false,
+                    CreatedOnUtc = DateTime.UtcNow
+                };
+
+                _forumService.InsertPrivateMessage(privateMessage);
+                SuccessNotification(_localizationService.GetResource("Admin.Customers.Customers.SendPM.Sent"));
+            }
+            catch (Exception exc)
+            {
+                ErrorNotification(exc.Message);
+            }
+
+            return RedirectToAction("Edit", new { id = customer.Id });
+        }
+        
+        #endregion
+        
+        #region Reward points history
+
+        [HttpPost]
+        public ActionResult RewardPointsHistorySelect(DataSourceRequest command, int customerId)
+        {
+            if (!_permissionService.Authorize(StandardPermissionProvider.ManageCustomers))
+                return AccessDeniedView();
+
+            var customer = _customerService.GetCustomerById(customerId);
+            if (customer == null)
+                throw new ArgumentException("No customer found with the specified id");
+
+            var rewardPoints = _rewardPointService.GetRewardPointsHistory(customer.Id, true, true, command.Page - 1, command.PageSize);
+            var gridModel = new DataSourceResult
+            {
+                Data = rewardPoints.Select(rph =>
+                {
+                    var store = _storeService.GetStoreById(rph.StoreId);
+                    var activatingDate = _dateTimeHelper.ConvertToUserTime(rph.CreatedOnUtc, DateTimeKind.Utc);
+
+                    return new CustomerModel.RewardPointsHistoryModel
+                    {
+                        StoreName = store != null ? store.Name : "Unknown",
+                        Points = rph.Points,
+                        PointsBalance = rph.PointsBalance.HasValue ? rph.PointsBalance.ToString()
+                            : string.Format(_localizationService.GetResource("Admin.Customers.Customers.RewardPoints.ActivatedLater"), activatingDate),
+                        Message = rph.Message,
+                        CreatedOn = activatingDate
+                    };
+                }),
+                Total = rewardPoints.TotalCount
+            };
+
+            return Json(gridModel);
+        }
+
+        [ValidateInput(false)]
+        public ActionResult RewardPointsHistoryAdd(int customerId, int storeId, int addRewardPointsValue, string addRewardPointsMessage)
+        {
+            if (!_permissionService.Authorize(StandardPermissionProvider.ManageCustomers))
+                return AccessDeniedView();
+
+            var customer = _customerService.GetCustomerById(customerId);
+            if (customer == null)
+                return Json(new { Result = false }, JsonRequestBehavior.AllowGet);
+
+            _rewardPointService.AddRewardPointsHistoryEntry(customer,
+                addRewardPointsValue, storeId, addRewardPointsMessage);
+
+            return Json(new { Result = true }, JsonRequestBehavior.AllowGet);
+        }
+        
+        #endregion
+        
+        #region Addresses
+
+        [HttpPost]
+        public ActionResult AddressesSelect(int customerId, DataSourceRequest command)
+        {
+            if (!_permissionService.Authorize(StandardPermissionProvider.ManageCustomers))
+                return AccessDeniedView();
+
+            var customer = _customerService.GetCustomerById(customerId);
+            if (customer == null)
+                throw new ArgumentException("No customer found with the specified id", "customerId");
+
+            var addresses = customer.Addresses.OrderByDescending(a => a.CreatedOnUtc).ThenByDescending(a => a.Id).ToList();
+            var gridModel = new DataSourceResult
+            {
+                Data = addresses.Select(x =>
+                {
+                    var model = x.ToModel();
+                    var addressHtmlSb = new StringBuilder("<div>");
+                    if (_addressSettings.CompanyEnabled && !String.IsNullOrEmpty(model.Company))
+                        addressHtmlSb.AppendFormat("{0}<br />", Server.HtmlEncode(model.Company));
+                    if (_addressSettings.StreetAddressEnabled && !String.IsNullOrEmpty(model.Address1))
+                        addressHtmlSb.AppendFormat("{0}<br />", Server.HtmlEncode(model.Address1));
+                    if (_addressSettings.StreetAddress2Enabled && !String.IsNullOrEmpty(model.Address2))
+                        addressHtmlSb.AppendFormat("{0}<br />", Server.HtmlEncode(model.Address2));
+                    if (_addressSettings.CityEnabled && !String.IsNullOrEmpty(model.City))
+                        addressHtmlSb.AppendFormat("{0},", Server.HtmlEncode(model.City));
+                    if (_addressSettings.StateProvinceEnabled && !String.IsNullOrEmpty(model.StateProvinceName))
+                        addressHtmlSb.AppendFormat("{0},", Server.HtmlEncode(model.StateProvinceName));
+                    if (_addressSettings.ZipPostalCodeEnabled && !String.IsNullOrEmpty(model.ZipPostalCode))
+                        addressHtmlSb.AppendFormat("{0}<br />", Server.HtmlEncode(model.ZipPostalCode));
+                    if (_addressSettings.CountryEnabled && !String.IsNullOrEmpty(model.CountryName))
+                        addressHtmlSb.AppendFormat("{0}", Server.HtmlEncode(model.CountryName));
+                    var customAttributesFormatted = _addressAttributeFormatter.FormatAttributes(x.CustomAttributes);
+                    if (!String.IsNullOrEmpty(customAttributesFormatted))
+                    {
+                        //already encoded
+                        addressHtmlSb.AppendFormat("<br />{0}", customAttributesFormatted);
+                    }
+                    addressHtmlSb.Append("</div>");
+                    model.AddressHtml = addressHtmlSb.ToString();
+                    return model;
+                }),
+                Total = addresses.Count
+            };
+
+            return Json(gridModel);
+        }
+
+        [HttpPost]
+        public ActionResult AddressDelete(int id, int customerId)
+        {
+            if (!_permissionService.Authorize(StandardPermissionProvider.ManageCustomers))
+                return AccessDeniedView();
+
+            var customer = _customerService.GetCustomerById(customerId);
+            if (customer == null)
+                throw new ArgumentException("No customer found with the specified id", "customerId");
+
+            var address = customer.Addresses.FirstOrDefault(a => a.Id == id);
+            if (address == null)
+                //No customer found with the specified id
+                return Content("No customer found with the specified id");
+            customer.RemoveAddress(address);
+            _customerService.UpdateCustomer(customer);
+            //now delete the address record
+            _addressService.DeleteAddress(address);
+
+            return new NullJsonResult();
+        }
+        
+        public ActionResult AddressCreate(int customerId)
+        {
+            if (!_permissionService.Authorize(StandardPermissionProvider.ManageCustomers))
+                return AccessDeniedView();
+
+            var customer = _customerService.GetCustomerById(customerId);
+            if (customer == null)
+                //No customer found with the specified id
+                return RedirectToAction("List");
+
+            var model = new CustomerAddressModel();
+            PrepareAddressModel(model, null, customer, false);
+
+            return View(model);
+        }
+
+        [HttpPost]
+        [ValidateInput(false)]
+        public ActionResult AddressCreate(CustomerAddressModel model, FormCollection form)
+        {
+            if (!_permissionService.Authorize(StandardPermissionProvider.ManageCustomers))
+                return AccessDeniedView();
+
+            var customer = _customerService.GetCustomerById(model.CustomerId);
+            if (customer == null)
+                //No customer found with the specified id
+                return RedirectToAction("List");
+
+            //custom address attributes
+            var customAttributes = form.ParseCustomAddressAttributes(_addressAttributeParser, _addressAttributeService);
+            var customAttributeWarnings = _addressAttributeParser.GetAttributeWarnings(customAttributes);
+            foreach (var error in customAttributeWarnings)
+            {
+                ModelState.AddModelError("", error);
+            }
+
+            if (ModelState.IsValid)
+            {
+                var address = model.Address.ToEntity();
+                address.CustomAttributes = customAttributes;
+                address.CreatedOnUtc = DateTime.UtcNow;
+                //some validation
+                if (address.CountryId == 0)
+                    address.CountryId = null;
+                if (address.StateProvinceId == 0)
+                    address.StateProvinceId = null;
+                customer.Addresses.Add(address);
+                _customerService.UpdateCustomer(customer);
+
+                SuccessNotification(_localizationService.GetResource("Admin.Customers.Customers.Addresses.Added"));
+                return RedirectToAction("AddressEdit", new { addressId = address.Id, customerId = model.CustomerId });
+            }
+
+            //If we got this far, something failed, redisplay form
+            PrepareAddressModel(model, null, customer, true);
+            return View(model);
+        }
+
+        public ActionResult AddressEdit(int addressId, int customerId)
+        {
+            if (!_permissionService.Authorize(StandardPermissionProvider.ManageCustomers))
+                return AccessDeniedView();
+
+            var customer = _customerService.GetCustomerById(customerId);
+            if (customer == null)
+                //No customer found with the specified id
+                return RedirectToAction("List");
+
+            var address = _addressService.GetAddressById(addressId);
+            if (address == null)
+                //No address found with the specified id
+                return RedirectToAction("Edit", new { id = customer.Id });
+
+            var model = new CustomerAddressModel();
+            PrepareAddressModel(model, address, customer, false);
+            return View(model);
+        }
+
+        [HttpPost]
+        [ValidateInput(false)]
+        public ActionResult AddressEdit(CustomerAddressModel model, FormCollection form)
+        {
+            if (!_permissionService.Authorize(StandardPermissionProvider.ManageCustomers))
+                return AccessDeniedView();
+
+            var customer = _customerService.GetCustomerById(model.CustomerId);
+            if (customer == null)
+                //No customer found with the specified id
+                return RedirectToAction("List");
+
+            var address = _addressService.GetAddressById(model.Address.Id);
+            if (address == null)
+                //No address found with the specified id
+                return RedirectToAction("Edit", new { id = customer.Id });
+
+            //custom address attributes
+            var customAttributes = form.ParseCustomAddressAttributes(_addressAttributeParser, _addressAttributeService);
+            var customAttributeWarnings = _addressAttributeParser.GetAttributeWarnings(customAttributes);
+            foreach (var error in customAttributeWarnings)
+            {
+                ModelState.AddModelError("", error);
+            }
+
+            if (ModelState.IsValid)
+            {
+                address = model.Address.ToEntity(address);
+                address.CustomAttributes = customAttributes;
+                _addressService.UpdateAddress(address);
+
+                SuccessNotification(_localizationService.GetResource("Admin.Customers.Customers.Addresses.Updated"));
+                return RedirectToAction("AddressEdit", new { addressId = model.Address.Id, customerId = model.CustomerId });
+            }
+
+            //If we got this far, something failed, redisplay form
+            PrepareAddressModel(model, address, customer, true);
+
+            return View(model);
+        }
+
+        #endregion
+
+        #region Orders
+        
+        [HttpPost]
+        public ActionResult OrderList(int customerId, DataSourceRequest command)
+        {
+            if (!_permissionService.Authorize(StandardPermissionProvider.ManageCustomers))
+                return AccessDeniedView();
+
+            var orders = _orderService.SearchOrders(customerId: customerId);
+
+            var gridModel = new DataSourceResult
+            {
+                Data = orders.PagedForCommand(command)
+                    .Select(order =>
+                    {
+                        var store = _storeService.GetStoreById(order.StoreId);
+                        var orderModel = new CustomerModel.OrderModel
+                        {
+                            Id = order.Id, 
+                            OrderStatus = order.OrderStatus.GetLocalizedEnum(_localizationService, _workContext),
+                            OrderStatusId = order.OrderStatusId,
+                            PaymentStatus = order.PaymentStatus.GetLocalizedEnum(_localizationService, _workContext),
+                            ShippingStatus = order.ShippingStatus.GetLocalizedEnum(_localizationService, _workContext),
+                            OrderTotal = _priceFormatter.FormatPrice(order.OrderTotal, true, false),
+                            StoreName = store != null ? store.Name : "Unknown",
+                            CreatedOn = _dateTimeHelper.ConvertToUserTime(order.CreatedOnUtc, DateTimeKind.Utc),
+                        };
+                        return orderModel;
+                    }),
+                Total = orders.Count
+            };
+
+
+            return Json(gridModel);
+        }
+        
+        #endregion
+
+        #region Reports
+
+        public ActionResult Reports()
+        {
+            if (!_permissionService.Authorize(StandardPermissionProvider.ManageCustomers))
+                return AccessDeniedView();
+
+            var model = new CustomerReportsModel();
+            //customers by number of orders
+            model.BestCustomersByNumberOfOrders = new BestCustomersReportModel();
+            model.BestCustomersByNumberOfOrders.AvailableOrderStatuses = OrderStatus.Pending.ToSelectList(false).ToList();
+            model.BestCustomersByNumberOfOrders.AvailableOrderStatuses.Insert(0, new SelectListItem { Text = _localizationService.GetResource("Admin.Common.All"), Value = "0" });
+            model.BestCustomersByNumberOfOrders.AvailablePaymentStatuses = PaymentStatus.Pending.ToSelectList(false).ToList();
+            model.BestCustomersByNumberOfOrders.AvailablePaymentStatuses.Insert(0, new SelectListItem { Text = _localizationService.GetResource("Admin.Common.All"), Value = "0" });
+            model.BestCustomersByNumberOfOrders.AvailableShippingStatuses = ShippingStatus.NotYetShipped.ToSelectList(false).ToList();
+            model.BestCustomersByNumberOfOrders.AvailableShippingStatuses.Insert(0, new SelectListItem { Text = _localizationService.GetResource("Admin.Common.All"), Value = "0" });
+
+            //customers by order total
+            model.BestCustomersByOrderTotal = new BestCustomersReportModel();
+            model.BestCustomersByOrderTotal.AvailableOrderStatuses = OrderStatus.Pending.ToSelectList(false).ToList();
+            model.BestCustomersByOrderTotal.AvailableOrderStatuses.Insert(0, new SelectListItem { Text = _localizationService.GetResource("Admin.Common.All"), Value = "0" });
+            model.BestCustomersByOrderTotal.AvailablePaymentStatuses = PaymentStatus.Pending.ToSelectList(false).ToList();
+            model.BestCustomersByOrderTotal.AvailablePaymentStatuses.Insert(0, new SelectListItem { Text = _localizationService.GetResource("Admin.Common.All"), Value = "0" });
+            model.BestCustomersByOrderTotal.AvailableShippingStatuses = ShippingStatus.NotYetShipped.ToSelectList(false).ToList();
+            model.BestCustomersByOrderTotal.AvailableShippingStatuses.Insert(0, new SelectListItem { Text = _localizationService.GetResource("Admin.Common.All"), Value = "0" });
+            
+            return View(model);
+        }
+
+        [HttpPost]
+        public ActionResult ReportBestCustomersByOrderTotalList(DataSourceRequest command, BestCustomersReportModel model)
+        {
+            if (!_permissionService.Authorize(StandardPermissionProvider.ManageCustomers))
+                return Content("");
+
+            DateTime? startDateValue = (model.StartDate == null) ? null
+                            : (DateTime?)_dateTimeHelper.ConvertToUtcTime(model.StartDate.Value, _dateTimeHelper.CurrentTimeZone);
+
+            DateTime? endDateValue = (model.EndDate == null) ? null
+                            : (DateTime?)_dateTimeHelper.ConvertToUtcTime(model.EndDate.Value, _dateTimeHelper.CurrentTimeZone).AddDays(1);
+
+            OrderStatus? orderStatus = model.OrderStatusId > 0 ? (OrderStatus?)(model.OrderStatusId) : null;
+            PaymentStatus? paymentStatus = model.PaymentStatusId > 0 ? (PaymentStatus?)(model.PaymentStatusId) : null;
+            ShippingStatus? shippingStatus = model.ShippingStatusId > 0 ? (ShippingStatus?)(model.ShippingStatusId) : null;
+
+
+            var items = _customerReportService.GetBestCustomersReport(startDateValue, endDateValue,
+                orderStatus, paymentStatus, shippingStatus, 1, command.Page - 1, command.PageSize);
+            var gridModel = new DataSourceResult
+            {
+                Data = items.Select(x =>
+                {
+                    var m = new BestCustomerReportLineModel
+                    {
+                        CustomerId = x.CustomerId,
+                        OrderTotal = _priceFormatter.FormatPrice(x.OrderTotal, true, false),
+                        OrderCount = x.OrderCount,
+                    };
+                    var customer = _customerService.GetCustomerById(x.CustomerId);
+                    if (customer != null)
+                    {
+                        m.CustomerName = customer.IsRegistered() ? customer.Email : _localizationService.GetResource("Admin.Customers.Guest");
+                    }
+                    return m;
+                }),
+                Total = items.TotalCount
+            };
+
+            return Json(gridModel);
+        }
+        [HttpPost]
+        public ActionResult ReportBestCustomersByNumberOfOrdersList(DataSourceRequest command, BestCustomersReportModel model)
+        {
+            if (!_permissionService.Authorize(StandardPermissionProvider.ManageCustomers))
+                return Content("");
+
+            DateTime? startDateValue = (model.StartDate == null) ? null
+                            : (DateTime?)_dateTimeHelper.ConvertToUtcTime(model.StartDate.Value, _dateTimeHelper.CurrentTimeZone);
+
+            DateTime? endDateValue = (model.EndDate == null) ? null
+                            : (DateTime?)_dateTimeHelper.ConvertToUtcTime(model.EndDate.Value, _dateTimeHelper.CurrentTimeZone).AddDays(1);
+
+            OrderStatus? orderStatus = model.OrderStatusId > 0 ? (OrderStatus?)(model.OrderStatusId) : null;
+            PaymentStatus? paymentStatus = model.PaymentStatusId > 0 ? (PaymentStatus?)(model.PaymentStatusId) : null;
+            ShippingStatus? shippingStatus = model.ShippingStatusId > 0 ? (ShippingStatus?)(model.ShippingStatusId) : null;
+
+
+            var items = _customerReportService.GetBestCustomersReport(startDateValue, endDateValue,
+                orderStatus, paymentStatus, shippingStatus, 2, command.Page - 1, command.PageSize);
+            var gridModel = new DataSourceResult
+            {
+                Data = items.Select(x =>
+                {
+                    var m = new BestCustomerReportLineModel
+                    {
+                        CustomerId = x.CustomerId,
+                        OrderTotal = _priceFormatter.FormatPrice(x.OrderTotal, true, false),
+                        OrderCount = x.OrderCount,
+                    };
+                    var customer = _customerService.GetCustomerById(x.CustomerId);
+                    if (customer != null)
+                    {
+                        m.CustomerName = customer.IsRegistered() ? customer.Email : _localizationService.GetResource("Admin.Customers.Guest");
+                    }
+                    return m;
+                }),
+                Total = items.TotalCount
+            };
+
+            return Json(gridModel);
+        }
+
+        [ChildActionOnly]
+        public ActionResult ReportRegisteredCustomers()
+        {
+            if (!_permissionService.Authorize(StandardPermissionProvider.ManageCustomers))
+                return Content("");
+
+            return PartialView();
+        }
+
+        [HttpPost]
+        public ActionResult ReportRegisteredCustomersList(DataSourceRequest command)
+        {
+            if (!_permissionService.Authorize(StandardPermissionProvider.ManageCustomers))
+                return Content("");
+
+            var model = GetReportRegisteredCustomersModel();
+            var gridModel = new DataSourceResult
+            {
+                Data = model,
+                Total = model.Count
+            };
+
+            return Json(gridModel);
+        }
+
+        [ChildActionOnly]
+	    public ActionResult CustomerStatistics()
+	    {
+            if (!_permissionService.Authorize(StandardPermissionProvider.ManageOrders))
+                return Content("");
+
+            //a vendor doesn't have access to this report
+            if (_workContext.CurrentVendor != null)
+                return Content("");
+
+            return PartialView();
+	    }
+
+        [AcceptVerbs(HttpVerbs.Get)]
+        public ActionResult LoadCustomerStatistics(string period)
+        {
+            if (!_permissionService.Authorize(StandardPermissionProvider.ManageCustomers))
+                return Content("");
+
+            var result = new List<object>();
+
+            var nowDt = _dateTimeHelper.ConvertToUserTime(DateTime.Now);
+            var timeZone = _dateTimeHelper.CurrentTimeZone;
+            var searchCustomerRoleIds = new[] { _customerService.GetCustomerRoleBySystemName(SystemCustomerRoleNames.Registered).Id };
+
+            var culture = new CultureInfo(_workContext.WorkingLanguage.LanguageCulture);
+
+            switch (period)
+            {
+                case "year":
+                    //year statistics
+                    var yearAgoRoundedDt = nowDt.AddYears(-1).AddMonths(1);
+                    var searchYearDateUser = new DateTime(yearAgoRoundedDt.Year, yearAgoRoundedDt.Month, 1);
+                    if (!timeZone.IsInvalidTime(searchYearDateUser))
+                    {
+                        for (int i = 0; i <= 12; i++)
+                        {
+                            result.Add(new
+                            {
+                                date = searchYearDateUser.Date.ToString("Y", culture),
+                                value = _customerService.GetAllCustomers(
+                                    createdFromUtc: _dateTimeHelper.ConvertToUtcTime(searchYearDateUser, timeZone),
+                                    createdToUtc: _dateTimeHelper.ConvertToUtcTime(searchYearDateUser.AddMonths(1), timeZone),
+                                    customerRoleIds: searchCustomerRoleIds,
+                                    pageIndex: 0,
+                                    pageSize: 1).TotalCount.ToString()
+                            });
+
+                            searchYearDateUser = searchYearDateUser.AddMonths(1);
+                        }
+                    }
+                    break;
+
+                case "month":
+                    //month statistics
+                    var searchMonthDateUser = new DateTime(nowDt.Year, nowDt.AddDays(-30).Month, nowDt.AddDays(-30).Day);
+                    if (!timeZone.IsInvalidTime(searchMonthDateUser))
+                    {
+                        for (int i = 0; i <= 30; i++)
+                        {
+                            result.Add(new
+                            {
+                                date = searchMonthDateUser.Date.ToString("M", culture),
+                                value = _customerService.GetAllCustomers(
+                                    createdFromUtc: _dateTimeHelper.ConvertToUtcTime(searchMonthDateUser, timeZone),
+                                    createdToUtc: _dateTimeHelper.ConvertToUtcTime(searchMonthDateUser.AddDays(1), timeZone),
+                                    customerRoleIds: searchCustomerRoleIds,
+                                    pageIndex: 0,
+                                    pageSize: 1).TotalCount.ToString()
+                            });
+
+                            searchMonthDateUser = searchMonthDateUser.AddDays(1);
+                        }
+                    }
+                    break;
+
+                case "week":
+                default:
+                    //week statistics
+                    var searchWeekDateUser = new DateTime(nowDt.Year, nowDt.AddDays(-7).Month, nowDt.AddDays(-7).Day);
+                    if (!timeZone.IsInvalidTime(searchWeekDateUser))
+                    {
+                        for (int i = 0; i <= 7; i++)
+                        {
+                            result.Add(new
+                            {
+                                date = searchWeekDateUser.Date.ToString("d dddd", culture),
+                                value = _customerService.GetAllCustomers(
+                                    createdFromUtc: _dateTimeHelper.ConvertToUtcTime(searchWeekDateUser, timeZone),
+                                    createdToUtc: _dateTimeHelper.ConvertToUtcTime(searchWeekDateUser.AddDays(1), timeZone),
+                                    customerRoleIds: searchCustomerRoleIds,
+                                    pageIndex: 0,
+                                    pageSize: 1).TotalCount.ToString()
+                            });
+
+                            searchWeekDateUser = searchWeekDateUser.AddDays(1);
+                        }
+                    }
+                    break;
+            }
+
+            return Json(result, JsonRequestBehavior.AllowGet);
+        }
+        #endregion
+
+        #region Current shopping cart/ wishlist
+
+        [HttpPost]
+        public ActionResult GetCartList(int customerId, int cartTypeId)
+        {
+            if (!_permissionService.Authorize(StandardPermissionProvider.ManageCustomers))
+                return Content("");
+
+            var customer = _customerService.GetCustomerById(customerId);
+            var cart = customer.ShoppingCartItems.Where(x => x.ShoppingCartTypeId == cartTypeId).ToList();
+
+            var gridModel = new DataSourceResult
+            {
+                Data = cart.Select(sci =>
+                {
+                    decimal taxRate;
+                    var store = _storeService.GetStoreById(sci.StoreId); 
+                    var sciModel = new ShoppingCartItemModel
+                    {
+                        Id = sci.Id,
+                        Store = store != null ? store.Name : "Unknown",
+                        ProductId = sci.ProductId,
+                        Quantity = sci.Quantity,
+                        ProductName = sci.Product.Name,
+                        AttributeInfo = _productAttributeFormatter.FormatAttributes(sci.Product, sci.AttributesXml),
+                        UnitPrice = _priceFormatter.FormatPrice(_taxService.GetProductPrice(sci.Product, _priceCalculationService.GetUnitPrice(sci), out taxRate)),
+                        Total = _priceFormatter.FormatPrice(_taxService.GetProductPrice(sci.Product, _priceCalculationService.GetSubTotal(sci), out taxRate)),
+                        UpdatedOn = _dateTimeHelper.ConvertToUserTime(sci.UpdatedOnUtc, DateTimeKind.Utc)
+                    };
+                    return sciModel;
+                }),
+                Total = cart.Count
+            };
+
+            return Json(gridModel);
+        }
+
+        #endregion
+
+        #region Activity log
+
+        [HttpPost]
+        public ActionResult ListActivityLog(DataSourceRequest command, int customerId)
+        {
+            if (!_permissionService.Authorize(StandardPermissionProvider.ManageCustomers))
+                return Content("");
+
+            var activityLog = _customerActivityService.GetAllActivities(null, null, customerId, 0, command.Page - 1, command.PageSize);
+            var gridModel = new DataSourceResult
+            {
+                Data = activityLog.Select(x =>
+                {
+                    var m = new CustomerModel.ActivityLogModel
+                    {
+                        Id = x.Id,
+                        ActivityLogTypeName = x.ActivityLogType.Name,
+                        Comment = x.Comment,
+                        CreatedOn = _dateTimeHelper.ConvertToUserTime(x.CreatedOnUtc, DateTimeKind.Utc),
+                        IpAddress = x.IpAddress
+                    };
+                    return m;
+
+                }),
+                Total = activityLog.TotalCount
+            };
+
+            return Json(gridModel);
+        }
+
+        #endregion
+
+        #region Back in stock subscriptions
+
+        [HttpPost]
+        public ActionResult BackInStockSubscriptionList(DataSourceRequest command, int customerId)
+        {
+            if (!_permissionService.Authorize(StandardPermissionProvider.ManageCustomers))
+                return Content("");
+
+            var subscriptions = _backInStockSubscriptionService.GetAllSubscriptionsByCustomerId(customerId,
+                0, command.Page - 1, command.PageSize);
+            var gridModel = new DataSourceResult
+            {
+                Data = subscriptions.Select(x =>
+                {
+                    var store = _storeService.GetStoreById(x.StoreId);
+                    var product = x.Product;
+                    var m = new CustomerModel.BackInStockSubscriptionModel
+                    {
+                        Id = x.Id,
+                        StoreName = store != null ? store.Name : "Unknown",
+                        ProductId = x.ProductId,
+                        ProductName = product != null ? product.Name : "Unknown",
+                        CreatedOn = _dateTimeHelper.ConvertToUserTime(x.CreatedOnUtc, DateTimeKind.Utc)
+                    };
+                    return m;
+
+                }),
+                Total = subscriptions.TotalCount
+            };
+
+            return Json(gridModel);
+        }
+
+        #endregion
+
+        #region Export / Import
+
+        [HttpPost, ActionName("List")]
+        [FormValueRequired("exportexcel-all")]
+        public ActionResult ExportExcelAll(CustomerListModel model)
+        {
+            if (!_permissionService.Authorize(StandardPermissionProvider.ManageCustomers))
+                return AccessDeniedView();
+
+            var searchDayOfBirth = 0;
+            int searchMonthOfBirth = 0;
+            if (!String.IsNullOrWhiteSpace(model.SearchDayOfBirth))
+                searchDayOfBirth = Convert.ToInt32(model.SearchDayOfBirth);
+            if (!String.IsNullOrWhiteSpace(model.SearchMonthOfBirth))
+                searchMonthOfBirth = Convert.ToInt32(model.SearchMonthOfBirth);
+
+            var customers = _customerService.GetAllCustomers(
+                customerRoleIds: model.SearchCustomerRoleIds.ToArray(),
+                email: model.SearchEmail,
+                username: model.SearchUsername,
+                firstName: model.SearchFirstName,
+                lastName: model.SearchLastName,
+                dayOfBirth: searchDayOfBirth,
+                monthOfBirth: searchMonthOfBirth,
+                company: model.SearchCompany,
+                phone: model.SearchPhone,
+                zipPostalCode: model.SearchZipPostalCode,
+                loadOnlyWithShoppingCart: false);
+
+            try
+            {
+                byte[] bytes = _exportManager.ExportCustomersToXlsx(customers);
+                return File(bytes, MimeTypes.TextXlsx, "customers.xlsx");
+            }
+            catch (Exception exc)
+            {
+                ErrorNotification(exc);
+                return RedirectToAction("List");
+            }
+        }
+
+        [HttpPost]
+        public ActionResult ExportExcelSelected(string selectedIds)
+        {
+            if (!_permissionService.Authorize(StandardPermissionProvider.ManageCustomers))
+                return AccessDeniedView();
+
+            var customers = new List<Customer>();
+            if (selectedIds != null)
+            {
+                var ids = selectedIds
+                    .Split(new [] { ',' }, StringSplitOptions.RemoveEmptyEntries)
+                    .Select(x => Convert.ToInt32(x))
+                    .ToArray();
+                customers.AddRange(_customerService.GetCustomersByIds(ids));
+            }
+
+            try
+            {
+                byte[] bytes = _exportManager.ExportCustomersToXlsx(customers);
+                return File(bytes, MimeTypes.TextXlsx, "customers.xlsx");
+            }
+            catch (Exception exc)
+            {
+                ErrorNotification(exc);
+                return RedirectToAction("List");
+            }
+        }
+
+        [HttpPost, ActionName("List")]
+        [FormValueRequired("exportxml-all")]
+        public ActionResult ExportXmlAll(CustomerListModel model)
+        {
+            if (!_permissionService.Authorize(StandardPermissionProvider.ManageCustomers))
+                return AccessDeniedView();
+
+            var searchDayOfBirth = 0;
+            int searchMonthOfBirth = 0;
+            if (!String.IsNullOrWhiteSpace(model.SearchDayOfBirth))
+                searchDayOfBirth = Convert.ToInt32(model.SearchDayOfBirth);
+            if (!String.IsNullOrWhiteSpace(model.SearchMonthOfBirth))
+                searchMonthOfBirth = Convert.ToInt32(model.SearchMonthOfBirth);
+
+            var customers = _customerService.GetAllCustomers(
+                customerRoleIds: model.SearchCustomerRoleIds.ToArray(),
+                email: model.SearchEmail,
+                username: model.SearchUsername,
+                firstName: model.SearchFirstName,
+                lastName: model.SearchLastName,
+                dayOfBirth: searchDayOfBirth,
+                monthOfBirth: searchMonthOfBirth,
+                company: model.SearchCompany,
+                phone: model.SearchPhone,
+                zipPostalCode: model.SearchZipPostalCode,
+                loadOnlyWithShoppingCart: false);
+
+            try
+            {
+                var xml = _exportManager.ExportCustomersToXml(customers);
+                return new XmlDownloadResult(xml, "customers.xml");
+            }
+            catch (Exception exc)
+            {
+                ErrorNotification(exc);
+                return RedirectToAction("List");
+            }
+        }
+
+        [HttpPost]
+        public ActionResult ExportXmlSelected(string selectedIds)
+        {
+            if (!_permissionService.Authorize(StandardPermissionProvider.ManageCustomers))
+                return AccessDeniedView();
+
+            var customers = new List<Customer>();
+            if (selectedIds != null)
+            {
+                var ids = selectedIds
+                    .Split(new [] { ',' }, StringSplitOptions.RemoveEmptyEntries)
+                    .Select(x => Convert.ToInt32(x))
+                    .ToArray();
+                customers.AddRange(_customerService.GetCustomersByIds(ids));
+            }
+
+            var xml = _exportManager.ExportCustomersToXml(customers);
+            return new XmlDownloadResult(xml, "customers.xml");
+        }
+
+        #endregion
+    }
+}