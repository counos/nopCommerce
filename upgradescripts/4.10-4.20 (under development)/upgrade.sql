﻿--upgrade scripts from nopCommerce 4.10 to 4.20

--new locale resources
declare @resources xml
--a resource will be deleted if its value is empty
set @resources='
<Language>
  <LocaleResource Name="Admin.ContentManagement.Topics.Fields.Title.Required">
    <Value>Title is required</Value>
  </LocaleResource>  
  <LocaleResource Name="Admin.Configuration.Settings.Order.DisableBillingAddressCheckoutStep.Hint">
    <Value>Check to disable "Billing address" step during checkout. Billing address will be pre-filled and saved using the default registration data (this option cannot be used with guest checkout enabled). Also ensure that appropriate address fields that cannot be pre-filled are not required (or disabled). If a customer doesn''t have a billing address, then the billing address step will be displayed.</Value>
  </LocaleResource>
  <LocaleResource Name="Common.RelativeDateTime.Past">
    <Value>{0} ago</Value>
  </LocaleResource>
  <LocaleResource Name="Admin.Configuration.Settings.Shipping.IgnoreAdditionalShippingChargeForPickUpInStore">
    <Value>Ignore additional shipping charge for pick up in store</Value>
  </LocaleResource>
  <LocaleResource Name="Admin.Configuration.Settings.Shipping.IgnoreAdditionalShippingChargeForPickUpInStore.Hint">
    <Value>Check if you want ignore additional shipping charge for pick up in store.</Value>
  </LocaleResource>
  <LocaleResource Name="Admin.Configuration.Settings.GeneralCommon.UseResponseCompression">
    <Value>Use response compression</Value>
  </LocaleResource>  
   <LocaleResource Name="Admin.Configuration.Settings.GeneralCommon.UseResponseCompression.Hint">
    <Value>Enable to compress response (gzip by default). You can disable it if you have an active IIS Dynamic Compression Module configured at the server level.</Value>
  </LocaleResource>   
  <LocaleResource Name="Admin.System.Warnings.URL.Reserved">
    <Value>The entered text will be replaced by ''{0}'', since it is already used as a SEO-friendly name for another page or contains invalid characters</Value>
  </LocaleResource>
  <LocaleResource Name="Plugins.Payments.PayPalStandard.Instructions">
    <Value>
		<![CDATA[
		<p>
			<b>If you''re using this gateway ensure that your primary store currency is supported by PayPal.</b>
			<br />
			<br />To use PDT, you must activate PDT and Auto Return in your PayPal account profile. You must also acquire a PDT identity token, which is used in all PDT communication you send to PayPal. Follow these steps to configure your account for PDT:<br />
			<br />1. Log in to your PayPal account (click <a href="https://www.paypal.com/us/webapps/mpp/referral/paypal-business-account2?partner_id=9JJPJNNPQ7PZ8" target="_blank">here</a> to create your account).
			<br />2. Click the Profile button.
			<br />3. Click the Profile and Settings button.
			<br />4. Select the My selling tools item on left panel.
			<br />5. Click Website Preferences Update in the Selling online section.
			<br />6. Under Auto Return for Website Payments, click the On radio button.
			<br />7. For the Return URL, enter the URL on your site that will receive the transaction ID posted by PayPal after a customer payment ({0}).
			<br />8. Under Payment Data Transfer, click the On radio button and get your PDT identity token.
			<br />9. Click Save.
			<br />
		</p>
		]]>
	</Value>
  </LocaleResource>  
  <LocaleResource Name="Plugins.ExternalAuth.Facebook.Instructions">
    <Value><![CDATA[<p>To configure authentication with Facebook, please follow these steps:<br/><br/><ol><li>Navigate to the <a href="https://developers.facebook.com/apps" target ="_blank" > Facebook for Developers</a> page and sign in. If you don''t already have a Facebook account, use the <b>Sign up for Facebook</b> link on the login page to create one.</li><li>Tap the <b>+ Add a New App button</b> in the upper right corner to create a new App ID. (If this is your first app with Facebook, the text of the button will be <b>Create a New App</b>.)</li><li>Fill out the form and tap the <b>Create App ID button</b>.</li><li>The <b>Product Setup</b> page is displayed, letting you select the features for your new app. Click <b>Get Started</b> on <b>Facebook Login</b>.</li><li>Click the <b>Settings</b> link in the menu at the left, you are presented with the <b>Client OAuth Settings</b> page with some defaults already set.</li><li>Enter "{0:s}signin-facebook" into the <b>Valid OAuth Redirect URIs</b> field.</li><li>Click <b>Save Changes</b>.</li><li>Click the <b>Dashboard</b> link in the left navigation.</li><li>Copy your App ID and App secret below.</li></ol><br/><br/></p>]]></Value>
  </LocaleResource>
  <LocaleResource Name="Filtering.SpecificationFilter.Separator">
    <Value>or</Value>
  </LocaleResource>
  <LocaleResource Name="Admin.Common.Alert">
    <Value>Information</Value>
  </LocaleResource>  
  <LocaleResource Name="Admin.Common.Ok">
    <Value>Ok</Value>
  </LocaleResource>
  <LocaleResource Name="Admin.Common.Alert.States.Failed">
    <Value>Failed to retrieve states.</Value>
  </LocaleResource>
  <LocaleResource Name="Admin.Catalog.Products.SpecificationAttributes.Alert.FailedRetrieving">
    <Value>Failed to retrieve specification options.</Value>
  </LocaleResource>
  <LocaleResource Name="Admin.Promotions.Discounts.Requirements.Alert.FailedGetDiscountRequirements">
    <Value>Failed to load requirements info. Please refresh the page.</Value>
  </LocaleResource>
  <LocaleResource Name="Admin.Customers.Customers.RewardPoints.Alert.HistoryAdd">
    <Value>Failed to add reward points.</Value>
  </LocaleResource>
    <LocaleResource Name="Admin.Promotions.Discounts.Requirements.Alert.FailedToSave">
    <Value>Failed to save requirement</Value>
  </LocaleResource>
  <LocaleResource Name="Admin.GiftCards.Fields.GiftCardCouponCode.Alert.FailedGenerate">
    <Value>Failed to generate code.</Value>
  </LocaleResource>
  <LocaleResource Name="Admin.Reports.Customers.CustomerStatistics.Alert.FailedLoad">
    <Value>Failed to load statistics.</Value>
  </LocaleResource>
  <LocaleResource Name="Admin.SalesReport.OrderStatistics.Alert.FailedLoad">
    <Value>Failed to load statistics.</Value>
  </LocaleResource>
  <LocaleResource Name="Admin.Configuration.Shipping.Measures.Dimensions.MarkAsPrimaryDimension.Alert.FailedToUpdate">
    <Value>Failed to update dimension.</Value>
  </LocaleResource>
  <LocaleResource Name="Admin.Configuration.Shipping.Measures.Weights.MarkAsPrimaryWeight.Alert.FailedToUpdate">
    <Value>Failed to update weight.</Value>
  </LocaleResource>
  <LocaleResource Name="Admin.Orders.OrderNotes.Alert.Add">
    <Value>Failed to add order note.</Value>
  </LocaleResource>
  <LocaleResource Name="Admin.Catalog.Products.Pictures.Alert.AddNew">
    <Value>Upload picture first.</Value>
  </LocaleResource>
  <LocaleResource Name="Admin.Catalog.Products.Pictures.Alert.PictureAdd">
    <Value>Failed to add product picture.</Value>
  </LocaleResource>
  <LocaleResource Name="Admin.Catalog.Products.ProductAttributes.AttributeCombinations.Alert.FailedGenerate">
    <Value>Error while generating attribute combinations.</Value>
  </LocaleResource>
  <LocaleResource Name="Admin.Download.SaveDownloadURL.Alert.FailedSave">
    <Value>Failed to save download object.</Value>
  </LocaleResource>
  <LocaleResource Name="Admin.Vendors.VendorNotes.AddTitle.Alert.FailedAddNote">
    <Value>Failed to add vendor note.</Value>
  </LocaleResource>
  <LocaleResource Name="Admin.Catalog.Products.SpecificationAttributes.Alert.FailedAdd">
    <Value></Value>
  </LocaleResource>
  <LocaleResource Name="Admin.Configuration.Currencies.Alert.Error">
    <Value>Failed to update currency.</Value>
  </LocaleResource>
  <LocaleResource Name="Admin.Catalog.Products.SpecificationAttributes.Alert.SelectOption">
    <Value></Value>
  </LocaleResource>
  <LocaleResource Name="Admin.Catalog.Products.SpecificationAttributes.Alert.NoAttributeOptions">
    <Value></Value>
  </LocaleResource>
  <LocaleResource Name="Admin.Promotions.Discounts.Requirements.FailedToSave">
    <Value></Value>
  </LocaleResource> 
  <LocaleResource Name="Admin.Catalog.Products.SpecificationAttributes.SelectOption">
    <Value></Value>
  </LocaleResource> 
  <LocaleResource Name="Admin.Catalog.Products.SpecificationAttributes.NoAttributeOptions">
    <Value></Value>
  </LocaleResource>
  <LocaleResource Name="Admin.Promotions.Discounts.Requirements.FailedToSave">
    <Value>Failed to save discount requirements.</Value>
  </LocaleResource>
  <LocaleResource Name="Admin.Common.Alert.Save.Error">
    <Value>Error while saving.</Value>
  </LocaleResource>
  <LocaleResource Name="Admin.Common.Alert.Save.Ok">
    <Value>Successfully saved.</Value>
  </LocaleResource>
  <LocaleResource Name="Admin.Common.Alert.Add.Error">
    <Value>Failed to add record.</Value>
  </LocaleResource>
  <LocaleResource Name="ShoppingCart.DiscountCouponCode.Activated">
    <Value>Coupon code ({0}) is activated! The discount will be applied to your order.</Value>
  </LocaleResource>  
  <LocaleResource Name="ShoppingCart.DiscountCouponCode.Invalid">
    <Value>This coupon code ({0}) is invalid or no longer available.</Value>
  </LocaleResource>
   <LocaleResource Name="Admin.Configuration.Settings.CustomerUser.PasswordRequireDigit">
    <Value>Password must have at least one digit</Value>
  </LocaleResource>
  <LocaleResource Name="Admin.Configuration.Settings.CustomerUser.PasswordRequireDigit.Hint">
    <Value>Specify that passwords must have at least one digit.</Value>
  </LocaleResource>
  <LocaleResource Name="Admin.Configuration.Settings.CustomerUser.PasswordRequireLowercase">
    <Value>Password must have at least one lowercase</Value>
  </LocaleResource>
  <LocaleResource Name="Admin.Configuration.Settings.CustomerUser.PasswordRequireLowercase.Hint">
    <Value>Specify that password must have at least one lowercase.</Value>
  </LocaleResource>
  <LocaleResource Name="Admin.Configuration.Settings.CustomerUser.PasswordRequireNonAlphanumeric">
    <Value>Password must have at least one non alphanumeric character</Value>
  </LocaleResource>
  <LocaleResource Name="Admin.Configuration.Settings.CustomerUser.PasswordRequireNonAlphanumeric.Hint">
    <Value>Specify that password must have at least one non alphanumeric character.</Value>
  </LocaleResource>
  <LocaleResource Name="Admin.Configuration.Settings.CustomerUser.PasswordRequireUppercase">
    <Value>Password must have at least one uppercase</Value>
  </LocaleResource>
  <LocaleResource Name="Admin.Configuration.Settings.CustomerUser.PasswordRequireUppercase.Hint">
    <Value>Specify that passwords must have at least one uppercase.</Value>
  </LocaleResource>
  <LocaleResource Name="Validation.Password.IsNotEmpty">
    <Value>Password is required.</Value>
  </LocaleResource>
  <LocaleResource Name="Validation.Password.RequireDigit">
    <Value><![CDATA[<li>must have at least one digit</li>]]></Value>
  </LocaleResource>
  <LocaleResource Name="Validation.Password.RequireLowercase">
    <Value><![CDATA[<li>must have at least one lowercase</li>]]></Value>
  </LocaleResource>
  <LocaleResource Name="Validation.Password.RequireNonAlphanumeric">
    <Value><![CDATA[<li>must have at least one special character (e.g. #?!@$%^&*-)</li>]]></Value>
  </LocaleResource>
  <LocaleResource Name="Validation.Password.RequireUppercase">
    <Value><![CDATA[<li>must have at least one uppercase</li>]]></Value>
  </LocaleResource>
  <LocaleResource Name="Validation.Password.LengthValidation">
    <Value><![CDATA[<li>must have at least {0} characters</li>]]></Value>
  </LocaleResource>
  <LocaleResource Name="Validation.Password.Rule">
    <Value><![CDATA[<p>Password must meet the following rules: </p><ul>{0}{1}{2}{3}{4}</ul>]]></Value>
  </LocaleResource>
  <LocaleResource Name="Account.ChangePassword.Fields.NewPassword.LengthValidation">
    <Value></Value>
  </LocaleResource>
  <LocaleResource Name="Account.ChangePassword.Fields.NewPassword.Required">
    <Value></Value>
  </LocaleResource>
  <LocaleResource Name="Account.Fields.Password.Required">
    <Value></Value>
  </LocaleResource>
  <LocaleResource Name="Account.Fields.Password.LengthValidation">
    <Value></Value>
  </LocaleResource>  
  <LocaleResource Name="Account.PasswordRecovery.NewPassword.Required">
    <Value></Value>
  </LocaleResource>
  <LocaleResource Name="Account.PasswordRecovery.NewPassword.LengthValidation">
    <Value></Value>
  </LocaleResource>
  <LocaleResource Name="FormattedAttributes.PriceAdjustment">
    <Value> [{0}{1}{2}]</Value>
  </LocaleResource>
  <LocaleResource Name="Admin.Customers.Customers.Impersonate.Inactive">
    <Value>This customer is inactive</Value>
  </LocaleResource>
  <LocaleResource Name="ShoppingCart.Discount.CannotBeUsed">
    <Value>You cannot use this discount coupon because the validation conditions are not met</Value>
  </LocaleResource>
  <LocaleResource Name="Admin.Configuration.Settings.Catalog.ExportImportProductUseLimitedToStores">
    <Value>Export/Import products with "limited to stores"</Value>
  </LocaleResource>
  <LocaleResource Name="Admin.Configuration.Settings.Catalog.ExportImportProductUseLimitedToStores.Hint">
    <Value>Check if products should be exported/imported with "limited to stores" property.</Value>
  </LocaleResource>
  <LocaleResource Name="Admin.Catalog.Products.Import.StoresDontExist">
    <Value>Stores with the following names and/or IDs don''t exist: {0}</Value>
  </LocaleResource>
  <LocaleResource Name="Plugins.Payments.Square.Fields.Location.Select">
    <Value>Select location</Value>
  </LocaleResource>
  <LocaleResource Name="Admin.Configuration.Settings.ShoppingCart.GroupTierPricesForDistinctShoppingCartItems">
    <Value>Group tier prices for distinct shopping cart items</Value>
  </LocaleResource>
  <LocaleResource Name="Admin.Configuration.Settings.ShoppingCart.GroupTierPricesForDistinctShoppingCartItems.Hint">
    <Value>Allows to offer special prices when customers buy bigger amounts of a particular product. For example, when a customer could have two shopping cart items for the same products (different product attributes).</Value>
  </LocaleResource>
  <LocaleResource Name="Checkout.Addresses.Invalid">
    <Value>You have {0} invalid address(es)</Value>
  </LocaleResource>  
  <LocaleResource Name="Admin.Catalog.Products.Fields.LowStockActivity.Hint">
    <Value>Action to be taken when your current stock quantity falls below (reaches) the ''Minimum stock quantity''. Activation of the action will occur only after an order is placed.</Value>
  </LocaleResource>
  <LocaleResource Name="Admin.Catalog.Categories.Display">
    <Value>Display</Value>
  </LocaleResource>
  <LocaleResource Name="Admin.Catalog.Categories.Mappings">
    <Value>Mappings</Value>
  </LocaleResource>
  <LocaleResource Name="Admin.Catalog.Manufacturers.Display">
    <Value>Display</Value>
  </LocaleResource>
  <LocaleResource Name="Admin.Catalog.Manufacturers.Mappings">
    <Value>Mappings</Value>
  </LocaleResource>
  <LocaleResource Name="Admin.Configuration.Plugins">
    <Value></Value>
  </LocaleResource>  
<<<<<<< HEAD
  <LocaleResource Name="Admin.Vendors.Display">
    <Value>Display</Value>
  </LocaleResource>
=======
  <LocaleResource Name="Admin.Configuration.Tax">
    <Value></Value>
  </LocaleResource>  
>>>>>>> 924b8584
</Language>
'

CREATE TABLE #LocaleStringResourceTmp
	(
		[ResourceName] [nvarchar](200) NOT NULL,
		[ResourceValue] [nvarchar](max) NOT NULL
	)

INSERT INTO #LocaleStringResourceTmp (ResourceName, ResourceValue)
SELECT	nref.value('@Name', 'nvarchar(200)'), nref.value('Value[1]', 'nvarchar(MAX)')
FROM	@resources.nodes('//Language/LocaleResource') AS R(nref)

--do it for each existing language
DECLARE @ExistingLanguageID int
DECLARE cur_existinglanguage CURSOR FOR
SELECT [ID]
FROM [Language]
OPEN cur_existinglanguage
FETCH NEXT FROM cur_existinglanguage INTO @ExistingLanguageID
WHILE @@FETCH_STATUS = 0
BEGIN
	DECLARE @ResourceName nvarchar(200)
	DECLARE @ResourceValue nvarchar(MAX)
	DECLARE cur_localeresource CURSOR FOR
	SELECT ResourceName, ResourceValue
	FROM #LocaleStringResourceTmp
	OPEN cur_localeresource
	FETCH NEXT FROM cur_localeresource INTO @ResourceName, @ResourceValue
	WHILE @@FETCH_STATUS = 0
	BEGIN
		IF (EXISTS (SELECT 1 FROM [LocaleStringResource] WHERE LanguageID=@ExistingLanguageID AND ResourceName=@ResourceName))
		BEGIN
			UPDATE [LocaleStringResource]
			SET [ResourceValue]=@ResourceValue
			WHERE LanguageID=@ExistingLanguageID AND ResourceName=@ResourceName
		END
		ELSE 
		BEGIN
			INSERT INTO [LocaleStringResource]
			(
				[LanguageId],
				[ResourceName],
				[ResourceValue]
			)
			VALUES
			(
				@ExistingLanguageID,
				@ResourceName,
				@ResourceValue
			)
		END
		
		IF (@ResourceValue is null or @ResourceValue = '')
		BEGIN
			DELETE [LocaleStringResource]
			WHERE LanguageID=@ExistingLanguageID AND ResourceName=@ResourceName
		END
		
		FETCH NEXT FROM cur_localeresource INTO @ResourceName, @ResourceValue
	END
	CLOSE cur_localeresource
	DEALLOCATE cur_localeresource


	--fetch next language identifier
	FETCH NEXT FROM cur_existinglanguage INTO @ExistingLanguageID
END
CLOSE cur_existinglanguage
DEALLOCATE cur_existinglanguage

DROP TABLE #LocaleStringResourceTmp
GO

UPDATE [Topic] 
SET [IncludeInFooterColumn1] = 0
WHERE [SystemName] = 'VendorTermsOfService'
GO

UPDATE [Topic]
SET [Title] = ISNULL([SystemName], '')
WHERE [Title] IS NULL OR [Title] = ''
GO

ALTER TABLE [Topic] ALTER COLUMN [Title] nvarchar(max) NOT NULL
GO

-- update the "ProductLoadAllPaged" stored procedure
ALTER PROCEDURE [ProductLoadAllPaged]
(
	@CategoryIds		nvarchar(MAX) = null,	--a list of category IDs (comma-separated list). e.g. 1,2,3
	@ManufacturerId		int = 0,
	@StoreId			int = 0,
	@VendorId			int = 0,
	@WarehouseId		int = 0,
	@ProductTypeId		int = null, --product type identifier, null - load all products
	@VisibleIndividuallyOnly bit = 0, 	--0 - load all products , 1 - "visible indivially" only
	@MarkedAsNewOnly	bit = 0, 	--0 - load all products , 1 - "marked as new" only
	@ProductTagId		int = 0,
	@FeaturedProducts	bit = null,	--0 featured only , 1 not featured only, null - load all products
	@PriceMin			decimal(18, 4) = null,
	@PriceMax			decimal(18, 4) = null,
	@Keywords			nvarchar(4000) = null,
	@SearchDescriptions bit = 0, --a value indicating whether to search by a specified "keyword" in product descriptions
	@SearchManufacturerPartNumber bit = 0, -- a value indicating whether to search by a specified "keyword" in manufacturer part number
	@SearchSku			bit = 0, --a value indicating whether to search by a specified "keyword" in product SKU
	@SearchProductTags  bit = 0, --a value indicating whether to search by a specified "keyword" in product tags
	@UseFullTextSearch  bit = 0,
	@FullTextMode		int = 0, --0 - using CONTAINS with <prefix_term>, 5 - using CONTAINS and OR with <prefix_term>, 10 - using CONTAINS and AND with <prefix_term>
	@FilteredSpecs		nvarchar(MAX) = null,	--filter by specification attribute options (comma-separated list of IDs). e.g. 14,15,16
	@LanguageId			int = 0,
	@OrderBy			int = 0, --0 - position, 5 - Name: A to Z, 6 - Name: Z to A, 10 - Price: Low to High, 11 - Price: High to Low, 15 - creation date
	@AllowedCustomerRoleIds	nvarchar(MAX) = null,	--a list of customer role IDs (comma-separated list) for which a product should be shown (if a subjet to ACL)
	@PageIndex			int = 0, 
	@PageSize			int = 2147483644,
	@ShowHidden			bit = 0,
	@OverridePublished	bit = null, --null - process "Published" property according to "showHidden" parameter, true - load only "Published" products, false - load only "Unpublished" products
	@LoadFilterableSpecificationAttributeOptionIds bit = 0, --a value indicating whether we should load the specification attribute option identifiers applied to loaded products (all pages)
	@FilterableSpecificationAttributeOptionIds nvarchar(MAX) = null OUTPUT, --the specification attribute option identifiers applied to loaded products (all pages). returned as a comma separated list of identifiers
	@TotalRecords		int = null OUTPUT
)
AS
BEGIN
	
	/* Products that filtered by keywords */
	CREATE TABLE #KeywordProducts
	(
		[ProductId] int NOT NULL
	)

	DECLARE
		@SearchKeywords bit,
		@OriginalKeywords nvarchar(4000),
		@sql nvarchar(max),
		@sql_orderby nvarchar(max)

	SET NOCOUNT ON
	
	--filter by keywords
	SET @Keywords = isnull(@Keywords, '')
	SET @Keywords = rtrim(ltrim(@Keywords))
	SET @OriginalKeywords = @Keywords
	IF ISNULL(@Keywords, '') != ''
	BEGIN
		SET @SearchKeywords = 1
		
		IF @UseFullTextSearch = 1
		BEGIN
			--remove wrong chars (' ")
			SET @Keywords = REPLACE(@Keywords, '''', '')
			SET @Keywords = REPLACE(@Keywords, '"', '')
			
			--full-text search
			IF @FullTextMode = 0 
			BEGIN
				--0 - using CONTAINS with <prefix_term>
				SET @Keywords = ' "' + @Keywords + '*" '
			END
			ELSE
			BEGIN
				--5 - using CONTAINS and OR with <prefix_term>
				--10 - using CONTAINS and AND with <prefix_term>

				--clean multiple spaces
				WHILE CHARINDEX('  ', @Keywords) > 0 
					SET @Keywords = REPLACE(@Keywords, '  ', ' ')

				DECLARE @concat_term nvarchar(100)				
				IF @FullTextMode = 5 --5 - using CONTAINS and OR with <prefix_term>
				BEGIN
					SET @concat_term = 'OR'
				END 
				IF @FullTextMode = 10 --10 - using CONTAINS and AND with <prefix_term>
				BEGIN
					SET @concat_term = 'AND'
				END

				--now let's build search string
				declare @fulltext_keywords nvarchar(4000)
				set @fulltext_keywords = N''
				declare @index int		
		
				set @index = CHARINDEX(' ', @Keywords, 0)

				-- if index = 0, then only one field was passed
				IF(@index = 0)
					set @fulltext_keywords = ' "' + @Keywords + '*" '
				ELSE
				BEGIN		
					DECLARE @first BIT
					SET  @first = 1			
					WHILE @index > 0
					BEGIN
						IF (@first = 0)
							SET @fulltext_keywords = @fulltext_keywords + ' ' + @concat_term + ' '
						ELSE
							SET @first = 0

						SET @fulltext_keywords = @fulltext_keywords + '"' + SUBSTRING(@Keywords, 1, @index - 1) + '*"'					
						SET @Keywords = SUBSTRING(@Keywords, @index + 1, LEN(@Keywords) - @index)						
						SET @index = CHARINDEX(' ', @Keywords, 0)
					end
					
					-- add the last field
					IF LEN(@fulltext_keywords) > 0
						SET @fulltext_keywords = @fulltext_keywords + ' ' + @concat_term + ' ' + '"' + SUBSTRING(@Keywords, 1, LEN(@Keywords)) + '*"'	
				END
				SET @Keywords = @fulltext_keywords
			END
		END
		ELSE
		BEGIN
			--usual search by PATINDEX
			SET @Keywords = '%' + @Keywords + '%'
		END
		--PRINT @Keywords

		--product name
		SET @sql = '
		INSERT INTO #KeywordProducts ([ProductId])
		SELECT p.Id
		FROM Product p with (NOLOCK)
		WHERE '
		IF @UseFullTextSearch = 1
			SET @sql = @sql + 'CONTAINS(p.[Name], @Keywords) '
		ELSE
			SET @sql = @sql + 'PATINDEX(@Keywords, p.[Name]) > 0 '


		--localized product name
		SET @sql = @sql + '
		UNION
		SELECT lp.EntityId
		FROM LocalizedProperty lp with (NOLOCK)
		WHERE
			lp.LocaleKeyGroup = N''Product''
			AND lp.LanguageId = ' + ISNULL(CAST(@LanguageId AS nvarchar(max)), '0') + '
			AND lp.LocaleKey = N''Name'''
		IF @UseFullTextSearch = 1
			SET @sql = @sql + ' AND CONTAINS(lp.[LocaleValue], @Keywords) '
		ELSE
			SET @sql = @sql + ' AND PATINDEX(@Keywords, lp.[LocaleValue]) > 0 '
	

		IF @SearchDescriptions = 1
		BEGIN
			--product short description
			SET @sql = @sql + '
			UNION
			SELECT p.Id
			FROM Product p with (NOLOCK)
			WHERE '
			IF @UseFullTextSearch = 1
				SET @sql = @sql + 'CONTAINS(p.[ShortDescription], @Keywords) '
			ELSE
				SET @sql = @sql + 'PATINDEX(@Keywords, p.[ShortDescription]) > 0 '


			--product full description
			SET @sql = @sql + '
			UNION
			SELECT p.Id
			FROM Product p with (NOLOCK)
			WHERE '
			IF @UseFullTextSearch = 1
				SET @sql = @sql + 'CONTAINS(p.[FullDescription], @Keywords) '
			ELSE
				SET @sql = @sql + 'PATINDEX(@Keywords, p.[FullDescription]) > 0 '



			--localized product short description
			SET @sql = @sql + '
			UNION
			SELECT lp.EntityId
			FROM LocalizedProperty lp with (NOLOCK)
			WHERE
				lp.LocaleKeyGroup = N''Product''
				AND lp.LanguageId = ' + ISNULL(CAST(@LanguageId AS nvarchar(max)), '0') + '
				AND lp.LocaleKey = N''ShortDescription'''
			IF @UseFullTextSearch = 1
				SET @sql = @sql + ' AND CONTAINS(lp.[LocaleValue], @Keywords) '
			ELSE
				SET @sql = @sql + ' AND PATINDEX(@Keywords, lp.[LocaleValue]) > 0 '
				

			--localized product full description
			SET @sql = @sql + '
			UNION
			SELECT lp.EntityId
			FROM LocalizedProperty lp with (NOLOCK)
			WHERE
				lp.LocaleKeyGroup = N''Product''
				AND lp.LanguageId = ' + ISNULL(CAST(@LanguageId AS nvarchar(max)), '0') + '
				AND lp.LocaleKey = N''FullDescription'''
			IF @UseFullTextSearch = 1
				SET @sql = @sql + ' AND CONTAINS(lp.[LocaleValue], @Keywords) '
			ELSE
				SET @sql = @sql + ' AND PATINDEX(@Keywords, lp.[LocaleValue]) > 0 '
		END

		--manufacturer part number (exact match)
		IF @SearchManufacturerPartNumber = 1
		BEGIN
			SET @sql = @sql + '
			UNION
			SELECT p.Id
			FROM Product p with (NOLOCK)
			WHERE p.[ManufacturerPartNumber] = @OriginalKeywords '
		END

		--SKU (exact match)
		IF @SearchSku = 1
		BEGIN
			SET @sql = @sql + '
			UNION
			SELECT p.Id
			FROM Product p with (NOLOCK)
			WHERE p.[Sku] = @OriginalKeywords '
		END

		IF @SearchProductTags = 1
		BEGIN
			--product tags (exact match)
			SET @sql = @sql + '
			UNION
			SELECT pptm.Product_Id
			FROM Product_ProductTag_Mapping pptm with(NOLOCK) INNER JOIN ProductTag pt with(NOLOCK) ON pt.Id = pptm.ProductTag_Id
			WHERE pt.[Name] = @OriginalKeywords '

			--localized product tags
			SET @sql = @sql + '
			UNION
			SELECT pptm.Product_Id
			FROM LocalizedProperty lp with (NOLOCK) INNER JOIN Product_ProductTag_Mapping pptm with(NOLOCK) ON lp.EntityId = pptm.ProductTag_Id
			WHERE
				lp.LocaleKeyGroup = N''ProductTag''
				AND lp.LanguageId = ' + ISNULL(CAST(@LanguageId AS nvarchar(max)), '0') + '
				AND lp.LocaleKey = N''Name''
				AND lp.[LocaleValue] = @OriginalKeywords '
		END

		--PRINT (@sql)
		EXEC sp_executesql @sql, N'@Keywords nvarchar(4000), @OriginalKeywords nvarchar(4000)', @Keywords, @OriginalKeywords

	END
	ELSE
	BEGIN
		SET @SearchKeywords = 0
	END

	--filter by category IDs
	SET @CategoryIds = isnull(@CategoryIds, '')	
	CREATE TABLE #FilteredCategoryIds
	(
		CategoryId int not null
	)
	INSERT INTO #FilteredCategoryIds (CategoryId)
	SELECT CAST(data as int) FROM [nop_splitstring_to_table](@CategoryIds, ',')	
	DECLARE @CategoryIdsCount int	
	SET @CategoryIdsCount = (SELECT COUNT(1) FROM #FilteredCategoryIds)

	--filter by customer role IDs (access control list)
	SET @AllowedCustomerRoleIds = isnull(@AllowedCustomerRoleIds, '')	
	CREATE TABLE #FilteredCustomerRoleIds
	(
		CustomerRoleId int not null
	)
	INSERT INTO #FilteredCustomerRoleIds (CustomerRoleId)
	SELECT CAST(data as int) FROM [nop_splitstring_to_table](@AllowedCustomerRoleIds, ',')
	DECLARE @FilteredCustomerRoleIdsCount int	
	SET @FilteredCustomerRoleIdsCount = (SELECT COUNT(1) FROM #FilteredCustomerRoleIds)
	
	--paging
	DECLARE @PageLowerBound int
	DECLARE @PageUpperBound int
	DECLARE @RowsToReturn int
	SET @RowsToReturn = @PageSize * (@PageIndex + 1)	
	SET @PageLowerBound = @PageSize * @PageIndex
	SET @PageUpperBound = @PageLowerBound + @PageSize + 1
	
	CREATE TABLE #DisplayOrderTmp 
	(
		[Id] int IDENTITY (1, 1) NOT NULL,
		[ProductId] int NOT NULL
	)

	SET @sql = '
	SELECT p.Id
	FROM
		Product p with (NOLOCK)'
	
	IF @CategoryIdsCount > 0
	BEGIN
		SET @sql = @sql + '
		INNER JOIN Product_Category_Mapping pcm with (NOLOCK)
			ON p.Id = pcm.ProductId'
	END
	
	IF @ManufacturerId > 0
	BEGIN
		SET @sql = @sql + '
		INNER JOIN Product_Manufacturer_Mapping pmm with (NOLOCK)
			ON p.Id = pmm.ProductId'
	END
	
	IF ISNULL(@ProductTagId, 0) != 0
	BEGIN
		SET @sql = @sql + '
		INNER JOIN Product_ProductTag_Mapping pptm with (NOLOCK)
			ON p.Id = pptm.Product_Id'
	END
	
	--searching by keywords
	IF @SearchKeywords = 1
	BEGIN
		SET @sql = @sql + '
		JOIN #KeywordProducts kp
			ON  p.Id = kp.ProductId'
	END
	
	SET @sql = @sql + '
	WHERE
		p.Deleted = 0'
	
	--filter by category
	IF @CategoryIdsCount > 0
	BEGIN
		SET @sql = @sql + '
		AND pcm.CategoryId IN ('
		
		SET @sql = @sql + + CAST(@CategoryIds AS nvarchar(max))

		SET @sql = @sql + ')'

		IF @FeaturedProducts IS NOT NULL
		BEGIN
			SET @sql = @sql + '
		AND pcm.IsFeaturedProduct = ' + CAST(@FeaturedProducts AS nvarchar(max))
		END
	END
	
	--filter by manufacturer
	IF @ManufacturerId > 0
	BEGIN
		SET @sql = @sql + '
		AND pmm.ManufacturerId = ' + CAST(@ManufacturerId AS nvarchar(max))
		
		IF @FeaturedProducts IS NOT NULL
		BEGIN
			SET @sql = @sql + '
		AND pmm.IsFeaturedProduct = ' + CAST(@FeaturedProducts AS nvarchar(max))
		END
	END
	
	--filter by vendor
	IF @VendorId > 0
	BEGIN
		SET @sql = @sql + '
		AND p.VendorId = ' + CAST(@VendorId AS nvarchar(max))
	END
	
	--filter by warehouse
	IF @WarehouseId > 0
	BEGIN
		--we should also ensure that 'ManageInventoryMethodId' is set to 'ManageStock' (1)
		--but we skip it in order to prevent hard-coded values (e.g. 1) and for better performance
		SET @sql = @sql + '
		AND  
			(
				(p.UseMultipleWarehouses = 0 AND
					p.WarehouseId = ' + CAST(@WarehouseId AS nvarchar(max)) + ')
				OR
				(p.UseMultipleWarehouses > 0 AND
					EXISTS (SELECT 1 FROM ProductWarehouseInventory [pwi]
					WHERE [pwi].WarehouseId = ' + CAST(@WarehouseId AS nvarchar(max)) + ' AND [pwi].ProductId = p.Id))
			)'
	END
	
	--filter by product type
	IF @ProductTypeId is not null
	BEGIN
		SET @sql = @sql + '
		AND p.ProductTypeId = ' + CAST(@ProductTypeId AS nvarchar(max))
	END
	
	--filter by "visible individually"
	IF @VisibleIndividuallyOnly = 1
	BEGIN
		SET @sql = @sql + '
		AND p.VisibleIndividually = 1'
	END
	
	--filter by "marked as new"
	IF @MarkedAsNewOnly = 1
	BEGIN
		SET @sql = @sql + '
		AND p.MarkAsNew = 1
		AND (getutcdate() BETWEEN ISNULL(p.MarkAsNewStartDateTimeUtc, ''1/1/1900'') and ISNULL(p.MarkAsNewEndDateTimeUtc, ''1/1/2999''))'
	END
	
	--filter by product tag
	IF ISNULL(@ProductTagId, 0) != 0
	BEGIN
		SET @sql = @sql + '
		AND pptm.ProductTag_Id = ' + CAST(@ProductTagId AS nvarchar(max))
	END
	
	--"Published" property
	IF (@OverridePublished is null)
	BEGIN
		--process according to "showHidden"
		IF @ShowHidden = 0
		BEGIN
			SET @sql = @sql + '
			AND p.Published = 1'
		END
	END
	ELSE IF (@OverridePublished = 1)
	BEGIN
		--published only
		SET @sql = @sql + '
		AND p.Published = 1'
	END
	ELSE IF (@OverridePublished = 0)
	BEGIN
		--unpublished only
		SET @sql = @sql + '
		AND p.Published = 0'
	END
	
	--show hidden
	IF @ShowHidden = 0
	BEGIN
		SET @sql = @sql + '
		AND p.Deleted = 0
		AND (getutcdate() BETWEEN ISNULL(p.AvailableStartDateTimeUtc, ''1/1/1900'') and ISNULL(p.AvailableEndDateTimeUtc, ''1/1/2999''))'
	END
	
	--min price
	IF @PriceMin is not null
	BEGIN
		SET @sql = @sql + '
		AND (p.Price >= ' + CAST(@PriceMin AS nvarchar(max)) + ')'
	END
	
	--max price
	IF @PriceMax is not null
	BEGIN
		SET @sql = @sql + '
		AND (p.Price <= ' + CAST(@PriceMax AS nvarchar(max)) + ')'
	END
	
	--show hidden and ACL
	IF  @ShowHidden = 0 and @FilteredCustomerRoleIdsCount > 0
	BEGIN
		SET @sql = @sql + '
		AND (p.SubjectToAcl = 0 OR EXISTS (
			SELECT 1 FROM #FilteredCustomerRoleIds [fcr]
			WHERE
				[fcr].CustomerRoleId IN (
					SELECT [acl].CustomerRoleId
					FROM [AclRecord] acl with (NOLOCK)
					WHERE [acl].EntityId = p.Id AND [acl].EntityName = ''Product''
				)
			))'
	END
	
	--filter by store
	IF @StoreId > 0
	BEGIN
		SET @sql = @sql + '
		AND (p.LimitedToStores = 0 OR EXISTS (
			SELECT 1 FROM [StoreMapping] sm with (NOLOCK)
			WHERE [sm].EntityId = p.Id AND [sm].EntityName = ''Product'' and [sm].StoreId=' + CAST(@StoreId AS nvarchar(max)) + '
			))'
	END
	
    --prepare filterable specification attribute option identifier (if requested)
    IF @LoadFilterableSpecificationAttributeOptionIds = 1
	BEGIN		
		CREATE TABLE #FilterableSpecs 
		(
			[SpecificationAttributeOptionId] int NOT NULL
		)
        DECLARE @sql_filterableSpecs nvarchar(max)
        SET @sql_filterableSpecs = '
	        INSERT INTO #FilterableSpecs ([SpecificationAttributeOptionId])
	        SELECT DISTINCT [psam].SpecificationAttributeOptionId
	        FROM [Product_SpecificationAttribute_Mapping] [psam] WITH (NOLOCK)
	            WHERE [psam].[AllowFiltering] = 1
	            AND [psam].[ProductId] IN (' + @sql + ')'

        EXEC sp_executesql @sql_filterableSpecs

		--build comma separated list of filterable identifiers
		SELECT @FilterableSpecificationAttributeOptionIds = COALESCE(@FilterableSpecificationAttributeOptionIds + ',' , '') + CAST(SpecificationAttributeOptionId as nvarchar(4000))
		FROM #FilterableSpecs

		DROP TABLE #FilterableSpecs
 	END

	--filter by specification attribution options
	SET @FilteredSpecs = isnull(@FilteredSpecs, '')	
	CREATE TABLE #FilteredSpecs
	(
		SpecificationAttributeOptionId int not null
	)
	INSERT INTO #FilteredSpecs (SpecificationAttributeOptionId)
	SELECT CAST(data as int) FROM [nop_splitstring_to_table](@FilteredSpecs, ',') 

    CREATE TABLE #FilteredSpecsWithAttributes
	(
        SpecificationAttributeId int not null,
		SpecificationAttributeOptionId int not null
	)
	INSERT INTO #FilteredSpecsWithAttributes (SpecificationAttributeId, SpecificationAttributeOptionId)
	SELECT sao.SpecificationAttributeId, fs.SpecificationAttributeOptionId
    FROM #FilteredSpecs fs INNER JOIN SpecificationAttributeOption sao ON sao.Id = fs.SpecificationAttributeOptionId
    ORDER BY sao.SpecificationAttributeId 

    DECLARE @SpecAttributesCount int	
	SET @SpecAttributesCount = (SELECT COUNT(1) FROM #FilteredSpecsWithAttributes)
	IF @SpecAttributesCount > 0
	BEGIN
		--do it for each specified specification option
		DECLARE @SpecificationAttributeOptionId int
        DECLARE @SpecificationAttributeId int
        DECLARE @LastSpecificationAttributeId int
        SET @LastSpecificationAttributeId = 0
		DECLARE cur_SpecificationAttributeOption CURSOR FOR
		SELECT SpecificationAttributeId, SpecificationAttributeOptionId
		FROM #FilteredSpecsWithAttributes

		OPEN cur_SpecificationAttributeOption
        FOREACH:
            FETCH NEXT FROM cur_SpecificationAttributeOption INTO @SpecificationAttributeId, @SpecificationAttributeOptionId
            IF (@LastSpecificationAttributeId <> 0 AND @SpecificationAttributeId <> @LastSpecificationAttributeId OR @@FETCH_STATUS <> 0) 
			    SET @sql = @sql + '
        AND p.Id in (select psam.ProductId from [Product_SpecificationAttribute_Mapping] psam with (NOLOCK) where psam.AllowFiltering = 1 and psam.SpecificationAttributeOptionId IN (SELECT SpecificationAttributeOptionId FROM #FilteredSpecsWithAttributes WHERE SpecificationAttributeId = ' + CAST(@LastSpecificationAttributeId AS nvarchar(max)) + '))'
            SET @LastSpecificationAttributeId = @SpecificationAttributeId
		IF @@FETCH_STATUS = 0 GOTO FOREACH
		CLOSE cur_SpecificationAttributeOption
		DEALLOCATE cur_SpecificationAttributeOption
	END

	--sorting
	SET @sql_orderby = ''	
	IF @OrderBy = 5 /* Name: A to Z */
		SET @sql_orderby = ' p.[Name] ASC'
	ELSE IF @OrderBy = 6 /* Name: Z to A */
		SET @sql_orderby = ' p.[Name] DESC'
	ELSE IF @OrderBy = 10 /* Price: Low to High */
		SET @sql_orderby = ' p.[Price] ASC'
	ELSE IF @OrderBy = 11 /* Price: High to Low */
		SET @sql_orderby = ' p.[Price] DESC'
	ELSE IF @OrderBy = 15 /* creation date */
		SET @sql_orderby = ' p.[CreatedOnUtc] DESC'
	ELSE /* default sorting, 0 (position) */
	BEGIN
		--category position (display order)
		IF @CategoryIdsCount > 0 SET @sql_orderby = ' pcm.DisplayOrder ASC'
		
		--manufacturer position (display order)
		IF @ManufacturerId > 0
		BEGIN
			IF LEN(@sql_orderby) > 0 SET @sql_orderby = @sql_orderby + ', '
			SET @sql_orderby = @sql_orderby + ' pmm.DisplayOrder ASC'
		END
		
		--name
		IF LEN(@sql_orderby) > 0 SET @sql_orderby = @sql_orderby + ', '
		SET @sql_orderby = @sql_orderby + ' p.[Name] ASC'
	END
	
	SET @sql = @sql + '
	ORDER BY' + @sql_orderby
	
    SET @sql = '
    INSERT INTO #DisplayOrderTmp ([ProductId])' + @sql

	--PRINT (@sql)
	EXEC sp_executesql @sql

	DROP TABLE #FilteredCategoryIds
	DROP TABLE #FilteredSpecs
    DROP TABLE #FilteredSpecsWithAttributes
	DROP TABLE #FilteredCustomerRoleIds
	DROP TABLE #KeywordProducts

	CREATE TABLE #PageIndex 
	(
		[IndexId] int IDENTITY (1, 1) NOT NULL,
		[ProductId] int NOT NULL
	)
	INSERT INTO #PageIndex ([ProductId])
	SELECT ProductId
	FROM #DisplayOrderTmp
	GROUP BY ProductId
	ORDER BY min([Id])

	--total records
	SET @TotalRecords = @@rowcount
	
	DROP TABLE #DisplayOrderTmp

	--return products
	SELECT TOP (@RowsToReturn)
		p.*
	FROM
		#PageIndex [pi]
		INNER JOIN Product p with (NOLOCK) on p.Id = [pi].[ProductId]
	WHERE
		[pi].IndexId > @PageLowerBound AND 
		[pi].IndexId < @PageUpperBound
	ORDER BY
		[pi].IndexId
	
	DROP TABLE #PageIndex
END
GO

--new setting
IF NOT EXISTS (SELECT 1 FROM [Setting] WHERE [Name] = N'shippingsettings.ignoreadditionalshippingchargeforpickupinstore')
BEGIN
	INSERT [Setting] ([Name], [Value], [StoreId])
	VALUES (N'shippingsettings.ignoreadditionalshippingchargeforpickupinstore', N'true', 0)
END
GO

--new setting
IF NOT EXISTS (SELECT 1 FROM [Setting] WHERE [name] = N'adminareasettings.usericheditorforcustomeremails')
BEGIN
    INSERT [Setting] ([Name], [Value], [StoreId])
    VALUES (N'adminareasettings.usericheditorforcustomeremails', N'False', 0)
END
GO

--new setting
IF NOT EXISTS (SELECT 1 FROM [Setting] WHERE [Name] = N'messagessettings.usepopupnotifications')
BEGIN
    INSERT [Setting] ([Name], [Value], [StoreId])
    VALUES (N'messagessettings.usepopupnotifications', N'False', 0)
END
GO

--new setting
IF NOT EXISTS (SELECT 1 FROM [Setting] WHERE [Name] = N'customersettings.passwordrequirelowercase')
BEGIN
    INSERT [Setting] ([Name], [Value], [StoreId])
    VALUES (N'customersettings.passwordrequirelowercase', N'False', 0)
END
GO

--new setting
IF NOT EXISTS (SELECT 1 FROM [Setting] WHERE [Name] = N'customersettings.passwordrequireuppercase')
BEGIN
    INSERT [Setting] ([Name], [Value], [StoreId])
    VALUES (N'customersettings.passwordrequireuppercase', N'False', 0)
END
GO

--new setting
IF NOT EXISTS (SELECT 1 FROM [Setting] WHERE [Name] = N'customersettings.passwordrequirenonalphanumeric')
BEGIN
    INSERT [Setting] ([Name], [Value], [StoreId])
    VALUES (N'customersettings.passwordrequirenonalphanumeric', N'False', 0)
END
GO

--new setting
IF NOT EXISTS (SELECT 1 FROM [Setting] WHERE [Name] = N'customersettings.passwordrequiredigit')
BEGIN
    INSERT [Setting] ([Name], [Value], [StoreId])
    VALUES (N'customersettings.passwordrequiredigit', N'False', 0)
END
GO

--new setting
IF NOT EXISTS (SELECT 1 FROM [Setting] WHERE [Name] = N'catalogsettings.exportimportproductuselimitedtostores')
BEGIN
    INSERT [Setting] ([Name], [Value], [StoreId])
    VALUES (N'catalogsettings.exportimportproductuselimitedtostores', N'False', 0)
END
GO

--updating of indexes in the Picture table for reduced table size after upgrade nopCommerce from 4.00 to 4.10 version
ALTER INDEX ALL ON [Picture] REBUILD
GO<|MERGE_RESOLUTION|>--- conflicted
+++ resolved
@@ -260,15 +260,12 @@
   <LocaleResource Name="Admin.Configuration.Plugins">
     <Value></Value>
   </LocaleResource>  
-<<<<<<< HEAD
+  <LocaleResource Name="Admin.Configuration.Tax">
+    <Value></Value>
+  </LocaleResource>  
   <LocaleResource Name="Admin.Vendors.Display">
     <Value>Display</Value>
   </LocaleResource>
-=======
-  <LocaleResource Name="Admin.Configuration.Tax">
-    <Value></Value>
-  </LocaleResource>  
->>>>>>> 924b8584
 </Language>
 '
 
