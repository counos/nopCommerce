--- conflicted
+++ resolved
@@ -262,20 +262,14 @@
   </LocaleResource>  
   <LocaleResource Name="Admin.Configuration.Tax">
     <Value></Value>
-<<<<<<< HEAD
   </LocaleResource>  
   <LocaleResource Name="Admin.Vendors.Display">
     <Value>Display</Value>
   </LocaleResource>
-</Language>
-'
-=======
-  </LocaleResource>   
   <LocaleResource Name="Admin.Catalog.Products.Import.DatabaseNotContainCategory">
     <Value>Database doesn''t contain the ''{0}'' category</Value>
-  </LocaleResource>
+  </LocaleResource>  
 </Language>'
->>>>>>> fa8d2d40
 
 CREATE TABLE #LocaleStringResourceTmp
 	(
