--- conflicted
+++ resolved
@@ -644,7 +644,6 @@
   <LocaleResource Name="ShoppingCart.RequiredProductUpdateWarning">
     <Value>This product is required in the quantity of {0}</Value>
   </LocaleResource>
-<<<<<<< HEAD
   <LocaleResource Name="Plugins.Shipping.FixedOrByWeight.Fields.From">
     <Value></Value>
   </LocaleResource> 
@@ -879,11 +878,9 @@
   <LocaleResource Name="Plugins.Shipping.FixedByWeightByTotal.Formula.Value">
     <Value>[additional fixed cost] + ([order total weight] - [lower weight limit]) * [rate per weight unit] + [order subtotal] * [charge percentage]</Value>
   </LocaleResource>    
-=======
   <LocaleResource Name="Admin.Customers.Customers.RewardPoints.AddingZeroValueNotAllowed">
     <Value>Adding a new row with zero value isn''t allowed</Value>
   </LocaleResource>  
->>>>>>> 910b6ce7
 </Language>
 '
 
