--- conflicted
+++ resolved
@@ -625,7 +625,6 @@
   <LocaleResource Name="Checkout.Address.NotFound">
     <Value>Address can''t be loaded</Value>
   </LocaleResource>
-<<<<<<< HEAD
   <LocaleResource Name="Admin.Configuration.Shipping.Measures.Dimensions.Fields.DisplayOrder.Required">
     <Value>Please provide a display order.</Value>
   </LocaleResource>  
@@ -697,7 +696,7 @@
   </LocaleResource>
   <LocaleResource Name="Account.Register.Result.EmailValidation">
     <Value>Your registration has been successfully completed. You have just been sent an email containing activation instructions.</Value>
-=======
+  </LocaleResource>
   <LocaleResource Name="Admin.Orders.PdfInvoice.NoOrders">
     <Value></Value>
   </LocaleResource>
@@ -709,7 +708,6 @@
   </LocaleResource>
   <LocaleResource Name="Admin.Customers.NoCustomers">
     <Value>No customers selected</Value>
->>>>>>> afd9460b
   </LocaleResource>
 </Language>
 '
